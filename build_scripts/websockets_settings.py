--- conflicted
+++ resolved
@@ -34,12 +34,8 @@
     def config(self):
         command = ['cmake',
                    os.path.join(self._project_settings.get_sources_dir(), self._package_name + '-' + self._version),
-<<<<<<< HEAD
-                   '-DLWS_WITHOUT_SERVER=ON',
-=======
+                   '-DLWS_WITHOUT_SERVER=OFF',
                    '-DLWS_WITH_SHARED=OFF',
-                   '-DLWS_WITHOUT_SERVER=OFF',
->>>>>>> 4b91f8cd
                    '-DLWS_WITHOUT_TESTAPPS=ON',
                    '-DLWS_WITHOUT_TEST_SERVER=ON',
                    '-DLWS_WITHOUT_TEST_PING=ON',
