import os
import requests
import shutil
import tarfile
import zipfile
import subprocess

<<<<<<< HEAD
requests.packages.urllib3.disable_warnings()


class Configurator:
   def __init__(self, project_settings):
      self._project_settings = project_settings

   def config_component(self):
      if self.build_required():
         if self.download_package():
            if self.is_archive():
               self.unpack_package()
            build_dir = self.get_build_dir()
            self.remove_fs_object(build_dir)

            os.makedirs(build_dir)

            os.chdir(build_dir)
            return self.config() and self.make() and self.install()
         return False
      return True

   def download_package(self):
      url = self.get_url()
      ext = url.split('.')[-1]
      if url.endswith('.tar.gz'):
         ext = 'tar.gz'
      elif url.endswith('.tar.xz'):
         ext = 'tar.xz'

      self._file_name = self.get_package_name() + '.' + ext
      self._download_path = os.path.join(self._project_settings.get_downloads_dir(), self._file_name)

      if url.endswith('.xz') and os.path.isfile(self._download_path[:-3]):
         return True

      if not os.path.isfile(self._download_path):
         req = requests.get(url, stream=True)
         req.raw.decode_content = True
         with open(self._download_path, 'wb+') as save_file:
            shutil.copyfileobj(req.raw, save_file)

      print('\nDownloaded: ' + self.get_package_name())

      return True

   def unpack_package(self):
      if self._file_name.endswith('.zip'):
         extension = '.zip'
         extractor = zipfile.ZipFile(self._download_path, 'r')
      elif self._file_name.endswith('.tar.gz'):
         extension = '.tar.gz'
         extractor = tarfile.open(self._download_path, 'r:gz')
      elif self._file_name.endswith('.tar.xz'):
         tarpath = self._download_path[:-3]
         if not os.path.isfile(self._download_path[:-3]):
            command = ['unxz', self._download_path]
            result = subprocess.call(command)
            if result != 0:
               raise ValueError('Call to unxz failed')

         extractor = tarfile.open(tarpath, 'r')
         extension = '.tar.xz'
      else:
         raise ValueError('Could not get extraction path for ' + self._file_name)

      self._package_dir_name = self._file_name[:-(len(extension))]
      if not os.path.isdir( self.get_unpacked_sources_dir() ):
         print('Start unpacking: ' + self.get_package_name())
         try:
            if self.unpack_in_common_dir():
               extractor.extractall( self._project_settings.get_sources_dir())
            else:
               extractor.extractall( self.get_unpacked_sources_dir() )
         except:
            print("unpacking exception")

   # some packages will be unpacked to individual directory by default
   # if it is not happening - overload this function and return False, directory will be created
   def unpack_in_common_dir(self):
      return True

   def build_required(self):
      return not os.path.isdir(self.get_install_dir())

   def get_install_dir(self):
      return os.path.join(self._project_settings.get_common_build_dir(), self.get_package_name())

   def get_unpacked_sources_dir(self):
      return os.path.join(self._project_settings.get_sources_dir(), self._package_dir_name)

   def get_build_dir(self):
      return os.path.join(self._project_settings.get_sources_dir(), 'build_'+self._package_dir_name )

   def config(self):
      if self._project_settings.on_windows():
         result = self.config_windows()
      else:
         result = self.config_x()

      if not result:
         print('Failed to config')
      return result

   def make(self):
      if self._project_settings.on_windows():
         result = self.make_windows()
      else:
         result = self.make_x()

      if not result:
         print('Failed to make')
      return result

   def install(self):
      if self._project_settings.on_windows():
         result = self.install_win()
      else:
         result = self.install_x()

      if not result:
         print('Failed to install')
      return result

   def copy_sources_to_build(self):
      print('Copy unacked sources to build directory for: ' + self.get_package_name())
      src = self.get_unpacked_sources_dir()
      dst = self.get_build_dir()

      for name in os.listdir(src):
         src_name = os.path.join(src, name)
         dst_name = os.path.join(dst, name)

         if os.path.isdir(src_name):
            shutil.copytree(src_name, dst_name)
         else:
            shutil.copy(src_name, dst_name)

   def remove_fs_object(self, name):
      if os.path.isfile(name):
         os.remove(name)
      elif os.path.isdir(name):
         shutil.rmtree(name)

   def filter_copy(self, src, dst, file_extension = None, cleanupDst = True):
      if cleanupDst:
         self.remove_fs_object(dst)
         os.makedirs(dst)

      for name in os.listdir(src):
         src_name = os.path.join(src, name)
         dst_name = os.path.join(dst, name)

         if os.path.isfile(src_name):
            if not file_extension or src_name.endswith(file_extension):
               shutil.copy(src_name, dst_name)
         else:
            self.filter_copy(src_name, dst_name, file_extension, cleanupDst)
=======

class Configurator:
    def __init__(self, project_settings):
        self._project_settings = project_settings

    def config_component(self):
        if self.build_required():
            if self.download_package():
                if self.is_archive():
                    self.unpack_package()
                build_dir = self.get_build_dir()
                self.remove_fs_object(build_dir)

                os.makedirs(build_dir)

                os.chdir(build_dir)
                return self.config() and self.make() and self.install()
            return False
        return True

    def download_package(self):
        url = self.get_url()
        ext = url.split('.')[-1]
        if url.endswith('.tar.gz'):
            ext = 'tar.gz'
        elif url.endswith('.tar.xz'):
            ext = 'tar.xz'

        self._file_name = self.get_package_name() + '.' + ext
        self._download_path = os.path.join(self._project_settings.get_downloads_dir(), self._file_name)

        if url.endswith('.xz') and os.path.isfile(self._download_path[:-3]):
            return True

        if not os.path.isfile(self._download_path):
            wget.download(url, self._download_path)

        print('\nDownloaded: ' + self.get_package_name())

        return True

    def unpack_package(self):
        if self._file_name.endswith('.zip'):
            extension = '.zip'
            extractor = zipfile.ZipFile(self._download_path, 'r')
        elif self._file_name.endswith('.tar.gz'):
            extension = '.tar.gz'
            extractor = tarfile.open(self._download_path, 'r:gz')
        elif self._file_name.endswith('.tar.xz'):
            tarpath = self._download_path[:-3]
            if not os.path.isfile(self._download_path[:-3]):
                command = ['unxz', self._download_path]
                result = subprocess.call(command)
                if result != 0:
                    raise ValueError('Call to unxz failed')

            extractor = tarfile.open(tarpath, 'r')
            extension = '.tar.xz'
        else:
            raise ValueError('Could not get extraction path for ' + self._file_name)

        self._package_dir_name = self._file_name[:-(len(extension))]
        if not os.path.isdir(self.get_unpacked_sources_dir()):
            print('Start unpacking: ' + self.get_package_name())
            try:
                if self.unpack_in_common_dir():
                    extractor.extractall(self._project_settings.get_sources_dir())
                else:
                    extractor.extractall(self.get_unpacked_sources_dir())
            except:
                print
                "unpacking exception"

    # some packages will be unpacked to individual directory by default
    # if it is not happening - overload this function and return False, directory will be created
    def unpack_in_common_dir(self):
        return True

    def build_required(self):
        return not os.path.isdir(self.get_install_dir())

    def get_install_dir(self):
        return os.path.join(self._project_settings.get_common_build_dir(), self.get_package_name())

    def get_unpacked_sources_dir(self):
        return os.path.join(self._project_settings.get_sources_dir(), self._package_dir_name)

    def get_build_dir(self):
        return os.path.join(self._project_settings.get_sources_dir(), 'build_' + self._package_dir_name)

    def config(self):
        if self._project_settings.on_windows():
            result = self.config_windows()
        else:
            result = self.config_x()

        if not result:
            print('Failed to config')
        return result

    def make(self):
        if self._project_settings.on_windows():
            result = self.make_windows()
        else:
            result = self.make_x()

        if not result:
            print('Failed to make')
        return result

    def install(self):
        if self._project_settings.on_windows():
            result = self.install_win()
        else:
            result = self.install_x()

        if not result:
            print('Failed to install')
        return result

    def copy_sources_to_build(self):
        print('Copy unacked sources to build directory for: ' + self.get_package_name())
        src = self.get_unpacked_sources_dir()
        dst = self.get_build_dir()

        for name in os.listdir(src):
            src_name = os.path.join(src, name)
            dst_name = os.path.join(dst, name)

            if os.path.isdir(src_name):
                shutil.copytree(src_name, dst_name)
            else:
                shutil.copy(src_name, dst_name)

    def remove_fs_object(self, name):
        if os.path.isfile(name):
            os.remove(name)
        elif os.path.isdir(name):
            shutil.rmtree(name)

    def filter_copy(self, src, dst, file_extension=None, cleanupDst=True):
        if cleanupDst:
            self.remove_fs_object(dst)
            os.makedirs(dst)

        for name in os.listdir(src):
            src_name = os.path.join(src, name)
            dst_name = os.path.join(dst, name)

            if os.path.isfile(src_name):
                if not file_extension or src_name.endswith(file_extension):
                    shutil.copy(src_name, dst_name)
            else:
                self.filter_copy(src_name, dst_name, file_extension, cleanupDst)
>>>>>>> 1cdb1dbc
<|MERGE_RESOLUTION|>--- conflicted
+++ resolved
@@ -5,166 +5,8 @@
 import zipfile
 import subprocess
 
-<<<<<<< HEAD
 requests.packages.urllib3.disable_warnings()
 
-
-class Configurator:
-   def __init__(self, project_settings):
-      self._project_settings = project_settings
-
-   def config_component(self):
-      if self.build_required():
-         if self.download_package():
-            if self.is_archive():
-               self.unpack_package()
-            build_dir = self.get_build_dir()
-            self.remove_fs_object(build_dir)
-
-            os.makedirs(build_dir)
-
-            os.chdir(build_dir)
-            return self.config() and self.make() and self.install()
-         return False
-      return True
-
-   def download_package(self):
-      url = self.get_url()
-      ext = url.split('.')[-1]
-      if url.endswith('.tar.gz'):
-         ext = 'tar.gz'
-      elif url.endswith('.tar.xz'):
-         ext = 'tar.xz'
-
-      self._file_name = self.get_package_name() + '.' + ext
-      self._download_path = os.path.join(self._project_settings.get_downloads_dir(), self._file_name)
-
-      if url.endswith('.xz') and os.path.isfile(self._download_path[:-3]):
-         return True
-
-      if not os.path.isfile(self._download_path):
-         req = requests.get(url, stream=True)
-         req.raw.decode_content = True
-         with open(self._download_path, 'wb+') as save_file:
-            shutil.copyfileobj(req.raw, save_file)
-
-      print('\nDownloaded: ' + self.get_package_name())
-
-      return True
-
-   def unpack_package(self):
-      if self._file_name.endswith('.zip'):
-         extension = '.zip'
-         extractor = zipfile.ZipFile(self._download_path, 'r')
-      elif self._file_name.endswith('.tar.gz'):
-         extension = '.tar.gz'
-         extractor = tarfile.open(self._download_path, 'r:gz')
-      elif self._file_name.endswith('.tar.xz'):
-         tarpath = self._download_path[:-3]
-         if not os.path.isfile(self._download_path[:-3]):
-            command = ['unxz', self._download_path]
-            result = subprocess.call(command)
-            if result != 0:
-               raise ValueError('Call to unxz failed')
-
-         extractor = tarfile.open(tarpath, 'r')
-         extension = '.tar.xz'
-      else:
-         raise ValueError('Could not get extraction path for ' + self._file_name)
-
-      self._package_dir_name = self._file_name[:-(len(extension))]
-      if not os.path.isdir( self.get_unpacked_sources_dir() ):
-         print('Start unpacking: ' + self.get_package_name())
-         try:
-            if self.unpack_in_common_dir():
-               extractor.extractall( self._project_settings.get_sources_dir())
-            else:
-               extractor.extractall( self.get_unpacked_sources_dir() )
-         except:
-            print("unpacking exception")
-
-   # some packages will be unpacked to individual directory by default
-   # if it is not happening - overload this function and return False, directory will be created
-   def unpack_in_common_dir(self):
-      return True
-
-   def build_required(self):
-      return not os.path.isdir(self.get_install_dir())
-
-   def get_install_dir(self):
-      return os.path.join(self._project_settings.get_common_build_dir(), self.get_package_name())
-
-   def get_unpacked_sources_dir(self):
-      return os.path.join(self._project_settings.get_sources_dir(), self._package_dir_name)
-
-   def get_build_dir(self):
-      return os.path.join(self._project_settings.get_sources_dir(), 'build_'+self._package_dir_name )
-
-   def config(self):
-      if self._project_settings.on_windows():
-         result = self.config_windows()
-      else:
-         result = self.config_x()
-
-      if not result:
-         print('Failed to config')
-      return result
-
-   def make(self):
-      if self._project_settings.on_windows():
-         result = self.make_windows()
-      else:
-         result = self.make_x()
-
-      if not result:
-         print('Failed to make')
-      return result
-
-   def install(self):
-      if self._project_settings.on_windows():
-         result = self.install_win()
-      else:
-         result = self.install_x()
-
-      if not result:
-         print('Failed to install')
-      return result
-
-   def copy_sources_to_build(self):
-      print('Copy unacked sources to build directory for: ' + self.get_package_name())
-      src = self.get_unpacked_sources_dir()
-      dst = self.get_build_dir()
-
-      for name in os.listdir(src):
-         src_name = os.path.join(src, name)
-         dst_name = os.path.join(dst, name)
-
-         if os.path.isdir(src_name):
-            shutil.copytree(src_name, dst_name)
-         else:
-            shutil.copy(src_name, dst_name)
-
-   def remove_fs_object(self, name):
-      if os.path.isfile(name):
-         os.remove(name)
-      elif os.path.isdir(name):
-         shutil.rmtree(name)
-
-   def filter_copy(self, src, dst, file_extension = None, cleanupDst = True):
-      if cleanupDst:
-         self.remove_fs_object(dst)
-         os.makedirs(dst)
-
-      for name in os.listdir(src):
-         src_name = os.path.join(src, name)
-         dst_name = os.path.join(dst, name)
-
-         if os.path.isfile(src_name):
-            if not file_extension or src_name.endswith(file_extension):
-               shutil.copy(src_name, dst_name)
-         else:
-            self.filter_copy(src_name, dst_name, file_extension, cleanupDst)
-=======
 
 class Configurator:
     def __init__(self, project_settings):
@@ -200,7 +42,10 @@
             return True
 
         if not os.path.isfile(self._download_path):
-            wget.download(url, self._download_path)
+            req = requests.get(url, stream=True)
+            req.raw.decode_content = True
+            with open(self._download_path, 'wb+') as save_file:
+                shutil.copyfileobj(req.raw, save_file)
 
         print('\nDownloaded: ' + self.get_package_name())
 
@@ -235,8 +80,7 @@
                 else:
                     extractor.extractall(self.get_unpacked_sources_dir())
             except:
-                print
-                "unpacking exception"
+                print("unpacking exception")
 
     # some packages will be unpacked to individual directory by default
     # if it is not happening - overload this function and return False, directory will be created
@@ -318,5 +162,4 @@
                 if not file_extension or src_name.endswith(file_extension):
                     shutil.copy(src_name, dst_name)
             else:
-                self.filter_copy(src_name, dst_name, file_extension, cleanupDst)
->>>>>>> 1cdb1dbc
+                self.filter_copy(src_name, dst_name, file_extension, cleanupDst)