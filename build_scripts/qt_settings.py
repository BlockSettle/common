import multiprocessing
import os
import shutil
import subprocess

from build_scripts.component_configurator import Configurator
from build_scripts.jom_settings import JomSettings
from build_scripts.openssl_settings import OpenSslSettings


class QtSettings(Configurator):
    def __init__(self, settings):
        Configurator.__init__(self, settings)
        self.jom = JomSettings(settings)
        self.openssl = OpenSslSettings(settings)
        self._release = '5.12'
<<<<<<< HEAD
        self._version = self._release + '.0'
        self._package_name = 'qt-everywhere-src-' + self._version
        self._script_revision = '4'
=======
        self._version = self._release + '.1'
        self._package_name = 'qt-everywhere-src-' + self._version
        self._script_revision = '5'
>>>>>>> 6b21cc8b

        if self._project_settings.on_windows():
            self._package_url = 'https://download.qt.io/official_releases/qt/' + self._release + '/' + self._version + '/single/' + self._package_name + '.zip'
        else:
            self._package_url = 'https://download.qt.io/official_releases/qt/' + self._release + '/' + self._version + '/single/' + self._package_name + '.tar.xz'

    def get_package_name(self):
        return self._package_name

    def get_revision_string(self):
        return self._version + self._script_revision

    def get_url(self):
        return self._package_url

    def get_install_dir(self):
        return os.path.join(self._project_settings.get_common_build_dir(), 'Qt5')

    def is_archive(self):
        return True

    def config(self):
        command = []

        modules_to_skip = ['doc', 'imageformats', 'webchannel', 'webview', 'sensors', 'serialport',
                           'script', 'multimedia', 'wayland', 'location', 'webglplugin', 'gamepad',
                           'purchasing', 'canvas3d', 'speech']
        sql_drivers_to_skip = ['db2', 'oci', 'tds', 'sqlite2', 'odbc', 'ibase', 'psql']

        if self._project_settings.on_windows():
            command.append(os.path.join(self.get_unpacked_sources_dir(), 'configure.bat'))
            command.append('-platform')
            command.append('win32-msvc' + self._project_settings.get_vs_year())
        else:
            command.append(os.path.join(self.get_unpacked_sources_dir(), 'configure'))

        if self._project_settings.get_build_mode() == 'release':
            command.append('-release')
        else:
            command.append('-debug')

        if self._project_settings.on_linux():
            command.append('-dbus')
        else:
            command.append('-no-dbus')

        command.append('-confirm-license')
        command.append('-opensource')
        command.append('-static')
        command.append('-no-qml-debug')
        command.append('-no-opengl')
        command.append('-qt-pcre')
        command.append('-qt-harfbuzz')
        command.append('-sql-sqlite')
        command.append('-sql-mysql')
        command.append('-no-feature-vulkan')

        command.append('-openssl-linked')
        # command.append('-no-securetransport')
        command.append('-I{}'.format(os.path.join(self.openssl.get_install_dir(),'include')))
        command.append('-L{}'.format(os.path.join(self.openssl.get_install_dir(),'lib')))

        if self._project_settings.on_osx():
            command.append('-L/usr/local/opt/mysql@5.7/lib')
            command.append('-I/usr/local/opt/mysql@5.7/include')
            command.append('-I/usr/local/opt/mysql@5.7/include/mysql')

        if self._project_settings.on_linux():
            command.append('-system-freetype')
            command.append('-fontconfig')

            command.append('-no-glib')
            command.append('-cups')
            command.append('-no-icu')
            command.append('-nomake')
            command.append('tools')
        else:
            command.append('-qt-libpng')
            command.append('-no-freetype')

        if self._project_settings.on_windows():
            command.append('-static-runtime')
            command.append('-IC:\Program Files\MySQL\MySQL Connector C 6.1\include')
            command.append('-LC:\Program Files\MySQL\MySQL Connector C 6.1\lib')

        command.append('-nomake')
        command.append('tests')
        command.append('-nomake')
        command.append('examples')

        for driver in sql_drivers_to_skip:
            command.append('-no-sql-' + driver)

        for module in modules_to_skip:
            command.append('-skip')
            command.append(module)

        command.append('-prefix')
        command.append(self.get_install_dir())

        ssllibs_var = '-L{} -llibssl -llibcrypto'.format(os.path.join(self.openssl.get_install_dir(),'lib'))
        compile_variables = os.environ.copy()
        compile_variables['OPENSSL_LIBS'] = ssllibs_var

        result = subprocess.call(command, env=compile_variables)
        if result != 0:
            print('Configure of QT failed')
            return False

        return True

    def make(self):
        command = []

        if self._project_settings.on_windows():
            command.append(self.jom.get_executable_path())
            command.append('mode=static')
        else:
            command.append('make')
            command.append('-j')
            command.append(str(max(1, multiprocessing.cpu_count() - 1)))

        result = subprocess.call(command)
        if result != 0:
            print('Qt make failed')
            return False

        return True

    def install(self):
        command = []
        if self._project_settings.on_windows():
            command.append('nmake')
        else:
            command.append('make')

        command.append('install')
        result = subprocess.call(command)
        if result != 0:
            print('Qt install failed')
            return False

        return True<|MERGE_RESOLUTION|>--- conflicted
+++ resolved
@@ -14,15 +14,9 @@
         self.jom = JomSettings(settings)
         self.openssl = OpenSslSettings(settings)
         self._release = '5.12'
-<<<<<<< HEAD
-        self._version = self._release + '.0'
-        self._package_name = 'qt-everywhere-src-' + self._version
-        self._script_revision = '4'
-=======
         self._version = self._release + '.1'
         self._package_name = 'qt-everywhere-src-' + self._version
         self._script_revision = '5'
->>>>>>> 6b21cc8b
 
         if self._project_settings.on_windows():
             self._package_url = 'https://download.qt.io/official_releases/qt/' + self._release + '/' + self._version + '/single/' + self._package_name + '.zip'
