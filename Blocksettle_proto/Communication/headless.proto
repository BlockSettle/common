syntax = "proto3";

package Blocksettle.Communication.headless;
import "Blocksettle_Communication_Internal.proto";

enum RequestType
{
   InvalidRequestType          = 0;
   AuthenticationRequestType   = 1;
   SignTxRequestType           = 2;
   SignPartialTXRequestType    = 3;
   SignAuthAddrRevokeType      = 4;
   SetSettlementIdType         = 5;
   SetUserIdType               = 6;
   CreateSettlWalletType       = 7;
   CreateHDLeafRequestType     = 8;
   GetRootKeyRequestType       = 10;
   AutoSignActType             = 11;
   GetHDWalletInfoRequestType  = 12;
   DisconnectionRequestType    = 13;
   SignTXMultiRequestType      = 14;
   CancelSignTxRequestType     = 15;
   SyncWalletInfoType          = 16;
   SyncHDWalletType            = 17;
   SyncWalletType              = 18;
   SyncCommentType             = 19;
   SyncAddressesType           = 20;
   ExecCustomDialogRequestType = 21;
   WalletsListUpdatedType      = 22; // Sent from headless signer when wallet added, removed or changed somehow (request body is empty)
   ExtendAddressChainType      = 23;
   SyncNewAddressType	       = 24;
   SignSettlementTxRequestType = 25;
   SignSettlementPartialTxType = 26;
   SignSettlementPayoutTxType  = 27;
   SyncCCNamesType             = 28;
   GetSettlPayinAddrType       = 29;
   SettlGetRootPubkeyType      = 30;
   PromoteHDWalletRequestType  = 31;
   UpdateDialogDataType        = 32; // update fields in password input dialogs in signer ui
   AddressPreimageType         = 33;
   ChatNodeRequestType         = 34;
   UpdateStatusType            = 35; // sent to terminal with latest status update
   SettlementAuthType          = 36;
   SettlementCPType            = 37;
   WindowStatusType            = 38;
}

message RequestPacket
{
   uint32      id         = 1;
   bytes       authTicket = 2;
   RequestType type       = 3;
   bytes       data       = 4;
}

message ResponsePacket
{
   uint32      id   = 1;
   RequestType type = 2;
   bytes       data = 3;
}

service PacketService {
   rpc Packet (RequestPacket) returns (ResponsePacket);
}


enum NetworkType
{
   MainNetType = 0;
   TestNetType = 1;
}

message AuthenticationRequest
{
   NetworkType  netType = 1;
}

message AuthenticationReply
{
   oneof result {
      bytes authTicket = 1;
      string   error = 2;
   }
   NetworkType  netType = 3;
}

message Change
{
   string   address = 1;
   string   index = 2;
   uint64   value = 3;
}

message SupportingTransaction
{
   bytes hash = 1;
   bytes rawtx = 2;
}

message SignTxRequest
{
   repeated string                  walletId = 1;
   repeated bytes                   inputs = 2;
   repeated bytes                   recipients = 3;
   uint64                           fee = 4;
   bool                             RBF = 5;
   bytes                            unsignedState = 6;
   Change                           change = 7;
   bool                             populateUTXOs = 8;
   repeated uint32                  out_sort_order = 9;
   bool                             keepDuplicatedRecipients = 11;
   repeated SupportingTransaction   supportingTxs = 20;
}

message SignTxReply
{
   uint32         errorCode = 1;
   bytes          signedTX = 2;
   Change         change = 3;
}

message CancelSignTx
{
   bytes  tx_id       = 1;
}

message SignSettlementTxRequest
{
   SignTxRequest signTxRequest                                                 = 1;
   Blocksettle.Communication.Internal.PasswordDialogData passwordDialogData    = 2;
}

message SignSettlementPayoutTxRequest
{
   SignPayoutTXRequest signPayoutTXRequest                                     = 1;
   Blocksettle.Communication.Internal.PasswordDialogData passwordDialogData    = 2;
}

message SignPayoutTXRequest
{
   bytes    input = 1;
   bytes    recipient = 2;
   uint64   fee = 3;
   SettlementData settlement_data = 4;
}


message SignAuthAddrRevokeRequest
{
   string   wallet_id = 1;
   string   auth_address = 2;
   bytes    utxo = 3;
   string   validation_address = 4;
}

message CreateSettlWalletRequest
{
   string wallet_id = 1;
   string auth_address = 2;
   Blocksettle.Communication.Internal.PasswordDialogData passwordDialogData    = 3;
}

message CreateSettlWalletResponse
{
   string wallet_id = 1;
   bytes  public_key = 2;
}

message SetSettlementIdRequest
{
   string wallet_id = 1;
   bytes  settlement_id = 2;
}

message SetSettlementIdResponse
{
   string wallet_id = 1;
   bool   success = 2;
}

message SettlementData
{
   bytes  settlement_id = 1;
   bytes  counterparty_pubkey = 2;
   bool   my_pubkey_first = 3;
}

message SettlPayinAddressRequest
{
   string wallet_id = 1;
   SettlementData settlement_data = 2;
}

message SettlPayinAddressResponse
{
   string wallet_id = 1;
   bool   success = 2;
   string address = 3;
}

message SettlGetRootPubkeyRequest
{
   oneof request {
      string   wallet_id = 1;
      string   address = 2;
   }
}

message SettlGetRootPubkeyResponse
{
   string wallet_id = 1;
   bool   success = 2;
   bytes  public_key = 3;
}


message SetUserIdRequest
{
   bytes userId = 1;
   Blocksettle.Communication.Internal.PasswordDialogData passwordDialogData  = 2;
}

enum AuthWalletResponseType
{
   AWR_NoError       = 0;
   AWR_NoPrimary     = 1;
   AWR_WrongSalt     = 2;
   AWR_NotDecrypted  = 3;
   AWR_SaltSetFailed = 4;
   AWR_UnsetSalt     = 5;
}

message SetUserIdResponse
{
   string auth_wallet_id = 1;
   AuthWalletResponseType response = 2;
}

message CreateHDLeafRequest
{
   string   rootWalletId = 1;
   string   path = 2;
   Blocksettle.Communication.Internal.PasswordDialogData passwordDialogData = 3;
   bytes    salt = 4;
}

message HDLeafWO
{
   string   name = 1;
   string   desc = 2;
   string   walletId = 3;
   string   path = 4;
   bool     extOnly = 5;
}

message HDGroupWO
{
   string   path = 1;
}

message HDWalletWO
{
   string walletId = 1;
   string name     = 2;
   string description = 3;
   bool     testnet = 4;
   repeated HDGroupWO groups = 5;
   repeated HDLeafWO  leaves = 6;
}

message CreateHDLeafResponse
{
   uint32    errorCode   = 1;
   HDLeafWO  leaf        = 2;
}

message PromoteHDWalletRequest
{
   string   rootWalletId = 1;
   bytes    user_id = 2;
   Blocksettle.Communication.Internal.PasswordDialogData passwordDialogData = 3;
}

message PromoteHDWalletResponse
{
   uint32    errorCode   = 1;
   string    rootWalletId = 2;
}

message DeleteHDWalletRequest
{
   oneof delete {
      string   rootWalletId = 1;
      string   leafWalletId = 2;
   }
}

message DeleteHDWalletResponse
{
   bool     success = 1;
   string   error = 2;
}


message AutoSignActEvent
{
   uint32   errorCode = 1;
   string   rootWalletId = 2;
}


message GetHDWalletInfoRequest
{
   string   rootWalletId = 1;
}

message GetHDWalletInfoResponse
{
   repeated uint32 encTypes = 1;
   repeated bytes encKeys = 2;
   uint32	rankM = 3;
   uint32	rankN = 4;
   string       error = 5;
   string       rootWalletId = 6;
}


message SignTXMultiRequest
{
   repeated string   walletIds = 1;
   bytes             signerState = 2;
}

enum WalletFormat
{
   WalletFormatUnknown    = 0;
   WalletFormatHD         = 1;
   WalletFormatPlain      = 2;
   WalletFormatSettlement = 3;
}

message SyncWalletInfoResponse
{
   message WalletKeyRank {
      uint32 m = 1;
      uint32 n = 2;
   }
   message WalletInfo {
      WalletFormat format = 1;
      string id = 2;
      string name = 3;
      string description = 4;
      NetworkType netType = 5;
      bool watching_only = 6;

      repeated EncryptionType encryptionTypes = 7;
      repeated bytes encryptionKeys = 8;
      WalletKeyRank keyRank = 9;
   }
   repeated WalletInfo wallets = 1;
}


message SyncWalletRequest
{
   string walletId = 1;
}

message SyncHDWalletResponse
{
   message Leaf {
      string id = 1;
      string path = 2;
      bytes  extra_data = 3;
   }
   message Group {
      uint32 type = 1;
      repeated Leaf leaves = 2;
      bool   ext_only = 3;
      bytes  salt = 4;
   }

   string walletId = 1;
   repeated Group groups = 2;
}

enum EncryptionType
{
   EncryptionTypeUnencrypted = 0;
   EncryptionTypePassword    = 1;
   EncryptionTypeAutheID     = 2;
   EncryptionTypeHw          = 3;
}

message SyncWalletResponse
{
   message Address {
      string index = 1;
      string address = 2;
      string comment = 3;
   }
   message TxComment {
      bytes  txHash = 1;
      string comment = 2;
   }

   string walletId = 1;
   uint32 highest_ext_index = 2;
   uint32 highest_int_index = 3;

   repeated Address   addresses = 4;
   repeated Address   addrPool = 5;
   repeated TxComment txComments = 6;
}

message SyncCommentRequest
{
   string walletId = 1;
   oneof key {
      string address = 2;
      bytes  txHash = 3;
   }
   string comment = 4;
}

message SettlementAuthAddress
{
   string wallet_id = 1;
   bytes  settlement_id = 2;
   string auth_address = 3;
}

message SettlementCounterparty
{
   string wallet_id = 1;
   bytes  payin_hash = 2;
   bytes  settlement_id = 3;
   bytes  cp_public_key = 4;
}

enum SyncState
{
   SyncState_Success = 0;
   SyncState_NothingToDo = 1;
   SyncState_Failure = 2;
}

message SyncAddressesRequest
{
   string wallet_id = 1;
   repeated bytes addresses = 2;
}

message SyncAddressesResponse
{
   string wallet_id = 1;
   SyncState state = 2;
}

message ExtendAddressChainRequest
{
   string wallet_id = 1;
   uint32 count = 2;
   bool   ext_int = 3;
}

message ExtendAddressChainResponse
{
   message AddressPair {
      string address = 1;
      string index = 2;
   }
   string wallet_id = 1;
   repeated AddressPair addresses = 2;
}

message AddressPreimageRequest
{
   message Request {
      string wallet_id = 1;
      repeated string address = 2;
   }
   repeated Request request = 1;
}

message AddressPreimageResponse
{
   message Response {
      string wallet_id = 1;
      message Result {
         string address = 1;
         bytes  preimage = 2;
      }
      repeated Result preimages = 2;
   }
   repeated Response response = 1;
}


message CustomDialogRequest
{
   string dialogName = 1;
   bytes  variantData = 2;
}


message SyncNewAddressRequest
{
   message Address {
      string index = 1;
      uint32 aet = 2;
   }
   string wallet_id = 1;
   repeated Address addresses = 2;

}


message SyncCCNamesData
{
   repeated string ccNames = 1;
}

message UpdateDialogDataRequest
{
   uint32                                                dialogId              = 1;
   Blocksettle.Communication.Internal.PasswordDialogData passwordDialogData    = 2;
}

message UpdateStatus
{
   enum WalletsStatus
   {
      Unknown = 0;

      // Need to show create wallet prompt
      NoWallets = 1;

      // Wallets ready to sync
      ReadyToSync = 2;
   }

   WalletsStatus status = 1;
}

message ChatNodeRequest
{
   string wallet_id = 1;
}

message ChatNodeResponse
{
   string wallet_id = 1;
   string b58_chat_node = 2;
}

<<<<<<< HEAD
message InputSigs
{
   message InputSig {
      uint32 index = 1;
      bytes  data = 2;
   }
   repeated InputSig inputSig = 1;
=======
message WindowStatus
{
   bool visible = 1;
>>>>>>> 1c476d5b
}<|MERGE_RESOLUTION|>--- conflicted
+++ resolved
@@ -555,7 +555,6 @@
    string b58_chat_node = 2;
 }
 
-<<<<<<< HEAD
 message InputSigs
 {
    message InputSig {
@@ -563,9 +562,10 @@
       bytes  data = 2;
    }
    repeated InputSig inputSig = 1;
-=======
+}
+
 message WindowStatus
 {
    bool visible = 1;
->>>>>>> 1c476d5b
+
 }