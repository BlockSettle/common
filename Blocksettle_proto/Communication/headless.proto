syntax = "proto3";

package Blocksettle.Communication.headless;
import "Blocksettle_Communication_Internal.proto";

enum RequestType
{
   InvalidRequestType          = 0;
   AuthenticationRequestType   = 1;
   SignTxRequestType           = 2;
   SignPartialTXRequestType    = 3;
   SetSettlementIdType         = 5;
   SetUserIdType               = 6;
   CreateSettlWalletType       = 7;
   CreateHDLeafRequestType     = 8;
   DeleteHDWalletRequestType   = 9;
   GetRootKeyRequestType       = 10;
   AutoSignActType             = 11;
   GetHDWalletInfoRequestType  = 12;
   DisconnectionRequestType    = 13;
   SignTXMultiRequestType      = 14;
   CancelSignTxRequestType     = 15;
   SyncWalletInfoType          = 16;
   SyncHDWalletType            = 17;
   SyncWalletType              = 18;
   SyncCommentType             = 19;
   SyncAddressesType           = 20;
   ExecCustomDialogRequestType = 21;
   // Sent from headless signer when wallet added, removed or changed somehow (request body is empty)
   WalletsListUpdatedType      = 22;
   ExtendAddressChainType      = 23;
   SyncNewAddressType	       = 24;
   SignSettlementTxRequestType = 25;
   SignSettlementPartialTxType = 26;
   SignSettlementPayoutTxType  = 27;
   SyncCCNamesType             = 28;
   GetSettlPayinAddrType       = 29;
   SettlGetRootPubkeyType      = 30;
<<<<<<< HEAD
   UpdateDialogDataType        = 31; // update fields in password input dialogs in signer ui
=======
   PromoteHDWalletRequestType  = 31;
>>>>>>> af33e41f
}

message RequestPacket
{
   uint32      id         = 1;
   bytes       authTicket = 2;
   RequestType type       = 3;
   bytes       data       = 4;
}

message ResponsePacket
{
   uint32      id   = 1;
   RequestType type = 2;
   bytes       data = 3;
}

service PacketService {
   rpc Packet (RequestPacket) returns (ResponsePacket);
}


enum NetworkType
{
   MainNetType = 0;
   TestNetType = 1;
}


message AuthenticationRequest
{
   NetworkType  netType = 1;
}

message AuthenticationReply
{
   oneof result {
      bytes authTicket = 1;
      string   error = 2;
   }
   NetworkType  netType = 3;
}


message Change
{
   bytes    address = 1;
   string   index = 2;
   uint64   value = 3;
}

message SignTxRequest
{
   string         walletId = 1;
   repeated bytes inputs = 2;
   repeated bytes recipients = 3;
   uint64         fee = 4;
   bool           RBF = 5;
   bytes          unsignedState = 6;
   Change         change = 7;
   bool           populateUTXOs = 8;
   bytes          password = 10;
   bool           keepDuplicatedRecipients = 11;
}

message SignTxReply
{
   uint32         errorCode = 1;
   bytes          signedTX = 2;
   Change         change = 3;
}

message CancelSignTx
{
   bytes txId = 1;
}

message SignSettlementTxRequest
{
   SignTxRequest signTxRequest                                                 = 1;
   Blocksettle.Communication.Internal.PasswordDialogData passwordDialogData    = 2;
}

message SignSettlementPayoutTxRequest
{
   SignPayoutTXRequest signPayoutTXRequest                                     = 1;
   Blocksettle.Communication.Internal.PasswordDialogData passwordDialogData    = 2;
}

message SignPayoutTXRequest
{
   bytes    input = 1;
   bytes    recipient = 2;
   uint64   fee = 3;
   SettlementData settlement_data = 4;
}


message CreateSettlWalletRequest
{
   string wallet_id = 1;
   string auth_address = 2;
   Blocksettle.Communication.Internal.PasswordDialogData passwordDialogData    = 3;
}

message CreateSettlWalletResponse
{
   string wallet_id = 1;
   bytes  public_key = 2;
}

message SetSettlementIdRequest
{
   string wallet_id = 1;
   bytes  settlement_id = 2;
}

message SetSettlementIdResponse
{
   string wallet_id = 1;
   bool   success = 2;
}

message SettlementData
{
   bytes  settlement_id = 1;
   bytes  counterparty_pubkey = 2;
   bool   my_pubkey_first = 3;
}

message SettlPayinAddressRequest
{
   string wallet_id = 1;
   SettlementData settlement_data = 2;
}

message SettlPayinAddressResponse
{
   string wallet_id = 1;
   bool   success = 2;
   string address = 3;
}

message SettlGetRootPubkeyRequest
{
   oneof request {
      string   wallet_id = 1;
      string   address = 2;
   }
}

message SettlGetRootPubkeyResponse
{
   string wallet_id = 1;
   bool   success = 2;
   bytes  public_key = 3;
}


message SetUserIdRequest
{
   bytes userId = 1;
   Blocksettle.Communication.Internal.PasswordDialogData passwordDialogData  = 2;
}

enum AuthWalletResponseType
{
   AWR_NoError       = 0;
   AWR_NoPrimary     = 1;
   AWR_WrongSalt     = 2;
   AWR_NotDecrypted  = 3;
   AWR_SaltSetFailed = 4;
   AWR_UnsetSalt     = 5;
}

message SetUserIdResponse
{
   string auth_wallet_id = 1;
   AuthWalletResponseType response = 2;
}

message NewHDLeaf
{
   string   rootWalletId = 1;
   string   path = 2;
}

message NewHDWallet
{
   string   name = 1;
   string   description = 2;
   NetworkType  netType = 3;
   bool     primary = 4;
   bytes    privateKey = 5;
   bytes    seed = 6;
   bytes    chainCode = 7;
}

message PasswordData
{
   bytes   password = 1;
   uint32   encType = 2;
   bytes    encKey = 3;
}

message CreateHDWalletRequest
{
   oneof create {
      NewHDWallet wallet = 1;
      NewHDLeaf   leaf   = 2;
   }
   repeated PasswordData password = 3;
   uint32   rankM = 4;
   uint32   rankN = 5;
}

message CreateHDLeafRequest
{
   string   rootWalletId = 1;
   string   path = 2;
   Blocksettle.Communication.Internal.PasswordDialogData passwordDialogData = 3;
}

message PromoteHDWalletRequest
{
   string   rootWalletId = 1;
   Blocksettle.Communication.Internal.PasswordDialogData passwordDialogData = 3;
}

message HDLeafWO
{
   string   name = 1;
   string   desc = 2;
   string   walletId = 3;
   string   path = 4;
   bool     extOnly = 5;
}

message HDGroupWO
{
   string   path = 1;
}

message HDWalletWO
{
   string walletId = 1;
   string name     = 2;
   string description = 3;
   NetworkType       netType = 4;
   repeated HDGroupWO groups = 5;
   repeated HDLeafWO  leaves = 6;
}

message CreateHDWalletResponse
{
   uint32    errorCode   = 1;
   HDWalletWO wallet = 2;
}

message CreateHDLeafResponse
{
   uint32    errorCode   = 1;
   HDLeafWO  leaf        = 2;
}

message PromoteHDWalletResponse
{
   uint32    errorCode   = 1;
   string    rootWalletId = 2;
}

message DeleteHDWalletRequest
{
   oneof delete {
      string   rootWalletId = 1;
      string   leafWalletId = 2;
   }
}

message DeleteHDWalletResponse
{
   bool     success = 1;
   string   error = 2;
}


message AutoSignActEvent
{
   string   rootWalletId = 1;
   bool     autoSignActive = 2;
}


message GetHDWalletInfoRequest
{
   string   rootWalletId = 1;
}

message GetHDWalletInfoResponse
{
   repeated uint32 encTypes = 1;
   repeated bytes encKeys = 2;
   uint32	rankM = 3;
   uint32	rankN = 4;
   string       error = 5;
   string       rootWalletId = 6;
}


message SignTXMultiRequest
{
   repeated string   walletIds = 1;
   bytes             signerState = 2;
}

enum WalletFormat
{
   WalletFormatUnknown    = 0;
   WalletFormatHD         = 1;
   WalletFormatPlain      = 2;
   WalletFormatSettlement = 3;
}

message SyncWalletInfoResponse
{
   message WalletInfo {
      WalletFormat format = 1;
      string id = 2;
      string name = 3;
      string description = 4;
      NetworkType netType = 5;
      bool watching_only = 6;
   }
   repeated WalletInfo wallets = 1;
}


message SyncWalletRequest
{
   string walletId = 1;
}

message SyncHDWalletResponse
{
   message Leaf {
      string id = 1;
      string path = 2;
      bytes  extra_data = 3;
   }
   message Group {
      uint32 type = 1;
      repeated Leaf leaves = 2;
      bool   ext_only = 3;
      bytes  salt = 4;
   }

   string walletId = 1;
   repeated Group groups = 2;
}

enum EncryptionType
{
   EncryptionTypeUnencrypted = 0;
   EncryptionTypePassword    = 1;
   EncryptionTypeAutheID     = 2;
}

message SyncWalletResponse
{
   message WalletKeyRank {
      uint32 m = 1;
      uint32 n = 2;
   }
   message Address {
      string index = 1;
      string address = 2;
      string comment = 3;
   }
   message TxComment {
      bytes  txHash = 1;
      string comment = 2;
   }

   string walletId = 1;
   repeated EncryptionType encryptionTypes = 2;
   repeated bytes encryptionKeys = 3;
   WalletKeyRank keyRank = 4;
   NetworkType netType = 5;
   uint32 highest_ext_index = 9;
   uint32 highest_int_index = 10;

   repeated Address   addresses = 6;
   repeated Address   addrPool = 7;
   repeated TxComment txComments = 8;
}

message SyncCommentRequest
{
   string walletId = 1;
   oneof key {
      string address = 2;
      bytes  txHash = 3;
   }
   string comment = 4;
}


enum SyncState
{
   SyncState_Success = 0;
   SyncState_NothingToDo = 1;
   SyncState_Failure = 2;
}

message SyncAddressesRequest
{
   string wallet_id = 1;
   repeated bytes addresses = 2;
}

message SyncAddressesResponse
{
   string wallet_id = 1;
   SyncState state = 2;
}

message ExtendAddressChainRequest
{
   string wallet_id = 1;
   uint32 count = 2;
   bool   ext_int = 3;
}

message ExtendAddressChainResponse
{
   message AddressPair {
      string address = 1;
      string index = 2;
   }
   string wallet_id = 1;
   repeated AddressPair addresses = 2;
}


message CustomDialogRequest
{
   string dialogName = 1;
   bytes  variantData = 2;
}


message SyncNewAddressRequest
{
   message Address {
      string index = 1;
      uint32 aet = 2;
   }
   string wallet_id = 1;
   repeated Address addresses = 2;

}


message SyncCCNamesData
{
   repeated string ccNames = 1;
}

message UpdateDialogDataRequest
{
   uint32                                                dialogId              = 1;
   Blocksettle.Communication.Internal.PasswordDialogData passwordDialogData    = 2;
}<|MERGE_RESOLUTION|>--- conflicted
+++ resolved
@@ -36,11 +36,8 @@
    SyncCCNamesType             = 28;
    GetSettlPayinAddrType       = 29;
    SettlGetRootPubkeyType      = 30;
-<<<<<<< HEAD
-   UpdateDialogDataType        = 31; // update fields in password input dialogs in signer ui
-=======
    PromoteHDWalletRequestType  = 31;
->>>>>>> af33e41f
+   UpdateDialogDataType        = 32; // update fields in password input dialogs in signer ui
 }
 
 message RequestPacket
