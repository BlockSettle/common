syntax = "proto3";

package Blocksettle.Server.Storage;

import "trade_history.proto";


message StorageCCDefinition
{
   string   cc_name  = 1;
   int32    lot_size = 2;
   bool     enabled  = 3;
}

message StorageCCUtxoMessage
{
   string settlement_id = 1;
   bytes  tx_hash = 2;
   uint32 index = 3;
   string cc = 4;
   uint64 amount = 5;
   string user = 6;
   string address = 7;
   int32  status = 8;
}

enum StorageType
{
<<<<<<< HEAD
   StorageUnknown             = 0;
   StorageCC                  = 1;
   StorageAddresses           = 2;
   StorageRequests            = 3;
   StorageCCDefinitions       = 4;
=======
   StorageUnknown       = 0;
   StorageCC            = 1;
   StorageAddresses     = 2;
   StorageRequests      = 3;
   StorageCCDefinitions = 4;
   StorageTradeHist     = 5;
>>>>>>> c9bbc327
}


enum StorageCCDomain
{
   StorageCCUnknown = 0;
   StorageCcUtxo = 1;
}


enum StorageMessageType
{
   StorageUnknownType = 0;
   StorageGet         = 1;
   StoragePut         = 2;
   StorageDelete      = 3;
   StorageDataAvail   = 4;
}

message StorageAuthReservation
{
   enum AuthReservationState
   {
      AuthReservationUndefined         = 0;
      AuthReservationPendingApproval   = 1;
      AuthReservationReserved          = 2;
      AuthReservationRejected          = 3;
      AuthReservationConfirmed         = 4;
   }

   string               address     = 1;
   string               user        = 2;
   uint64               xbt_amount  = 3;
   double               eur_amount  = 4;
   AuthReservationState state       = 5;
}

message StorageAuthAddressState
{
   enum AuthAddressStatus
   {
      AuthAddressUnknown      = 0;
      AuthAddressFunded       = 1;
      AuthAddressRevoked      = 2;
      AuthAddressBlacklisted  = 3;
   }

   string            address  = 1;
   string            user     = 2;
   AuthAddressStatus status   = 3;
}

message StorageAuthReservationResponse
{
   bool                    result            = 1;
   string                  error_message     = 2;
   StorageAuthReservation  reservation_info  = 3;
}

message StorageAuthAddressStateResponse
{
   bool     result         = 1;
   string   error_message  = 2;
}

message StorageAddressMessage
{
   enum StorageAddressDomain
   {
      StorageAddressReservationDefinition    = 0;
      StorageAddressReservationUpdateState   = 1;
      StorageAddressAuthStatus               = 2;
   }

   StorageAddressDomain domain = 1;

   oneof data {
      StorageAuthReservation           auth_reservation        = 2;
      StorageAuthReservationResponse   put_reservation_result  = 3;
      StorageAuthAddressState          auth_address            = 4;
      StorageAuthAddressStateResponse  pub_auth_address_result = 5;
   }
}

message SaveNewRequest
{
   RequestFileType   type           = 1;
   bytes             data           = 2;
}

message ExportRequestFiles
{
   string export_path = 1;
}

message ExportRequestFilesResponse
{
   bool     export_result  = 1;
   int32    requests_count = 2;
   string   export_path    = 3;
}

message RequestCompletedUpdate
{
   string request_id = 1;
}

enum RequestStorageMessageType
{
   SaveNewRequestFileType     = 0;

   ExportRequestsType         = 1;
   ExportRequestsResponseType = 2;

   RequestCompletedType       = 3;
   PendingRequestsStatistics  = 4;

}

enum RequestFileType
{
   SubmitAuthAddressRequestFileType       = 0;
   RevokeAuthAddressRequestFileType       = 1;
   GenerateCCSeedRequestFileType          = 2;
   CCInitialDistributionRequestFileType   = 3;
   FundCCGenAddressRequestFileType        = 4;

   RequestFileTypeSize                    = 5;
}


message StorageCCMessage
{
  StorageCCDomain domain = 1;
   oneof data {
      StorageCCUtxoMessage utxo = 2;
      StorageCCUtxoBatch   utxo_batch = 3;
   }
}

message StorageCCUtxoBatch
{
   string settlement_id = 1;
   repeated StorageCCUtxoMessage utxos = 2;
}

message StorageCCDefinitionsMessage
{
   CCDefinitionsMessageType type = 1;

   oneof data {
      CCDefinitionsSnapshotMessage  cc_snapshot          = 2;
      StorageCCDefinition           create_definition    = 3;
      StorageCCDefinition           disable_definition   = 4;
      StorageCCDefinitionResponse   response             = 5;
   }
}

enum CCDefinitionsMessageType
{
   CCDefinitionsSnapshot      = 0;
   CreateCCDefinitionRequest  = 1;
   DisbleCCDefinitionRequest  = 2;
   CCDefinitionsResponse      = 3;
}

message CCDefinitionsSnapshotMessage
{
   int32                         revision    = 1;
   repeated StorageCCDefinition  definitions = 2;
}

message StorageCCDefinitionResponse
{
   bool     result         = 1;
   string   debug_message  = 2;
}

message StorageRequestsMessage
{
   RequestStorageMessageType  type = 1;
   bytes                      associated_data = 2;
   oneof data {
      SaveNewRequest             request           = 3;
      ExportRequestFiles         export_request    = 4;
      ExportRequestFilesResponse export_response   = 5;
      RequestCompletedUpdate     completed_request = 6;
      PendingRequestsInfo        pending_requests_statistics = 7;
   }
}

message PendingRequestsInfo
{
   int32 submit_auth_address     = 1;
   int32 revoke_auth_address     = 2;
   int32 generate_cc_seed        = 3;
   int32 cc_initial_distribution = 4;
   int32 fund_cc_gen_address     = 5;
}


message StorageTradeHistBuySellTrades
{
   string product = 1;
   bytes  buy_trade = 2;
   bytes  sell_trade = 3;
}

message StorageTradeHistTrades
{
   string product = 1;
   uint64 time_from = 2;
   uint64 time_to = 3;
   repeated bytes trades = 4;
}

message StorageTradeHistCCPrices
{
   string product = 1;
   bool   is_set = 2;
   double bid_price = 3;
   double offer_price = 4;
}

message StorageTradeHistSnapshots
{
   repeated Snapshot snapshots = 1;
   Communication.TradeHistory.DateContainer original_date = 2;

   message Snapshot {
      bytes  snapshot = 1;
      Communication.TradeHistory.DateContainer date = 2;
   }
}

message StorageTradeHistMessage
{
   oneof data {
       bytes  fx_trade = 1;
       bytes  xbt_trade = 2;
       bytes  cc_trade = 3;
       bytes  trade_info = 4;	// used as a put response
       string fx_trade_request = 5;
       string xbt_trade_request = 6;
       string cc_trade_request = 7;
       StorageTradeHistBuySellTrades fx_buysell_trade = 8;
       StorageTradeHistBuySellTrades xbt_buysell_trade = 9;
       StorageTradeHistBuySellTrades cc_buysell_trade = 10;
       StorageTradeHistTrades fx_trades = 11;
       StorageTradeHistTrades xbt_trades = 12;
       StorageTradeHistTrades cc_trades = 13;
       string cc_prices_request = 14;
       StorageTradeHistCCPrices cc_prices_response = 15;
       Communication.TradeHistory.DateContainer eod_snapshot_request = 16;
       bytes  eod_snapshot_response = 17;
       Communication.TradeHistory.DateContainer eod_snapshots_request = 18;
       StorageTradeHistSnapshots eod_snapshots_response = 19;
   }
}


message StorageMessage
{
   StorageMessageType type = 1;
   StorageType domain = 2;
   oneof data {
<<<<<<< HEAD
      StorageAddressMessage         address              = 3;
      StorageCCMessage              cc                   = 4;
      StorageRequestsMessage        requests             = 5;
      StorageCCDefinitionsMessage   cc_definitions       = 6;
=======
      StorageAddressMessage         address        = 3;
      StorageCCMessage              cc             = 4;
      StorageRequestsMessage        requests       = 5;
      StorageCCDefinitionsMessage   cc_definitions = 6;
      StorageTradeHistMessage       trade_hist     = 7;
>>>>>>> c9bbc327
   }
}<|MERGE_RESOLUTION|>--- conflicted
+++ resolved
@@ -26,20 +26,12 @@
 
 enum StorageType
 {
-<<<<<<< HEAD
-   StorageUnknown             = 0;
-   StorageCC                  = 1;
-   StorageAddresses           = 2;
-   StorageRequests            = 3;
-   StorageCCDefinitions       = 4;
-=======
    StorageUnknown       = 0;
    StorageCC            = 1;
    StorageAddresses     = 2;
    StorageRequests      = 3;
    StorageCCDefinitions = 4;
    StorageTradeHist     = 5;
->>>>>>> c9bbc327
 }
 
 
@@ -306,17 +298,10 @@
    StorageMessageType type = 1;
    StorageType domain = 2;
    oneof data {
-<<<<<<< HEAD
-      StorageAddressMessage         address              = 3;
-      StorageCCMessage              cc                   = 4;
-      StorageRequestsMessage        requests             = 5;
-      StorageCCDefinitionsMessage   cc_definitions       = 6;
-=======
       StorageAddressMessage         address        = 3;
       StorageCCMessage              cc             = 4;
       StorageRequestsMessage        requests       = 5;
       StorageCCDefinitionsMessage   cc_definitions = 6;
       StorageTradeHistMessage       trade_hist     = 7;
->>>>>>> c9bbc327
    }
 }