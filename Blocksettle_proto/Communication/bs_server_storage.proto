syntax = "proto3";

package Blocksettle.Server.Storage;

import "trade_history.proto";

message Empty
{
}

message StorageCCDefinition
{
   string   cc_name  = 1;
   int32    lot_size = 2;
   bool     enabled  = 3;
}

message StorageCCUtxoMessage
{
   string settlement_id = 1;
   bytes  tx_hash = 2;
   uint32 index = 3;
   string cc = 4;
   uint64 amount = 5;
   string user = 6;
   string address = 7;
   int32  status = 8;
}

enum StorageType
{
   StorageUnknown       = 0;
   StorageCC            = 1;
   StorageAddresses     = 2;
   StorageRequests      = 3;
   StorageCCDefinitions = 4;
   StorageTradeHist     = 5;
   StorageUserScore     = 6;
   StorageConfig        = 7;
}


enum StorageCCDomain
{
   StorageCCUnknown = 0;
   StorageCcUtxo = 1;
}


enum StorageMessageType
{
   StorageUnknownType = 0;
   StorageGet         = 1;
   StoragePut         = 2;
   StorageDelete      = 3;
   StorageDataAvail   = 4;
}

message StorageAuthReservation
{
   enum AuthReservationState
   {
      AuthReservationUndefined         = 0;
      AuthReservationPendingApproval   = 1;
      AuthReservationReserved          = 2;
      AuthReservationRejected          = 3;
      AuthReservationConfirmed         = 4;
   }

   string               address     = 1;
   string               user        = 2;
   uint64               xbt_amount  = 3;
   double               eur_amount  = 4;
   AuthReservationState state       = 5;
}

message StorageAuthAddressState
{
   enum AuthAddressStatus
   {
      AuthAddressFunded       = 0;
      AuthAddressRevoked      = 1;
      AuthAddressBlacklisted  = 2;
      AuthAddressUnknown      = 3;
   }

   string            address  = 1;
   string            user     = 2;
   AuthAddressStatus status   = 3;
}

message StorageAuthReservationResponse
{
   bool                    result            = 1;
   string                  error_message     = 2;
   StorageAuthReservation  reservation_info  = 3;
}

message StorageAuthAddressStateResponse
{
   bool     result         = 1;
   string   error_message  = 2;
}

message StorageAddressMessage
{
   enum StorageAddressDomain
   {
      StorageAddressReservationDefinition    = 0;
      StorageAddressReservationUpdateState   = 1;
      StorageAddressAuthStatus               = 2;
   }

   StorageAddressDomain domain = 1;

   oneof data {
      StorageAuthReservation           auth_reservation        = 2;
      StorageAuthReservationResponse   put_reservation_result  = 3;
      StorageAuthAddressState          auth_address            = 4;
      StorageAuthAddressStateResponse  pub_auth_address_result = 5;
   }
}

message SaveNewRequest
{
   RequestFileType   type           = 1;
   bytes             data           = 2;
   // Optional key to drop duplicated requests
   string            ext_request_id = 3;
}

message SaveNewResponse
{
   bool success = 1;
}

message CcToken
{
   string email = 1;
   string cc_product = 2;
   uint32 bs_seed = 3;
}

enum CcTokenStatus
{
   CC_TOKEN_STATUS_FAILED = 0;
   CC_TOKEN_STATUS_NOT_FOUND = 1;
   CC_TOKEN_STATUS_FOUND = 2;
   CC_TOKEN_STATUS_COMPLETE= 3;
}

message ExportRequestFiles
{
   string export_path = 1;
}

message ExportRequestFilesResponse
{
   bool     export_result  = 1;
   int32    requests_count = 2;
   string   export_path    = 3;
}

message RequestCompletedUpdate
{
   string request_id = 1;
}

enum RequestStorageMessageType
{
   UnknownRequestType             = 0;

   SaveRequestFileType            = 1;
   SaveRequestFileResponseType    = 2;

   ExportRequestsType             = 3;
   ExportRequestsResponseType     = 4;

   RequestCompletedType           = 5;
   PendingRequestsStatistics      = 6;

   AddCcTokenRequest              = 7;
   AddCcTokenResponse             = 8;
   VerifyCcTokenRequest           = 9;
   VerifyCcTokenResponse          = 10;
   CompleteCcTokenRequest         = 11;
   CompleteCcTokenResponse        = 12;
}

enum RequestFileType
{
   SubmitAuthAddressRequestFileType       = 0;
   RevokeAuthAddressRequestFileType       = 1;
   GenerateCCSeedRequestFileType          = 2;
   CCInitialDistributionRequestFileType   = 3;
   FundCCGenAddressRequestFileType        = 4;

   RequestFileTypeSize                    = 5;
}


message StorageCCMessage
{
  StorageCCDomain domain = 1;
   oneof data {
      StorageCCUtxoMessage utxo = 2;
      StorageCCUtxoBatch   utxo_batch = 3;
   }
}

message StorageCCUtxoBatch
{
   string settlement_id = 1;
   repeated StorageCCUtxoMessage utxos = 2;
}

message StorageCCDefinitionsMessage
{
   CCDefinitionsMessageType type = 1;

   oneof data {
      CCDefinitionsSnapshotMessage  cc_snapshot          = 2;
      StorageCCDefinition           create_definition    = 3;
      StorageCCDefinition           disable_definition   = 4;
      StorageCCDefinitionResponse   response             = 5;
   }
}

enum CCDefinitionsMessageType
{
   CCDefinitionsSnapshot      = 0;
   CreateCCDefinitionRequest  = 1;
   DisbleCCDefinitionRequest  = 2;
   CCDefinitionsResponse      = 3;
}

message CCDefinitionsSnapshotMessage
{
   int32                         revision    = 1;
   repeated StorageCCDefinition  definitions = 2;
}

message StorageCCDefinitionResponse
{
   bool     result         = 1;
   string   debug_message  = 2;
}

message StorageRequestsMessage
{
   RequestStorageMessageType  type = 1;
   bytes                      associated_data = 2;
   oneof data {
      SaveNewRequest             save_request      = 3;
      SaveNewResponse            save_response     = 8;
      ExportRequestFiles         export_request    = 4;
      ExportRequestFilesResponse export_response   = 5;
      RequestCompletedUpdate     completed_request = 6;
      PendingRequestsInfo        pending_requests_statistics = 7;
      CcToken                    add_cc_token_request          = 9;
      bool                       add_cc_token_response         = 10;
      CcToken                    verify_cc_token_request       = 11;
      CcTokenStatus              verify_cc_token_response      = 12;
      CcToken                    complete_cc_token_request     = 13;
      bool                       complete_cc_token_response    = 14;
   }
}

message PendingRequestsInfo
{
   int32 submit_auth_address     = 1;
   int32 revoke_auth_address     = 2;
   int32 generate_cc_seed        = 3;
   int32 cc_initial_distribution = 4;
   int32 fund_cc_gen_address     = 5;
}


message StorageTradeHistBuySellTrades
{
   string product = 1;
   bytes  buy_trade = 2;
   bytes  sell_trade = 3;
}

message StorageTradeHistTrades
{
   string product = 1;
   uint64 time_from = 2;
   uint64 time_to = 3;
   repeated bytes trades = 4;
}

message StorageTradeHistCCPrices
{
   string product = 1;
   bool   is_set = 2;
   double bid_price = 3;
   double offer_price = 4;
}

message StorageTradeHistSnapshots
{
   repeated Snapshot snapshots = 1;
   Communication.TradeHistory.DateContainer original_date = 2;

   message Snapshot {
      bytes  snapshot = 1;
      Communication.TradeHistory.DateContainer date = 2;
   }
}

message GetLatestEODDate
{
   bool                                      loaded         = 1;
   Communication.TradeHistory.DateContainer  last_eod_date  = 2;
}

message SaveEODSnapshotResponse
{
   bool                                      saved    = 1;
   bytes                                     snapshot = 2;
   Communication.TradeHistory.DateContainer  date     = 3;
}

message CreateCcDefinition
{
   string cc_name = 1;
   bool is_set = 2;
}

message StorageTradeHistMessage
{
   oneof data {
      bytes                                     fx_trade                = 1;
      bytes                                     xbt_trade               = 2;
      bytes                                     cc_trade                = 3;
      bytes                                     trade_info              = 4;	// used as a put response
      string                                    fx_trade_request        = 5;
      string                                    xbt_trade_request       = 6;
      string                                    cc_trade_request        = 7;
      StorageTradeHistBuySellTrades             fx_buysell_trade        = 8;
      StorageTradeHistBuySellTrades             xbt_buysell_trade       = 9;
      StorageTradeHistBuySellTrades             cc_buysell_trade        = 10;
      StorageTradeHistTrades                    fx_trades               = 11;
      StorageTradeHistTrades                    xbt_trades              = 12;
      StorageTradeHistTrades                    cc_trades               = 13;
      string                                    cc_prices_request       = 14;
      StorageTradeHistCCPrices                  cc_prices_response      = 15;
      StorageTradeHistCCPrices                  set_cc_prices_request   = 16;
      Communication.TradeHistory.DateContainer  eod_snapshot_request    = 17;
      bytes                                     eod_snapshot_response   = 18;
      Communication.TradeHistory.DateContainer  eod_snapshots_request   = 19;
      StorageTradeHistSnapshots                 eod_snapshots_response  = 20;
      GetLatestEODDate                          last_eod_date           = 21;
      StorageTradeHistSnapshots                 save_eod_snapshot       = 22;
      SaveEODSnapshotResponse                   save_eod_result         = 23;
      Empty                                     last_eur_price_request  = 24;
      double                                    last_eur_price_response = 25;
      CreateCcDefinition                        create_cc_definition    = 26;
   }
}

message UserScoreUpdateEvent
{
   enum ScoreUpdateEventType
   {
      UnsignedPayinSentBeforeRequested = 0;
      DuplicateUnsignedPayinDelivery   = 1;
      UnsignedPayinFromUnexpectedUser  = 2;
      UnsignedPayinToAMissingTrade     = 3;

      SignedPayoutSentToAMissingTrade  = 4;
      SignedPayoutSentBeforeRequested  = 5;
      DuplicateSignedPayoutDelivery    = 6;
      SignedPayoutFromUnexpectedUser   = 7;

      SignedPayinSentToAMissingTrade   = 8;
      SignedPayinSentBeforeRequested   = 9;
      DuplicateSignedPayinDelivery     = 10;
      SignedPayinFromUnexpectedUser    = 11;

      PayinPushMempoolConflict         = 12;
      PayoutPushMempoolConflict        = 13;

      InvalidAuthAddressUsed           = 14;
      SignedPayinTimeout               = 15;

      ReservedUTXOUsed                 = 16;

      UserBanFromCLI                   = 17;
      ResetUserScoreFromCLI            = 18;

      SignedPayoutTimeout              = 19;

      AttemptToCancelAnothersTrade     = 20;
      AttemptToCancelTradeAfterSign    = 21;
      SignedPayinToCancelledTrade      = 22;
      DealerFillRatioFailed            = 23;

      PayinDoubleSpend                 = 24;
      // when trade failed due to timeout ( payin/payout delivery)
      // or cancelled
      // but somehow TX detected
      ClosedXBTTradeProgressing        = 25;
      CashReservationFailed            = 26;
<<<<<<< HEAD
      UnexpectedDealerCCHalf           = 27;
=======

      // CC releated events
      CCAlreadyPushed                  = 27;
      CCDoubleSpend                    = 28;
>>>>>>> 703763ed
   };

   string               user_email     = 1;
   ScoreUpdateEventType reason         = 2;
   string               settlement_id  = 3;
}

message UserScoreRequest
{
   string               user_email  = 1;
}

message UserScoreData
{
   string               user_email  = 1;
   uint64               score       = 2;
   bool                 loaded      = 3;
   bool                 user_banned = 4;
}

message DealerSettlementStats
{
   string user_email = 1;
   string settlement_id = 2;
   bool   success = 3;
}

message DealerSettlementResponse
{
   string user_email = 1;
   string settlement_id = 2;
   float  success_ratio = 3;
}

message StorageUserScoreMessage
{
   oneof data {
      UserScoreUpdateEvent     update_score_request    = 1;
      UserScoreRequest         ban_user_request        = 2;
      UserScoreRequest         reset_score_request     = 3;
      UserScoreRequest         load_score_request      = 4;
      UserScoreData            update_score_response   = 5;
      UserScoreData            load_score_response     = 6;
      DealerSettlementStats    dealer_stats_request    = 7;
      DealerSettlementResponse dealer_stats_response   = 8;
   }
}

message LoadConfigsRequest
{
   string   pattern = 1;
}

message ConfigParamter
{
   string name    = 1;
   string value   = 2;
}

message LoadedConfigs
{
   repeated ConfigParamter config = 1;
}

message SetConfigResponse
{
   bool     updated = 1;
   string   error_message = 2;
}

message StorageConfigMessage
{
   oneof data
   {
      LoadedConfigs        configs_update       = 1;
      LoadConfigsRequest   load_config_request  = 2;
      LoadedConfigs        load_config_response = 3;
      ConfigParamter       set_config_request   = 4;
      SetConfigResponse    set_config_response  = 5;
   }
}

message StorageMessage
{
   StorageMessageType   type     = 1;
   StorageType          domain   = 2;
   oneof data {
      StorageAddressMessage         address        = 3;
      StorageCCMessage              cc             = 4;
      StorageRequestsMessage        requests       = 5;
      StorageCCDefinitionsMessage   cc_definitions = 6;
      StorageTradeHistMessage       trade_hist     = 7;
      StorageUserScoreMessage       user_score     = 8;
      StorageConfigMessage          config         = 9;
   }
}<|MERGE_RESOLUTION|>--- conflicted
+++ resolved
@@ -404,14 +404,11 @@
       // but somehow TX detected
       ClosedXBTTradeProgressing        = 25;
       CashReservationFailed            = 26;
-<<<<<<< HEAD
-      UnexpectedDealerCCHalf           = 27;
-=======
 
       // CC releated events
       CCAlreadyPushed                  = 27;
       CCDoubleSpend                    = 28;
->>>>>>> 703763ed
+      UnexpectedDealerCCHalf           = 29;
    };
 
    string               user_email     = 1;
