/*

***********************************************************************************
* Copyright (C) 2020 - 2020, BlockSettle AB
* Distributed under the GNU Affero General Public License (AGPL v3)
* See LICENSE or http://www.gnu.org/licenses/agpl.html
*
**********************************************************************************

*/
syntax = "proto3";

package Blocksettle.Communication.ApiServerPb;

import "bs_types.proto";
import "bs_api_server.proto";
import "trade_history.proto";

message Request
{
    message CheckApiKey
    {
        bytes client_id = 1;
        string api_key = 2;
        string ip_addr = 3;
    }

    message CheckEid
    {
        bytes client_id = 1;
        string email = 2;
    }

    message RegisterEid
    {
        bytes client_id = 1;
        string answers = 2;
        string kyc = 3;
    }

    message MarketOrder
    {
        string entity_name = 1;
        ApiServer.Request.MarketOrder order = 2;
    }

    message LoadOrders
    {
        string entity_name = 1;
    }

    message LoadBalance
    {
        string entity_name = 1;
    }

    message TradingDay
    {
        bytes client_id = 1;
        ApiServer.Request.TradingDay order = 2;
    }

    message EstimateIm
    {
        string entity_name = 1;
        ApiServer.Request.EstimateIm order = 2;
    }

    message ProductFee
    {
        bytes client_id = 1;
        ApiServer.Request.ProductFee order = 2;
    }

    message MaxTradeAmount
    {
        string entity_name = 1;
        ApiServer.Request.MaxTradeAmount request = 2;
    }

    message SubmitPricesData
    {
        string                      entity_name = 1;
        bs.types.SubmitPricesData   request     = 2;
    }

    message PullPricesData
    {
        string                      entity_name = 1;
        bs.types.PullPricesData     request     = 2;
    }

    message SubmitAddressData
    {
        string                                      entity_name = 1;
        ApiServer.Request.WhitelistedAddressRequest request     = 2;
    }

    message LoadAddresses
    {
        string entity_name = 1;
    }

    message RevokeAddress
    {
        string  entity_name = 1;
        string  address     = 2;
    }

    message LoadDepositAddress
    {
        string entity_name = 1;
    }

    message CreateIbanAgreementUrl
    {
        ApiServer.Request.CreateIbanAgreementUrl request = 1;
        string entity_name = 2;
    }

    message GetIbanAccounts
    {
        ApiServer.Request.GetIbanAccounts request = 1;
        string entity_name = 2;
    }

    message GetIbanAccountDetails
    {
        ApiServer.Request.GetIbanAccountDetails request = 1;
        string entity_name = 2;
    }


    oneof data
    {
        CheckApiKey                     check_api_key               = 1;
        CheckEid                        check_eid                   = 2;
        RegisterEid                     register_eid                = 3;
        MarketOrder                     market_order                = 4;
        LoadOrders                      load_orders                 = 5;
        LoadBalance                     load_balance                = 6;
        TradingDay                      trading_day                 = 7;
        EstimateIm                      estimate_im                 = 8;
        ProductFee                      product_fee                 = 9;
        MaxTradeAmount                  max_trade_amount            = 10;
        ApiServer.Response.MarketData   market_data                 = 11;
        SubmitPricesData                submit_prices               = 12;
        PullPricesData                  pull_prices                 = 13;
        string                          user_connected              = 14;
        string                          user_disconnected           = 15;
        SubmitAddressData               submit_address              = 16;
        LoadAddresses                   load_addresses              = 17;
        RevokeAddress                   revoke_address              = 18;
        LoadDepositAddress              load_deposit_address        = 19;
        CreateIbanAgreementUrl          create_iban_agreement       = 20;
        GetIbanAccounts                 get_iban_accounts           = 21;
        GetIbanAccountDetails           get_iban_account_details    = 22;
    }
}

message Response
{
    message CheckApiKey
    {
        bytes client_id = 1;
        string api_key = 2;
        string entity_name = 3;
        bs.types.ApiKeyError error = 4;
    }

    message CheckEid
    {
        bytes client_id = 1;
        string email = 2;
        string entity_name = 3;
    }

    message RegisterEid
    {
        bytes client_id = 1;
        bool success = 2;
        string error_code = 3;
        string entity_name = 4;
    }

    message MarketOrder
    {
        string entity_name = 1;
        ApiServer.Response.MarketOrder result = 2;
    }

    message LoadOrders
    {
        string entity_name = 1;
        ApiServer.Response.LoadOrders result = 2;
    }

    message LoadBalance
    {
        string entity_name = 1;
        ApiServer.Response.LoadBalance result = 2;
        bool user_requested = 3;
    }

    message TradingDay
    {
        bytes client_id = 1;
        ApiServer.Response.TradingDay result = 2;
    }

    message EstimateIm
    {
        string entity_name = 1;
        ApiServer.Response.EstimateIm result = 2;
    }

    message ProductFee
    {
        bytes client_id = 1;
        ApiServer.Response.ProductFee result = 2;
    }

    message OrderUpdate
    {
        string entity_name = 1;
        ApiServer.Response.OrderUpdate result = 2;
    }

    message MaxTradeAmount
    {
        string entity_name = 1;
        ApiServer.Response.MaxTradeAmount result = 2;
    }

    message UpdateBook
    {
        Communication.TradeHistory.PriceBookUpdate data = 1;
    }

    message TradeClose
    {
        string product_name = 1;
    }

    message TradeOpen
    {
        string  product_name        = 1;
        int64   cut_off_at          = 2;
        double  seconds_to_cut_off  = 3;
        double  last_cut_off_price  = 4;
    }

    message CreateIbanAgreementUrl
    {
        ApiServer.Response.CreateIbanAgreementUrl result = 1;
        string entity_name = 2;
    }

    message GetIbanAccounts
    {
        ApiServer.Response.GetIbanAccounts result = 1;
        string entity_name = 2;
    }

    message GetIbanAccountDetails
    {
        ApiServer.Response.GetIbanAccountDetails result = 1;
        string entity_name = 3;
    }

<<<<<<< HEAD
    message OpenInterest
    {
        string product_type = 1;
        double open_interest = 2;
=======
    message LoadDepositAddress
    {
        string entity_name = 1;
        string address     = 2;
    }

    message LoadAddresses
    {
        string                                                  entity_name = 1;
        repeated ApiServer.Response.WhitelistedAddressResponse  addresses   = 2;
    }

    message SubmitAddress
    {
        string  entity_name     = 1;
        bool    success         = 2;
        string  address         = 3;
        string  description     = 4;
        int64   added_timestamp = 5;
    }

    message RevokeAddress
    {
        string  entity_name = 1;
        string  address     = 2;
        bool    success     = 3;
>>>>>>> 1dad7908
    }

    oneof data
    {
<<<<<<< HEAD
        CheckApiKey check_api_key = 1;
        CheckEid check_eid = 5;
        RegisterEid register_eid = 14;
        MarketOrder market_order = 2;
        LoadOrders load_orders = 3;
        LoadBalance load_balance = 4;
        TradingDay trading_day = 6;
        EstimateIm estimate_im = 7;
        ProductFee product_fee = 8;
        OrderUpdate order_update = 9;
        MaxTradeAmount max_trade_amount = 10;
        UpdateBook update_book = 11;
        TradeClose trade_close = 12;
        TradeOpen trade_open = 13;
        CreateIbanAgreementUrl create_iban_agreement = 15;
        GetIbanAccounts get_iban_accounts = 16;
        GetIbanAccountDetails get_iban_account_details = 17;
        OpenInterest open_interest = 18;
=======
        CheckApiKey             check_api_key               = 1;
        CheckEid                check_eid                   = 2;
        RegisterEid             register_eid                = 3;
        MarketOrder             market_order                = 4;
        LoadOrders              load_orders                 = 5;
        LoadBalance             load_balance                = 6;
        TradingDay              trading_day                 = 7;
        EstimateIm              estimate_im                 = 8;
        ProductFee              product_fee                 = 9;
        OrderUpdate             order_update                = 10;
        MaxTradeAmount          max_trade_amount            = 11;
        UpdateBook              update_book                 = 12;
        TradeClose              trade_close                 = 13;
        TradeOpen               trade_open                  = 14;
        CreateIbanAgreementUrl  create_iban_agreement       = 15;
        GetIbanAccounts         get_iban_accounts           = 16;
        GetIbanAccountDetails   get_iban_account_details    = 17;
        LoadDepositAddress      load_deposit_address        = 18;
        LoadAddresses           load_addresses              = 19;
        SubmitAddress           submit_address              = 20;
        RevokeAddress           revoke_address              = 21;
>>>>>>> 1dad7908
    }
}<|MERGE_RESOLUTION|>--- conflicted
+++ resolved
@@ -268,12 +268,12 @@
         string entity_name = 3;
     }
 
-<<<<<<< HEAD
     message OpenInterest
     {
         string product_type = 1;
         double open_interest = 2;
-=======
+    }
+
     message LoadDepositAddress
     {
         string entity_name = 1;
@@ -300,31 +300,10 @@
         string  entity_name = 1;
         string  address     = 2;
         bool    success     = 3;
->>>>>>> 1dad7908
     }
 
     oneof data
     {
-<<<<<<< HEAD
-        CheckApiKey check_api_key = 1;
-        CheckEid check_eid = 5;
-        RegisterEid register_eid = 14;
-        MarketOrder market_order = 2;
-        LoadOrders load_orders = 3;
-        LoadBalance load_balance = 4;
-        TradingDay trading_day = 6;
-        EstimateIm estimate_im = 7;
-        ProductFee product_fee = 8;
-        OrderUpdate order_update = 9;
-        MaxTradeAmount max_trade_amount = 10;
-        UpdateBook update_book = 11;
-        TradeClose trade_close = 12;
-        TradeOpen trade_open = 13;
-        CreateIbanAgreementUrl create_iban_agreement = 15;
-        GetIbanAccounts get_iban_accounts = 16;
-        GetIbanAccountDetails get_iban_account_details = 17;
-        OpenInterest open_interest = 18;
-=======
         CheckApiKey             check_api_key               = 1;
         CheckEid                check_eid                   = 2;
         RegisterEid             register_eid                = 3;
@@ -346,6 +325,6 @@
         LoadAddresses           load_addresses              = 19;
         SubmitAddress           submit_address              = 20;
         RevokeAddress           revoke_address              = 21;
->>>>>>> 1dad7908
+        OpenInterest            open_interest               = 22;
     }
 }