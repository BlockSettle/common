/*

***********************************************************************************
* Copyright (C) 2020 - 2021, BlockSettle AB
* Distributed under the GNU Affero General Public License (AGPL v3)
* See LICENSE or http://www.gnu.org/licenses/agpl.html
*
**********************************************************************************

*/
syntax = "proto3";

package Blocksettle.Communication.ApiServerPb;

import "bs_types.proto";
import "bs_api_server.proto";
import "trade_history.proto";

message Request
{
    message CheckApiKey
    {
        bytes client_id = 1;
        string api_key = 2;
        string ip_addr = 3;
    }

    message CheckEid
    {
        bytes client_id = 1;
        string email = 2;
    }

    message RegisterEid
    {
        bytes client_id = 1;
        string answers = 2;
        string kyc = 3;
    }

    message MarketOrder
    {
        string entity_name = 1;
        ApiServer.Request.MarketOrder order = 2;
    }

    message LoadOrders
    {
        string entity_name = 1;
    }

    message LoadBalance
    {
        string entity_name = 1;
    }

    message TradingDay
    {
        bytes client_id = 1;
        ApiServer.Request.TradingDay order = 2;
    }

    message EstimateIm
    {
        string entity_name = 1;
        ApiServer.Request.EstimateIm order = 2;
    }

    message ProductFee
    {
        bytes client_id = 1;
        ApiServer.Request.ProductFee order = 2;
    }

    message MaxTradeAmount
    {
        string entity_name = 1;
        ApiServer.Request.MaxTradeAmount request = 2;
    }

    message SubmitPricesData
    {
        string                      entity_name = 1;
        bs.types.SubmitPricesData   request     = 2;
    }

    message PullPricesData
    {
        string                      entity_name = 1;
        bs.types.PullPricesData     request     = 2;
    }

    message SubmitAddressData
    {
        string                                      entity_name = 1;
        ApiServer.Request.WhitelistedAddressRequest request     = 2;
    }

    message LoadAddresses
    {
        string entity_name = 1;
    }

    message RevokeAddress
    {
        string  entity_name = 1;
        string  address     = 2;
    }

    message LoadDepositAddress
    {
        string entity_name = 1;
    }

    message CreateIbanAgreementUrl
    {
        ApiServer.Request.CreateIbanAgreementUrl request = 1;
        string entity_name = 2;
    }

    message GetIbanAccounts
    {
        ApiServer.Request.GetIbanAccounts request = 1;
        string entity_name = 2;
    }

    message GetIbanAccountDetails
    {
        ApiServer.Request.GetIbanAccountDetails request = 1;
        string entity_name = 2;
    }

    message NewApiKey
    {
        ApiServer.Request.NewApiKey request = 1;
        string entity_name = 2;
    }

    message ListApiKeys
    {
        string entity_name = 1;
    }

    message DeleteApiKey
    {
        ApiServer.Request.DeleteApiKey request = 1;
        string entity_name = 2;
    }

    message CreateExternalAccount
    {
        ApiServer.Request.CreateExternalAccount request = 1;
        string entity_name = 2;
    }

    message GetAllExternalAccounts
    {
        string entity_name = 1;
    }

    message GetDepositInfo
    {
        string entity_name = 1;
    }

    message WithdrawToExternalAccount
    {
        ApiServer.Request.WithdrawToExternalAccount request = 1;
        string entity_name = 2;
    }

    message WithdrawBitcoin
    {
        ApiServer.Request.WithdrawBitcoin request = 1;
        string entity_name = 2;
    }

    message HistoricalPL
    {
        ApiServer.Request.HistoricalPL request = 1;
        string entity_name = 2;
    }

    message TradeHistory
    {
        ApiServer.Request.TradeHistory request = 1;
        string entity_name = 2;
    }

    message TransactionsForEntity
    {
        ApiServer.Request.TransactionsForEntity request = 1;
        string entity_name = 2;
    }

    message TradeFeeForEntity
    {
        ApiServer.Request.TradeFeeForEntity request = 1;
        string entity_name = 2;
    }

    message GetStatementDates
    {
        ApiServer.Request.GetStatementDates request = 1;
        string entity_name = 2;
    }

    message GetStatements
    {
        ApiServer.Request.GetStatements request = 1;
        string entity_name = 2;
    }

    oneof data
    {
        CheckApiKey                     check_api_key               = 1;
        CheckEid                        check_eid                   = 2;
        RegisterEid                     register_eid                = 3;
        MarketOrder                     market_order                = 4;
        LoadOrders                      load_orders                 = 5;
        LoadBalance                     load_balance                = 6;
        TradingDay                      trading_day                 = 7;
        EstimateIm                      estimate_im                 = 8;
        ProductFee                      product_fee                 = 9;
        MaxTradeAmount                  max_trade_amount            = 10;
<<<<<<< HEAD
        ApiServer.Response.MarketData   market_data                 = 11;
        SubmitPricesData                submit_prices               = 12;
        PullPricesData                  pull_prices                 = 13;
        string                          user_connected              = 14;
        string                          user_disconnected           = 15;
        SubmitAddressData               submit_address              = 16;
        LoadAddresses                   load_addresses              = 17;
        RevokeAddress                   revoke_address              = 18;
        LoadDepositAddress              load_deposit_address        = 19;
        CreateIbanAgreementUrl          create_iban_agreement       = 20;
        GetIbanAccounts                 get_iban_accounts           = 21;
        GetIbanAccountDetails           get_iban_account_details    = 22;
        NewApiKey                       new_api_key                 = 23;
        ListApiKeys                     list_api_keys               = 24;
        DeleteApiKey                    delete_api_key              = 25;
        CreateExternalAccount           create_external_account         = 26;
        GetAllExternalAccounts          get_all_external_accounts       = 27;
        GetDepositInfo                  get_deposit_info                = 28;
        WithdrawToExternalAccount       withdraw_to_external_account    = 29;
        WithdrawBitcoin                 withdraw_bitcoin                = 30;
        HistoricalPL                    historical_profit_loss      = 31;
        TradeHistory                    trade_history               = 32;
        TransactionsForEntity           transactions_for_entity     = 33;
        TradeFeeForEntity               trade_fee_for_entity        = 34;
        GetStatementDates               get_statement_dates         = 35;
        GetStatements                   get_statements              = 36;
=======
        SubmitPricesData                submit_prices               = 11;
        PullPricesData                  pull_prices                 = 12;
        string                          user_connected              = 13;
        string                          user_disconnected           = 14;
        SubmitAddressData               submit_address              = 15;
        LoadAddresses                   load_addresses              = 16;
        RevokeAddress                   revoke_address              = 17;
        LoadDepositAddress              load_deposit_address        = 18;
        CreateIbanAgreementUrl          create_iban_agreement       = 19;
        GetIbanAccounts                 get_iban_accounts           = 20;
        GetIbanAccountDetails           get_iban_account_details    = 21;
        NewApiKey                       new_api_key                 = 22;
        ListApiKeys                     list_api_keys               = 23;
        DeleteApiKey                    delete_api_key              = 24;
        CreateExternalAccount           create_external_account         = 25;
        GetAllExternalAccounts          get_all_external_accounts       = 26;
        GetDepositInfo                  get_deposit_info                = 27;
        WithdrawToExternalAccount       withdraw_to_external_account    = 28;
        WithdrawBitcoin                 withdraw_bitcoin                = 29;
        HistoricalPL                    historical_profit_loss      = 30;
        TradeHistory                    trade_history               = 31;
        TransactionsForEntity           transactions_for_entity     = 32;
        TradeFeeForEntity               trade_fee_for_entity        = 33;
>>>>>>> f1f9059e
    }
}

message Response
{
    message CheckApiKey
    {
        bytes client_id = 1;
        string api_key = 2;
        string entity_name = 3;
        bs.types.ApiKeyError error = 4;
    }

    message CheckEid
    {
        bytes client_id = 1;
        string email = 2;
        string entity_name = 3;
    }

    message RegisterEid
    {
        bytes client_id = 1;
        bool success = 2;
        string error_code = 3;
        string entity_name = 4;
    }

    message MarketOrder
    {
        string entity_name = 1;
        ApiServer.Response.MarketOrder result = 2;
    }

    message LoadOrders
    {
        string entity_name = 1;
        ApiServer.Response.LoadOrders result = 2;
    }

    message LoadBalance
    {
        string entity_name = 1;
        ApiServer.Response.LoadBalance result = 2;
        bool user_requested = 3;
    }

    message TradingDay
    {
        bytes client_id = 1;
        ApiServer.Response.TradingDay result = 2;
    }

    message EstimateIm
    {
        string entity_name = 1;
        ApiServer.Response.EstimateIm result = 2;
    }

    message ProductFee
    {
        bytes client_id = 1;
        ApiServer.Response.ProductFee result = 2;
    }

    message OrderUpdate
    {
        string entity_name = 1;
        ApiServer.Response.OrderUpdate result = 2;
    }

    message MaxTradeAmount
    {
        string entity_name = 1;
        ApiServer.Response.MaxTradeAmount result = 2;
    }

    message UpdateBook
    {
        Communication.TradeHistory.PriceBookUpdate data = 1;
    }

    message TradeClose
    {
        string product_name = 1;
    }

    message TradeOpen
    {
        string  product_name        = 1;
        int64   cut_off_at          = 2;
        double  seconds_to_cut_off  = 3;
        double  last_cut_off_price  = 4;
    }

    message CreateIbanAgreementUrl
    {
        ApiServer.Response.CreateIbanAgreementUrl result = 1;
        string entity_name = 2;
    }

    message GetIbanAccounts
    {
        ApiServer.Response.GetIbanAccounts result = 1;
        string entity_name = 2;
    }

    message GetIbanAccountDetails
    {
        ApiServer.Response.GetIbanAccountDetails result = 1;
        string entity_name = 3;
    }

    message OpenInterest
    {
        string product_type = 1;
        double open_interest = 2;
    }

    message LoadDepositAddress
    {
        string entity_name = 1;
        string address     = 2;
    }

    message LoadAddresses
    {
        string                                                  entity_name = 1;
        repeated ApiServer.Response.WhitelistedAddressResponse  addresses   = 2;
    }

    message SubmitAddress
    {
        string  entity_name     = 1;
        bool    success         = 2;
        string  address         = 3;
        string  description     = 4;
        int64   added_timestamp = 5;
        string  error_message   = 6;
    }

    message RevokeAddress
    {
        string  entity_name   = 1;
        string  address       = 2;
        bool    success       = 3;
        string  error_message = 4;
    }

    message UserNotify
    {
        string broadcast_to = 1;
        ApiServer.Response.UserNotify user_notify = 2;
    }

    message NewApiKey
    {
        ApiServer.Response.NewApiKey result = 1;
        string entity_name = 2;
    }

    message ListApiKeys
    {
        ApiServer.Response.ListApiKeys result = 1;
        string entity_name = 2;
    }

    message DeleteApiKey
    {
        ApiServer.Response.DeleteApiKey result = 1;
        string entity_name = 2;
    }

    message CreateExternalAccount
    {
        ApiServer.Response.CreateExternalAccount result = 1;
        string entity_name = 2;
    }

    message GetAllExternalAccounts
    {
        ApiServer.Response.GetAllExternalAccounts result = 1;
        string entity_name = 2;
    }

    message GetDepositInfo
    {
        ApiServer.Response.GetDepositInfo result = 1;
        string entity_name = 2;
    }

    message WithdrawToExternalAccount
    {
        ApiServer.Response.ResponseResult result = 1;
        string entity_name = 2;
    }

    message WithdrawBitcoin
    {
        ApiServer.Response.ResponseResult result = 1;
        string entity_name = 2;
    }

    message ObligationRequest
    {
        string entity_name = 1;
        ApiServer.Response.ObligationRequest request = 2;
    }

    message UpdateWithdrawPrices
    {
        ApiServer.Response.UpdateWithdrawPrices request = 1;
    }

    message HistoricalPL
    {
        ApiServer.Response.HistoricalPL response = 1;
        string entity_name = 2;
    }

    message TradeHistory
    {
        ApiServer.Response.TradeHistory response = 1;
        string entity_name = 2;
    }

    message TransactionsForEntity
    {
        ApiServer.Response.TransactionsForEntity response = 1;
        string entity_name = 2;
    }

    message TradeFeeForEntity
    {
        ApiServer.Response.TradeFeeForEntity response = 1;
        string entity_name = 2;
    }

    message GetStatementDates
    {
        ApiServer.Response.GetStatementDates response = 1;
        string entity_name = 2;
    }

    message GetStatements
    {
        ApiServer.Response.GetStatements response = 1;
        string entity_name = 2;
    }

    oneof data
    {
        CheckApiKey             check_api_key               = 1;
        CheckEid                check_eid                   = 2;
        RegisterEid             register_eid                = 3;
        MarketOrder             market_order                = 4;
        LoadOrders              load_orders                 = 5;
        LoadBalance             load_balance                = 6;
        TradingDay              trading_day                 = 7;
        EstimateIm              estimate_im                 = 8;
        ProductFee              product_fee                 = 9;
        OrderUpdate             order_update                = 10;
        MaxTradeAmount          max_trade_amount            = 11;
        ApiServer.Response.MarketData update_book           = 12;
        TradeClose              trade_close                 = 13;
        TradeOpen               trade_open                  = 14;
        CreateIbanAgreementUrl  create_iban_agreement       = 15;
        GetIbanAccounts         get_iban_accounts           = 16;
        GetIbanAccountDetails   get_iban_account_details    = 17;
        LoadDepositAddress      load_deposit_address        = 18;
        LoadAddresses           load_addresses              = 19;
        SubmitAddress           submit_address              = 20;
        RevokeAddress           revoke_address              = 21;
        OpenInterest            open_interest               = 22;
        UserNotify              user_notify                 = 23;
        NewApiKey               new_api_key                 = 24;
        ListApiKeys             list_api_keys               = 25;
        DeleteApiKey            delete_api_key              = 26;
        CreateExternalAccount         create_external_account        = 27;
        GetAllExternalAccounts        get_all_external_accounts      = 28;
        GetDepositInfo                get_deposit_info               = 29;
        WithdrawToExternalAccount     withdraw_to_external_account   = 30;
        WithdrawBitcoin               withdraw_bitcoin               = 31;
        ObligationRequest       obligation_request          = 32;
        UpdateWithdrawPrices    update_withdraw_prices      = 33;
        HistoricalPL            historical_profit_loss      = 34;
        TradeHistory            trade_history               = 35;
        TransactionsForEntity   transactions_for_entity     = 36;
        TradeFeeForEntity       trade_fee_for_entity        = 37;
        GetStatementDates       get_statement_dates         = 38;
        GetStatements           get_statements              = 39;
    }
}<|MERGE_RESOLUTION|>--- conflicted
+++ resolved
@@ -223,34 +223,6 @@
         EstimateIm                      estimate_im                 = 8;
         ProductFee                      product_fee                 = 9;
         MaxTradeAmount                  max_trade_amount            = 10;
-<<<<<<< HEAD
-        ApiServer.Response.MarketData   market_data                 = 11;
-        SubmitPricesData                submit_prices               = 12;
-        PullPricesData                  pull_prices                 = 13;
-        string                          user_connected              = 14;
-        string                          user_disconnected           = 15;
-        SubmitAddressData               submit_address              = 16;
-        LoadAddresses                   load_addresses              = 17;
-        RevokeAddress                   revoke_address              = 18;
-        LoadDepositAddress              load_deposit_address        = 19;
-        CreateIbanAgreementUrl          create_iban_agreement       = 20;
-        GetIbanAccounts                 get_iban_accounts           = 21;
-        GetIbanAccountDetails           get_iban_account_details    = 22;
-        NewApiKey                       new_api_key                 = 23;
-        ListApiKeys                     list_api_keys               = 24;
-        DeleteApiKey                    delete_api_key              = 25;
-        CreateExternalAccount           create_external_account         = 26;
-        GetAllExternalAccounts          get_all_external_accounts       = 27;
-        GetDepositInfo                  get_deposit_info                = 28;
-        WithdrawToExternalAccount       withdraw_to_external_account    = 29;
-        WithdrawBitcoin                 withdraw_bitcoin                = 30;
-        HistoricalPL                    historical_profit_loss      = 31;
-        TradeHistory                    trade_history               = 32;
-        TransactionsForEntity           transactions_for_entity     = 33;
-        TradeFeeForEntity               trade_fee_for_entity        = 34;
-        GetStatementDates               get_statement_dates         = 35;
-        GetStatements                   get_statements              = 36;
-=======
         SubmitPricesData                submit_prices               = 11;
         PullPricesData                  pull_prices                 = 12;
         string                          user_connected              = 13;
@@ -274,7 +246,8 @@
         TradeHistory                    trade_history               = 31;
         TransactionsForEntity           transactions_for_entity     = 32;
         TradeFeeForEntity               trade_fee_for_entity        = 33;
->>>>>>> f1f9059e
+        GetStatementDates               get_statement_dates         = 34;
+        GetStatements                   get_statements              = 35;
     }
 }
 
