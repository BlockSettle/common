syntax = "proto3";

package Blocksettle.Communication.signer;
import "Blocksettle_Communication_Internal.proto";

enum PacketType
{
   HeadlessReadyType = 0;
   PeerConnectedType = 1;
   PeerDisconnectedType = 2;
   SignTxRequestType = 3;
   TxSignedType = 4;
   CancelTxSignType = 5;
   XbtSpentType = 6;

   // Send wallet id and wallet password to headless to enable auto signing
   // Request from ui, response from headless
   AutoSignActType = 7;

   SignOfflineTxRequestType = 8;
   SyncWalletInfoType = 9;
   SyncHDWalletType = 10;
   SyncWalletType = 11;
   CreateWOType = 12;
   GetDecryptedNodeType = 13;
   SetLimitsType = 14;
   PasswordReceivedType = 15;
   RequestCloseType = 16;
   ReloadWalletsType = 18;

   // Execute QML dialog by it's name
   // Request from headless, no response from ui
   ExecCustomDialogRequestType = 19;

   ChangePasswordRequestType   = 20;

   // Uses messages from headless
   CreateHDWalletType = 21;
   DeleteHDWalletType = 22;

   // Sent from headless signer when wallet added, removed or changed somehow (request body is empty)
   WalletsListUpdatedType = 23;

   // Send headless public key to signer ui to export it
   HeadlessPubKeyRequestType = 24;

   SyncSettingsRequestType = 25;

   UpdateStatusType = 26;

   ImportWoWalletType = 27;
<<<<<<< HEAD
   SignSettlementTxRequestType = 28;
=======

   // Sent from headless signer when unknown terminal is trying to connect
   TerminalHandshakeFailedType = 28;
>>>>>>> 600d5798
}

message Packet
{
   uint32      id         = 1;
   PacketType  type       = 2;
   bytes       data       = 3;
}

////////////////////////////////////////////////////////////////////////////////

message KeyPair
{
   string id = 1;
   // In hex format
   string key = 2;
}

enum Setting {
   SettingInvalid = 0;
   OfflineMode = 1;
   TestNet = 2;
   WatchingOnly = 3;
   ExportWalletsDir = 4;
   AutoSignWallet = 5;
   ListenAddress = 6;
   ListenPort = 7;
   LimitManualXBT = 8;
   LimitAutoSignXBT = 9;
   LimitAutoSignTime = 10;
   LimitManualPwKeep = 11;
   HideEidInfoBox = 12;
   TrustedTerminals = 13;
   TwoWaySignerAuth = 14;
};

message Settings
{
   bool offline = 1;
   bool test_net = 2;
   bool watching_only = 3;
   string export_wallets_dir = 4;
   string auto_sign_wallet = 11;
   string listen_address = 5;
   int32 listen_port = 6;
   uint64 limit_manual_xbt = 7;
   uint64 limit_auto_sign_xbt = 8;
   int32 limit_auto_sign_time = 9;
   int32 limit_pass_keep_time = 10;
   bool hide_eid_info_box = 12;
   repeated KeyPair trusted_terminals = 13;
   bool two_way_signer_auth = 14;
}

// Keep in sync with bs::signer::BindStatus
enum BindStatus
{
   BindInactive = 0;
   BindSucceed = 1;
   BindFailed = 2;
}

////////////////////////////////////////////////////////////////////////////////

message PeerEvent
{
   string ip_address = 1;
}

message SignTxRequest
{
   message Change {
      bytes    address = 1;
      string   index = 2;
      uint64   value = 3;
   }

   string prompt = 2;
   string wallet_id = 3;
   repeated bytes inputs = 4;
   repeated bytes recipients = 5;
   uint64         fee = 6;
   bool           RBF = 7;
   Change         change = 8;
}

message SignTxEvent
{
   uint32         errorCode = 1;
   bytes          signedTX = 2;
   //bytes          tx_hash = 3;
}

message SignTxCancelRequest
{
   bytes  tx_hash = 1;
}

message SignSettlementTxRequest
{
   SignTxRequest signTXRequest                                        = 1;
   Blocksettle.Communication.Internal.SettlementInfo settlementInfo   = 2;
}

message XbtSpentEvent
{
   int64 value = 1;
   bool  auto_sign = 2;
}


message SignOfflineTxRequest
{
   SignTxRequest tx_request = 1;
   bytes password = 2;
}


// Slightly simplified structures from headless.proto
enum WalletFormat
{
   WalletFormatUnknown    = 0;
   WalletFormatHD         = 1;
   WalletFormatSettlement = 2;
}

message SyncWalletInfoResponse
{
   message WalletInfo {
      WalletFormat format = 1;
      string id = 2;
      string name = 3;
      string description = 4;
      bool   watching_only = 5;
   }
   repeated WalletInfo wallets = 1;
}


message SyncWalletRequest
{
   string wallet_id = 1;
}

message SyncHDWalletResponse
{
   message Leaf {
      string id = 1;
      uint32 index = 2;
   }
   message Group {
      uint32 type = 1;
      repeated Leaf leaves = 2;
   }

   string wallet_id = 1;
   repeated Group groups = 2;
}

enum EncryptionType
{
   EncryptionTypeUnencrypted = 0;
   EncryptionTypePassword    = 1;
   EncryptionTypeAutheID     = 2;
}

message SyncWalletResponse
{
   string wallet_id = 1;
   repeated EncryptionType encryption_types = 2;
   repeated bytes encryption_keys = 3;
   uint32 key_rank_m = 4;
   uint32 key_rank_n = 5;

   message Address {
      string index = 1;
      string address = 2;
   }
   repeated Address   addresses = 6;
}


message DecryptWalletEvent
{
   uint32   errorCode = 1;
   string   wallet_id = 2;
   string   password = 3;
}

message CreateWatchingOnlyResponse
{
   message Address {
      string index = 1;
      uint32 aet = 2;
   }
   message Leaf {
      string id = 1;
      uint32 index = 2;
      bytes  public_key = 3;
      bytes  chain_code = 4;
      repeated Address addresses = 5;
   }
   message Group {
      uint32 type = 1;
      repeated Leaf leaves = 2;
   }

   string wallet_id = 1;
   string name = 2;
   string description = 3;
   repeated Group groups = 4;
}

message DecryptedNodeResponse
{
   string wallet_id = 1;
   bytes  private_key = 2;
   bytes  chain_code = 3;
}

message SetLimitsRequest
{
   string wallet_id = 1;
   uint64 auto_sign_satoshis = 2;
   uint64 manual_satoshis = 3;
   uint32 auto_sign_time = 4;
   uint32 password_keep_in_mem = 5;
}

message ReloadWalletsRequest
{
   string path = 1;
}

message CustomDialogRequest
{
   string dialogName = 1;
   bytes  variantData = 2;
}


message PasswordData
{
   string   password = 1;
   uint32   encType = 2;
   bytes    encKey = 3;
}

message ChangePasswordRequest
{
   string   rootWalletId = 1;
   string   oldPassword = 2;
   repeated PasswordData newPassword = 3;
   uint32   rankM = 4;
   uint32   rankN = 5;
   bool     addNew = 6;
   bool     removeOld = 8;
   bool     dryRun = 7;
}

message ChangePasswordResponse
{
   string   rootWalletId = 1;
   bool     success = 2;
}

message HeadlessPubKeyRequest
{
}

message HeadlessPubKeyResponse
{
   string pubKey = 1;
}

message AutoSignActRequest
{
   string   rootWalletId = 1;
   bytes    password = 2;
   bool     activateAutoSign = 3;
}

message AutoSignActResponse
{
   uint32   errorCode = 1;
   string   rootWalletId = 2;
   bool     autoSignActive = 3;
}

// Would be sent from headless process to the GUI when some status changes
message UpdateStatus
{
   BindStatus signer_bind_status = 1;
}

message ImportWoWalletRequest
{
   string filename = 1;
   bytes  content = 2;
}

message TerminalHandshakeFailed
{
   string peerAddress = 1;
}<|MERGE_RESOLUTION|>--- conflicted
+++ resolved
@@ -49,13 +49,11 @@
    UpdateStatusType = 26;
 
    ImportWoWalletType = 27;
-<<<<<<< HEAD
+
    SignSettlementTxRequestType = 28;
-=======
 
    // Sent from headless signer when unknown terminal is trying to connect
-   TerminalHandshakeFailedType = 28;
->>>>>>> 600d5798
+   TerminalHandshakeFailedType = 29;
 }
 
 message Packet
