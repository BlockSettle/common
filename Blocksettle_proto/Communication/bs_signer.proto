syntax = "proto3";

package Blocksettle.Communication.signer;


enum PacketType
{
   HeadlessReadyType = 0;
   PeerConnectedType = 1;
   PeerDisconnectedType = 2;
   PasswordRequestType = 3;
   TxSignedType = 4;
   CancelTxSignType = 5;
   XbtSpentType = 6;

   // Send wallet id and wallet password to headless to enable auto signing
   // Request from ui, response from headless
   AutoSignActType = 7;

   SignTxRequestType = 8;
   SyncWalletInfoType = 9;
   SyncHDWalletType = 10;
   SyncWalletType = 11;
   CreateWOType = 12;
   GetDecryptedNodeType = 13;
   SetLimitsType = 14;
   PasswordReceivedType = 15;
   RequestCloseType = 16;
   ReconnectTerminalType = 17;
   ReloadWalletsType = 18;

   // Execute QML dialog by it's name
   // Request from headless, no response from ui
   ExecCustomDialogRequestType = 19;

   ChangePasswordRequestType   = 20;

   // Uses messages from headless
   CreateHDWalletType = 21;
   DeleteHDWalletType = 22;

   // Sent from headless signer when wallet added, removed or changed somehow (request body is empty)
   WalletsListUpdatedType = 23;

   // Send headless public key to signer ui to export it
   HeadlessPubKeyRequestType = 24;

   SyncSettingsRequestType = 25;

   UpdateStatusType = 26;

   ImportWoWalletType = 27;
}

message Packet
{
   uint32      id         = 1;
   PacketType  type       = 2;
   bytes       data       = 3;
}

////////////////////////////////////////////////////////////////////////////////

message KeyPair
{
   string id = 1;
   // In hex format
   string key = 2;
}

enum Setting {
   SettingInvalid = 0;
   OfflineMode = 1;
   TestNet = 2;
   WatchingOnly = 3;
   ExportWalletsDir = 4;
   AutoSignWallet = 5;
   ListenAddress = 6;
   ListenPort = 7;
   LimitManualXBT = 8;
   LimitAutoSignXBT = 9;
   LimitAutoSignTime = 10;
   LimitManualPwKeep = 11;
   HideEidInfoBox = 12;
   TrustedTerminals = 13;
   TwoWaySignerAuth = 14;
};

message Settings
{
   bool offline = 1;
   bool test_net = 2;
   bool watching_only = 3;
   string export_wallets_dir = 4;
   string auto_sign_wallet = 11;
   string listen_address = 5;
   int32 listen_port = 6;
   uint64 limit_manual_xbt = 7;
   uint64 limit_auto_sign_xbt = 8;
   int32 limit_auto_sign_time = 9;
   int32 limit_pass_keep_time = 10;
   bool hide_eid_info_box = 12;
   repeated KeyPair trusted_terminals = 13;
   bool two_way_signer_auth = 14;
}

// Keep in sync with bs::signer::BindStatus
enum BindStatus
{
   BindInactive = 0;
   BindSucceed = 1;
   BindFailed = 2;
}

////////////////////////////////////////////////////////////////////////////////

message ReadyEvent
{
   bool  ready = 1;
   int32 cur_wallet = 2;
   int32 total_wallets = 3;
}

message PeerEvent
{
   string ip_address = 1;
}

message PasswordEvent
{
   message Change {
      bytes    address = 1;
      string   index = 2;
      uint64   value = 3;
   }

   bool   auto_sign = 1;
   string prompt = 2;
   string wallet_id = 3;
   repeated bytes inputs = 4;
   repeated bytes recipients = 5;
   uint64         fee = 6;
   bool           RBF = 7;
   Change         change = 8;
}

message TxSignEvent
{
   oneof data {
      bytes  tx = 1;
      bytes  tx_hash = 2;
   }
}

message XbtSpentEvent
{
   int64 value = 1;
   bool  auto_sign = 2;
}


message SignTxRequest
{
   PasswordEvent tx_request = 1;
   bytes password = 2;
}


// Slightly simplified structures from headless.proto
enum WalletFormat
{
   WalletFormatUnknown    = 0;
   WalletFormatHD         = 1;
   WalletFormatSettlement = 2;
}

message SyncWalletInfoResponse
{
   message WalletInfo {
      WalletFormat format = 1;
      string id = 2;
      string name = 3;
      string description = 4;
   }
   repeated WalletInfo wallets = 1;
}


message SyncWalletRequest
{
   string wallet_id = 1;
}

message SyncHDWalletResponse
{
   message Leaf {
      string id = 1;
      uint32 index = 2;
   }
   message Group {
      uint32 type = 1;
      repeated Leaf leaves = 2;
   }

   string wallet_id = 1;
   repeated Group groups = 2;
}

enum EncryptionType
{
   EncryptionTypeUnencrypted = 0;
   EncryptionTypePassword    = 1;
   EncryptionTypeAutheID     = 2;
}

message SyncWalletResponse
{
   string wallet_id = 1;
   repeated EncryptionType encryption_types = 2;
   repeated bytes encryption_keys = 3;
   uint32 key_rank_m = 4;
   uint32 key_rank_n = 5;

   message Address {
      string index = 1;
      string address = 2;
   }
   repeated Address   addresses = 6;
}


message DecryptWalletRequest
{
   string wallet_id = 1;
   bytes  password = 2;
   bool   cancelled_by_user = 3;
}

message CreateWatchingOnlyResponse
{
   message Address {
      string index = 1;
      uint32 aet = 2;
   }
   message Leaf {
      string id = 1;
      uint32 index = 2;
      bytes  public_key = 3;
      bytes  chain_code = 4;
      repeated Address addresses = 5;
   }
   message Group {
      uint32 type = 1;
      repeated Leaf leaves = 2;
   }

   string wallet_id = 1;
   string name = 2;
   string description = 3;
   repeated Group groups = 4;
}

message DecryptedNodeResponse
{
   string wallet_id = 1;
   bytes  private_key = 2;
   bytes  chain_code = 3;
}

message SetLimitsRequest
{
   string wallet_id = 1;
   uint64 auto_sign_satoshis = 2;
   uint64 manual_satoshis = 3;
   uint32 auto_sign_time = 4;
   uint32 password_keep_in_mem = 5;
}


message ReconnectRequest
{
   bool   online = 1;
   string listen_address = 2;
   string listen_port = 3;
}

message ReloadWalletsRequest
{
   string path = 1;
}

message CustomDialogRequest
{
   string dialogName = 1;
   bytes  variantData = 2;
}


message PasswordData
{
   string   password = 1;
   uint32   encType = 2;
   bytes    encKey = 3;
}

message ChangePasswordRequest
{
   string   rootWalletId = 1;
   string   oldPassword = 2;
   repeated PasswordData newPassword = 3;
   uint32   rankM = 4;
   uint32   rankN = 5;
   bool     addNew = 6;
   bool     removeOld = 8;
   bool     dryRun = 7;
}

message ChangePasswordResponse
{
   string   rootWalletId = 1;
   bool     success = 2;
}

message HeadlessPubKeyRequest
{
}

message HeadlessPubKeyResponse
{
   string pubKey = 1;
}

<<<<<<< HEAD
message AutoSignActRequest
{
   string   rootWalletId = 1;
   bytes    password = 2;
   bool     activateAutoSign = 3;
}

message AutoSignActResponse
{
   string   rootWalletId = 1;
   bool     autoSignActive = 2;
   string   error = 3;
=======
// Would be sent from headless process to the GUI when some status changes
message UpdateStatus
{
   BindStatus signer_bind_status = 1;
}


message ImportWoWalletRequest
{
   string filename = 1;
   bytes  content = 2;
>>>>>>> 1135bcdd
}<|MERGE_RESOLUTION|>--- conflicted
+++ resolved
@@ -330,7 +330,6 @@
    string pubKey = 1;
 }
 
-<<<<<<< HEAD
 message AutoSignActRequest
 {
    string   rootWalletId = 1;
@@ -343,17 +342,16 @@
    string   rootWalletId = 1;
    bool     autoSignActive = 2;
    string   error = 3;
-=======
+}
+
 // Would be sent from headless process to the GUI when some status changes
 message UpdateStatus
 {
    BindStatus signer_bind_status = 1;
 }
 
-
 message ImportWoWalletRequest
 {
    string filename = 1;
    bytes  content = 2;
->>>>>>> 1135bcdd
 }