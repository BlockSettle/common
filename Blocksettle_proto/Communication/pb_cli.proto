--- conflicted
+++ resolved
@@ -33,11 +33,8 @@
    LoadConfigType                   = 21;
    SetConfigType                    = 22;
    MigrateUserIds                   = 23;
-<<<<<<< HEAD
-   CreateCelerUserType              = 24;
-=======
    BroadcastBSAuthRevokeTX          = 24;
->>>>>>> 251ffe82
+   CreateCelerUserType              = 25;
 }
 
 enum ArmoryConnectionState
@@ -272,20 +269,20 @@
    optional string   error_message  = 2;
 }
 
-<<<<<<< HEAD
+
 message CreateCelerUserRequest
 {
-   required string user_email = 1;
+   required string   user_email = 1;
 }
 
 message CreateCelerUserResponse
 {
-   required bool     create_user_result = 1;
-   required string   user_email = 2;
-   optional string   error_message = 3;
-=======
+   required bool     create_user_result   = 1;
+   required string   user_email           = 2;
+   optional string   error_message        = 3;
+}
+
 message LoadUTXORequest
 {
    required bool     load_all = 1;
->>>>>>> 251ffe82
 }