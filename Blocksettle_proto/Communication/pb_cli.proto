/*

***********************************************************************************
* Copyright (C) 2018 - 2020, BlockSettle AB
* Distributed under the GNU Affero General Public License (AGPL v3)
* See LICENSE or http://www.gnu.org/licenses/agpl.html
*
**********************************************************************************

*/
syntax = "proto2";

package Blocksettle.Communication.pbcli;

enum CLIRequestType
{
   ErrorMessageType                 = 1;
   GetStatusMessageType             = 2;
   LoadUTXOMessageType              = 3;
   CheckAuthAddressMessageType      = 4;
   ReloadWalletMessageType          = 5;
   SendCCTokenMessageType           = 6;
   AuthVerificationTransactionType  = 8;
   AuthRevokeTransactionType        = 9;
   CCDistributionTransactionType    = 10;
   AuthVerificationRejectedType     = 11;
   GetRequestsStatType              = 14;
   GetPendingSettlementsInfo        = 15;
   SetInitialPMPriceType            = 17;
   DisablePMProductType             = 18;
   ExportRequestsType               = 19;
   ChangeUserStatusType             = 20;
   LoadConfigType                   = 21;
   SetConfigType                    = 22;
   MigrateUserIds                   = 23;
   BroadcastBSAuthRevokeTX          = 24;
<<<<<<< HEAD
   BSDeliveryTransactionType        = 25;
=======
   SyncGenoaUsers                   = 25;
>>>>>>> 91b8b828
}

enum ArmoryConnectionState
{
   ArmoryConnectionOffline    = 1;
   ArmoryConnectionScanning   = 2;
   ArmoryConnectionConnected  = 3;
   ArmoryConnectionReady      = 4;
}

enum AuthAddressVerificationState
{
   VerificationFailedState    = 1;
   InProgressState            = 2;
   NotSubmittedState          = 3;
   SubmittedState             = 4;
   PendingVerificationState   = 5;
   VerificationSubmittedState = 6;
   VerifiedState              = 7;
   RevokedState               = 8;
   RevokedByBSState           = 9;
}

enum ArmoryNodeStatus
{
   NodeStatus_Offline   = 1;
   NodeStatus_Online    = 2;
   NodeStatus_OffSync   = 3;
}

enum ArmoryNodeRpcStatus
{
   RpcStatus_Disabled   = 1;
   RpcStatus_BadAuth    = 2;
   RpcStatus_Online     = 3;
   RpcStatus_Error_28   = 4;
};

message CLIRequestPacket
{
   required CLIRequestType requestType = 1;
   optional bytes          requestData = 2;
}

message CLIResponsePacket
{
   required CLIRequestType responseType = 1;
   required bytes          responseData = 2;
}

message PBStatusResponse
{
   required bool ConnectedToCeler         = 1;
   required bool ConnectedToGenoa         = 2;
   required bool CelerMerchantConnected   = 3;
   required bool CelerPiggyBankConnected  = 4;
   required bool CelerStaticDataConnected = 5;

   required string PBVersion              = 6;

   optional string GenoaVersion           = 7;
   optional string BlocksettleVersion     = 8;
   optional string UnifyVersion           = 9;
   optional string LandfallVersion        = 10;

   required ArmoryConnectionState   armoryConnectionState   = 12;
   required int32                   currentBlock            = 13;
   required ArmoryNodeStatus        nodeStatus              = 14;
   required bool                    segwitEnabled           = 15;
   required ArmoryNodeRpcStatus     armoryRpcStatus         = 16;

   required string uptime           = 17;
   required uint64 uptime_seconds   = 18;

   required bool ConnectedToMD      = 19;
   required bool ConnectedToProxy   = 20;
}

message ErrorMessage
{
   required string messageText = 1;
   optional bytes originalMessage = 2;
}

message LoadUTXOResponse
{
   repeated Transactions serializedUTXO = 1;

   optional float feePerByte = 2;

   message Transactions {
      required string wallet = 1;
      repeated bytes  transactions = 2;
   }
}

message CheckAuthAddressRequestPacket
{
   required string authAddress = 1;
}

message CheckAuthAddressResponsePacket
{
   required string authAddress = 1;
   required AuthAddressVerificationState verificationState = 2;
}


message ReloadWalletRequest
{
   required string reason = 1;
}


message SendCCTokenRequest
{
   required string userId = 1;
   required string ccToken = 2;
   required string ccProduct = 3;
   required uint32 amount = 4;
   required string request_id = 5;
}

message TransactionBroadcastResponse
{
   required bool transaction_broadcasted = 1;
}

message AuthVerificationRejectReponse
{
   required bool fee_released = 1;
   optional string debug_message = 2;
}

message GetRequestsStatResopnse
{
   required uint32 submit_auth_count               = 1;
   required uint32 revoke_auth_count               = 2;
   required uint32 generate_cc_seed_count          = 4;
   required uint32 cc_initial_distribution_count   = 5;
   required uint32 delivery_tx_count               = 6;
}

message ProductStatistics
{
   required string product_name = 1;
   required int32  trades_count = 2;
}

message GetPendingSettlementsResponse
{
   required string snapshot_date_time = 1;

   repeated ProductStatistics cc_trades = 2;
   repeated ProductStatistics xbt_trades = 3;
}

message SetInitialPMPriceRequest
{
   required string product       = 1;
   required double bid_price     = 2;
   required double offer_price   = 3;
}

message SetInitialPMPriceResponse
{
   required string   product  = 1;
   required bool     result   = 2;
}

message DisablePMProductRequest
{
   required string   product = 1;
}

message DisablePMProductResponse
{
   required string   product  = 1;
   required bool     result   = 2;
   optional string   message  = 3;
}

message ExportRequestsRequests
{
   required string   path = 1;
}

message ExportRequestsResponse
{
   required string   path           = 1;
   required uint32   requests_count = 2;
   required bool     result         = 3;
   optional string   message        = 4;
}

message ChangeUserStatusRequest
{
   required string   user_email     = 1;
   required bool     status_enabled = 2;
}

message ChangeUserStatusResponse
{
   required string   user_email  = 1;
   required int32    new_score   = 2;
   required bool     processed   = 3;
}

message LoadConfigsRquest
{
   required string   pattern = 1;
}

message ConfigContainer
{
   required string name    = 1;
   required string value   = 2;
}

message LoadConfigResponse
{
   repeated ConfigContainer config = 1;
}

message SetConfigRequest
{
   required ConfigContainer config = 1;
}

message SetConfigResponse
{
   required bool     result         = 1;
   optional string   error_message  = 2;
}

message LoadUTXORequest
{
   required bool     load_all = 1;
}

message SyncAccountsResponse
{
   required bool     success              = 1;
   required int32    created_customers    = 2;
   required int32    updated_properties   = 3;
}<|MERGE_RESOLUTION|>--- conflicted
+++ resolved
@@ -34,11 +34,8 @@
    SetConfigType                    = 22;
    MigrateUserIds                   = 23;
    BroadcastBSAuthRevokeTX          = 24;
-<<<<<<< HEAD
    BSDeliveryTransactionType        = 25;
-=======
-   SyncGenoaUsers                   = 25;
->>>>>>> 91b8b828
+   SyncGenoaUsers                   = 26;
 }
 
 enum ArmoryConnectionState
