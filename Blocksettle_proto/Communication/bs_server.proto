syntax = "proto3";

package Blocksettle.Server;

import "pb_cli.proto";
import "trade_history.proto";


enum PrivBridgeType
{
   PrivBridgeUnknownType  = 0;
   PrivBridgeStart        = 1;
   PrivBridgeReconnect    = 2;
   PrivBridgeCreateUser   = 3;
}

message PrivBridgeCreateUserRequest
{
   string email = 1;
   string full_name = 2;
}

message PrivBridgeResponse
{
   int32  result_code = 1;
   string error_text = 2;
}

message PrivateBridgeMessage
{
   PrivBridgeType type = 1;
   oneof data {
      PrivBridgeCreateUserRequest create_user = 2;
      PrivBridgeResponse response = 10;
   }
}


enum StorageMessageType
{
   StorageUnknownType = 0;
   StorageGet         = 1;
   StoragePut         = 2;
   StorageDelete      = 3;
   StorageDataAvail   = 4;
}

enum StorageType
{
<<<<<<< HEAD
   StorageUnknown       = 0;
   StorageAddresses     = 2;
   StorageRequests      = 3;
   StorageCCDefinitions = 4;
=======
   StorageUnknown   = 0;
   StorageCC        = 1;
   StorageAddresses = 2;
   StorageRequests  = 3;
>>>>>>> bb249fab
}


enum StorageCCDomain
{
   StorageCCUnknown = 0;
   StorageCcUtxo = 1;
}

message StorageCCUtxoMessage
{
   string settlement_id = 1;
   bytes  tx_hash = 2;
   uint32 index = 3;
   string cc = 4;
   uint64 amount = 5;
   string user = 6;
   string address = 7;
   int32  status = 8;
}

message StorageCCUtxoBatch
{
   string settlement_id = 1;
   repeated StorageCCUtxoMessage utxos = 2;
}

message StorageCCMessage
{
  StorageCCDomain domain = 1;
   oneof data {
      StorageCCUtxoMessage utxo = 2;
      StorageCCUtxoBatch   utxo_batch = 3;
   }
}


message StorageAddressUserMessage
{
   string email = 1;
   bytes  user_id = 2;
   string full_name = 3;
}

message StorageAddressAuthRequest
{
   string address = 1;
}

message StorageAddressAuthResponse
{
   string address = 1;
   string username = 2;
   int32  status = 3;
}

enum StorageAddressDomain
{
   StorageAddressUnknown = 0;
   StorageAddressUser = 1;
   StorageAddressAuth = 2;
}

message StorageAddressMessage
{
  StorageAddressDomain domain = 1;
   oneof data {
      StorageAddressUserMessage user = 2;
      StorageAddressAuthRequest  auth_request = 3;
      StorageAddressAuthResponse auth_response = 4;
   }
}

enum RequestStorageMessageType
{
   SaveNewRequestFileType     = 0;

   ExportRequestsType         = 1;
   ExportRequestsResponseType = 2;

   RequestCompletedType       = 3;
   PendingRequestsStatistics  = 4;

}

enum RequestFileType
{
   SubmitAuthAddressRequestFileType       = 0;
   RevokeAuthAddressRequestFileType       = 1;
   GenerateCCSeedRequestFileType          = 2;
   CCInitialDistributionRequestFileType   = 3;
   FundCCGenAddressRequestFileType        = 4;

   RequestFileTypeSize                    = 5;
}

message SaveNewRequest
{
   RequestFileType   type           = 1;
   bytes             data           = 2;
}

message ExportRequestFiles
{
   string export_path = 1;
}

message ExportRequestFilesResponse
{
   bool     export_result  = 1;
   int32    requests_count = 2;
   string   export_path    = 3;
}

message RequestCompletedUpdate
{
   string request_id = 1;
}

message PendingRequestsInfo
{
   int32 submit_auth_address     = 1;
   int32 revoke_auth_address     = 2;
   int32 generate_cc_seed        = 3;
   int32 cc_initial_distribution = 4;
   int32 fund_cc_gen_address     = 5;
}

message StorageRequestsMessage
{
   RequestStorageMessageType  type = 1;
   bytes                      associated_data = 2;
   oneof data {
      SaveNewRequest             request           = 3;
      ExportRequestFiles         export_request    = 4;
      ExportRequestFilesResponse export_response   = 5;
      RequestCompletedUpdate     completed_request = 6;
      PendingRequestsInfo        pending_requests_statistics = 7;
   }
}

enum CCDefinitionsMessageType
{
   CCDefinitionsSnapshot      = 0;
   CreateCCDefinitionRequest  = 1;
   DisbleCCDefinitionRequest  = 2;
   CCDefinitionsResponse      = 3;
}

message StorageCCDefinition
{
   string   cc_name  = 1;
   int32    lot_size = 2;
   bool     enabled  = 3;
}

message CCDefinitionsSnapshotMessage
{
   int32                         revision    = 1;
   repeated StorageCCDefinition  definitions = 2;
}

message StorageCCDefinitionResponse
{
   bool     result         = 1;
   string   debug_message  = 2;
}

message StorageCCDefinitionsMessage
{
   CCDefinitionsMessageType type = 1;

   oneof data {
      CCDefinitionsSnapshotMessage  cc_snapshot          = 2;
      StorageCCDefinition           create_definition    = 3;
      StorageCCDefinition           disable_definition   = 4;
      StorageCCDefinitionResponse   response             = 5;
   }
}

message StorageMessage
{
   StorageMessageType type = 1;
   StorageType domain = 2;
   oneof data {
<<<<<<< HEAD
      StorageAddressMessage         address        = 3;
      StorageRequestsMessage        requests       = 5;
      StorageCCDefinitionsMessage   cc_definitions = 6;
=======
      StorageAddressMessage  address  = 3;
      StorageCCMessage       cc       = 4;
      StorageRequestsMessage requests = 5;
>>>>>>> bb249fab
   }
}

enum ArmoryMessageType
{
   ArmoryUnknownType   = 0;
   ArmoryStateChanged  = 1;
   ArmoryReconnect     = 2;
   ArmoryWalletReady   = 3;
   ArmoryWalletLoaded  = 4;
   ArmoryWalletReload  = 5;
   ArmoryGetWalletUTXOs= 6;
   ArmoryNewBlock      = 7;
   ArmoryPushTX        = 8;
   ArmoryFeePerByte    = 9;
   ArmoryStartSettlement = 10;
   ArmoryStopSettlement  = 11;
   ArmoryGetSpentness = 12;
   ArmoryGetTxByHash  = 13;
   ArmoryValidateAuthAddr = 14;
   ArmoryGetBSAddresses = 15;
}

enum ArmoryStateData
{
   ArmoryStateOffline = 0;
   ArmoryStateConnecting = 1;
   ArmoryStateCancelled = 2;
   ArmoryStateConnected = 3;
   ArmoryStateScanning = 4;
   ArmoryStateError = 5;
   ArmoryStateClosing = 6;
   ArmoryStateReady = 7;
}

message ArmoryStateBroadcast
{
   ArmoryStateData state = 1;
   uint32 top_block = 2;
}

message ArmoryNewBlockBroadcast
{
   uint32 top_block = 1;
   uint32 branch_height = 2;
}

message ArmoryPushTxRequest
{
   bytes  tx = 1;
   bytes  tx_hash = 2;
}

enum ArmoryPushTxResult
{
   ArmoryPushTxSuccess = 0;
   ArmoryPushTxInvalidated = 1;
   ArmoryPushTxMempoolConflict = 2;
   ArmoryPushTxMempoolFull = 3;
   ArmoryPushTxBroadcastTimeout = 4;
   ArmoryPushTxOtherError = 5;
}

message ArmoryPushTxResponse
{
   bytes tx_hash = 1;
   ArmoryPushTxResult result = 2;
   string error_message = 3;
}

message ArmoryFeeRequest
{
   uint32 block_count = 1;
}

message ArmoryFeeResponse
{
   uint32 block_count = 1;
   float  fee_per_byte = 2;
}

message ArmoryStartSettlementRequest
{
   string settlement_id = 1;
   repeated string settlement_address = 2;
}

message ArmoryStartSettlementResponse
{
   string settlement_id = 1;
   bool success = 2;
}

message ArmoryStopSettlementRequest
{
   string settlement_id = 1;
}

message ArmorySpentnessRequest
{
   message OutPoints {
      bytes tx_hash = 1;
      repeated uint32 out_indices = 2;
   }
   repeated OutPoints outpoints = 1;
}

message ArmorySpentnessResponse
{
   message Spentness {
      message SpentnessData {
         uint32 out_index = 1;
         bytes tx_hash = 2;
         uint32 height = 3;
      }
      bytes utxo_hash = 1;
      repeated SpentnessData spentness = 2;
   }
   repeated Spentness inputs = 1;
   string error_text = 2;
}

message ArmoryGetTxRequest
{
   repeated bytes tx_hash = 1;
}

message ArmoryGetTxResponse
{
   repeated bytes tx = 1;
   string error_text = 2;
}

message ArmoryValidateAuthRequest
{
   repeated string addresses = 1;
}

message ArmoryValidateAuthResponse
{
   message ValidateAuthResult {
      string address = 1;
      int32  result = 3;
   }
   repeated ValidateAuthResult results = 1;
}

message ArmoryBSAddressesResponse
{
   string auth_addresses_signed = 1;
   string cc_addresses_signed = 2;
}

message ArmoryMessage
{
   ArmoryMessageType type = 1;
   oneof data {
      ArmoryStateBroadcast state = 2;
      Blocksettle.Communication.pbcli.LoadUTXOResponse utxos = 3;
      ArmoryNewBlockBroadcast new_block = 4;
      ArmoryPushTxRequest  push_tx_request = 5;
      ArmoryPushTxResponse push_tx_response = 6;
      ArmoryFeeRequest  fee_request = 7;
      ArmoryFeeResponse fee_response = 8;
      ArmoryStartSettlementRequest  settlement_request = 9;
      ArmoryStartSettlementResponse settlement_response = 10;
      ArmoryStopSettlementRequest   settl_stop_request = 11;
      ArmorySpentnessRequest  spentness_request = 12;
      ArmorySpentnessResponse spentness_response = 13;
      ArmoryGetTxRequest  tx_request = 14;
      ArmoryGetTxResponse tx_response = 15;
      ArmoryValidateAuthRequest  auth_request = 16;
      ArmoryValidateAuthResponse auth_response = 17;
      ArmoryBSAddressesResponse bs_addresses = 18;
   }
}


message CCDefinitionsData
{
   repeated string cc = 1;
}

message CCGenesisAddressData
{
   message GenAddrData {
      bytes cc = 1;
      bytes ga = 2;
   }
   repeated GenAddrData gen_addresses = 1;
}

message CCTxValidRequest
{
   string cc = 1;
   repeated OutPointData outpoints = 2;
}

message CCTxValidResponse
{
   repeated OutPointData outpoints = 1;
   repeated bool is_valid = 2;
}

message CCValidateHalvesRequest
{
   string settlement_id = 1;
   bytes  requester_tx = 2;
   bytes  dealer_tx = 3;
   string cc = 4;
   string requester_receipt_addr = 5;
   string dealer_receipt_addr = 6;
   double quantity = 7;
   double price = 8;
   bool   requester_buys = 9;
}

message CCValidateHalvesResponse
{
   string settlement_id = 1;
   bool   success = 2;
   repeated OutPointData outpoints = 3;
   ReturnData return = 4;

   message ReturnData {
      int32  index = 1;
      string address = 2;
      uint32 amount = 3;
   }
}

enum CcTrackMessageType
{
   CcTrackUnknownType    = 0;
   CcTrackOnline         = 1;
   CcTrackCCDefinitions  = 2;
   CcTrackGenAddresses   = 3;
   CcTrackIsTxValid      = 4;
   CcTrackValidateHalves = 5;
}

message CcTrackMessage
{
   CcTrackMessageType type = 1;
   oneof data {
      CCDefinitionsData cc_definitions = 2;
      CCGenesisAddressData ga_data = 3;
      CCTxValidRequest  tx_valid_request = 4;
      CCTxValidResponse tx_valid_response = 5;
      CCValidateHalvesRequest  cc_valid_request = 6;
      CCValidateHalvesResponse cc_valid_response = 7;
   }
}


enum GenoaType
{
<<<<<<< HEAD
   GenoaUnknownType              = 0;
   GenoaReconnect                = 1;
   GenoaHeartbeat                = 2;
   GenoaClientConnected          = 3;
   GenoaClientDisconnected       = 4;
   GenoaServerConnected          = 5;
   GenoaServerDisconnected       = 6;
   GenoaAccountsAvailable        = 7;
   GenoaAccounts                 = 8;
   GenoaGetXBTReservations       = 10;
   GenoaGetCCReservations        = 11;
   GenoaCancelCCReservation      = 12;
   GenoaCancelXBTReservation     = 13;
   GenoaReserveCashXBT           = 14;
   GenoaUpdateXbtCashReserve     = 15;
   GenoaCompleteXbtCashTransfer  = 16;
   GenoaExecuteFxTrade           = 19;
   GenoaFindOrdersForUser        = 20;
   GenoaUserTradingStatus        = 21;
   GenoaTradeXbtUpdate           = 22;
   GenoaTradeCcUpdate            = 23;
   GenoaSendCCTocken             = 24;
=======
   GenoaUnknownType        = 0;
   GenoaReconnect          = 1;
   GenoaHeartbeat          = 2;
   GenoaClientConnected    = 3;
   GenoaClientDisconnected = 4;
   GenoaServerConnected    = 5;
   GenoaServerDisconnected = 6;
   GenoaAccountsAvailable  = 7;
   GenoaAccounts           = 8;
   GenoaGetXBTReservations = 10;
   GenoaGetCCReservations  = 11;
   GenoaCancelCCReservation = 12;
   GenoaCancelXBTReservation = 13;
   GenoaReserveCashXBT     = 14;
   GenoaUpdateXbtCashReserve = 15;
   GenoaCompleteXbtCashTransfer = 16;
   GenoaExecuteFxTrade     = 19;
   GenoaFindOrdersForUser  = 20;
   GenoaUserTradingStatus  = 21;
   GenoaTradeXbtUpdate     = 22;
   GenoaTradeCcUpdate      = 23;
   GenoaReserveCC          = 24;
   GenoaCompleteCCReserve  = 25;
>>>>>>> bb249fab
}

message GenoaConnectedBroadcast
{
   bool success = 1;
   string genoa_version = 2;
   string blocksettle_version = 3;
   string unify_version = 4;
   string landfall_version = 5;
}

message GenoaDisconnectedBroadcast
{
   int32 error = 1;
}

message GenoaXBTReservation
{
   int32  subsystem = 1;
   string requester_trd_account = 2;
   int64  requester_entity_id = 3;
   string dealer_trd_account = 4;
   int64  dealer_entity_id = 5;
   string settlement_id = 6;
   string cl_ord_id = 7;
   double xbt_amount = 8;
   double ccy_amount = 9;
   string currency = 10;
   bool   requester_sells = 11;
   string requester_pub_key = 12;
   string dealer_pub_key = 13;
   bytes  unsigned_payin = 14;
   bytes  signed_payin = 15;
   bytes  signed_payout = 16;
   uint64 created_timestamp = 17;
   string last_status = 18;
}

message GenoaCCReservation
{
   string trade_id = 1;
   int64  requester_entity_id = 2;
   int64  dealer_entity_id = 3;
   string product = 4;
   double amount = 5;
   double price = 6;
   bool   requester_buys = 7;
   string requester_tx_data = 8;
   string requester_recv_address = 9;
   string dealer_tx_data = 10;
   string dealer_recv_address = 11;
   uint64 created_timestamp = 12;
}

message GenoaXBTReservationsResponse
{
   bool   success = 1;
   string error_text = 2;
   repeated GenoaXBTReservation reservations = 3;
}

message GenoaCCReservationResponse
{
   bool   success = 1;
   string error_text = 2;
   repeated GenoaCCReservation reservations = 3;
}

message GenoaCancelCCReservationRequest
{
   string reservation_id = 1;
}

message GenoaCancelCCReservationResponse
{
   bool   success = 1;
   string error_text = 2;
}

message GenoaUserRequest
{
   string email = 1;
}

message GenoaOrderData
{
   int32  subsystem = 1;
   double price = 2;
   string contra_product = 3;
   double quantity = 4;
   double contra_quantity = 5;
   string product = 6;
   int32  trade_status = 7;
   uint64 timestamp = 8;
   string status = 9;
}

message GenoaFindOrdersResponse
{
   bool   loaded = 1;
   string error_text = 2;
   repeated GenoaOrderData orders = 3;
}

message GenoaTradingStatusResponse
{
   bool   success = 1;
   string error_text = 2;
   string email = 3;
   int32  user_type = 4;
}

message GenoaReserveXbtResponse
{
   string settlement_id = 1;
   bool   success = 2;
   int32  error_code = 3;
   string currency = 4;
   double new_balance = 5;
   CustomerAccountData changed_account = 6;
}

message GenoaUpdateXbtReserveRequest
{
   string reserve_id = 1;
   repeated KeyValue values = 2;

   message KeyValue {
      string key = 1;
      string value = 2;
   }
}

message GenoaXbtCompleteTransferResponse
{
   bool   settled = 1;
   bool   complete = 2;
   string error_text = 3;
   CustomerAccountData changed_account = 4;
   string currency = 5;
   double new_balance = 6;
}

message GenoaFxTradeResponse
{
   int64  sequence_num = 1;
   string cl_ord_id = 2;
   string currency_pair = 3;
   bool   matched = 4;
   string error_text = 5;
   repeated AccountBalances account_balances = 6;

   message AccountBalances {
      string entity_name = 1;
      repeated Balance balances = 2;

      message Balance {
         string currency = 1;
         double balance = 2;
      }
   }
}

message GenoaTradeXbtUpdateRequest
{
   string settlement_id = 1;
   string status = 2;
}

message GenoaSendCCTokenRequest
{
   string user_id    = 1;
   string cc_token   = 2;
   string cc_name    = 3;
   double amount     = 4;
}

message GenoaAccountUserRequest
{
   int64  entity_id = 1;
   string entity = 2;
   string email = 3;
}

message GenoaAccountsData
{
   repeated CustomerAccountData data = 1;
   repeated CurrencyMap currency_map = 2;
   string error_text = 3;

   message CurrencyMap {
      string currency = 1;
      int64  currency_id = 2;
   }
}

message GenoaAccountsBalanceUpdate
{
   string entity_name = 1;
   string currency = 2;
   double balance = 3;
}

enum GenoaAccountRequestType
{
   GenoaAccountUnknown = 0;
   GenoaAccountUser    = 1;
   GenoaAccountUsers   = 2;
   GenoaAccountBalance = 3;
}

message GenoaAccountMessage
{
   GenoaAccountRequestType type = 1;
   oneof data {
      GenoaAccountUserRequest   user_request = 2;
      CustomerAccountData account_data = 3;
      GenoaAccountsData accounts = 4;
      bytes balance_snapshot = 5;
      GenoaAccountsBalanceUpdate balance_update = 6;
   }
}

message GenoaMessage
{
   GenoaType type = 1;
   oneof data {
<<<<<<< HEAD
      GenoaConnectedBroadcast          connected               = 2;
      GenoaDisconnectedBroadcast       disconnected            = 3;
      GenoaXBTReservationsResponse     xbt_reservations        = 4;
      GenoaCCReservationResponse       cc_reservations         = 5;
      GenoaCancelCCReservationRequest  cancel_cc_res_request   = 7;
      GenoaCancelCCReservationResponse cancel_cc_res_response  = 8;
      GenoaUserRequest                 user_request            = 9;
      GenoaFindOrdersResponse          find_orders_response    = 10;
      GenoaTradingStatusResponse       trd_status_response     = 11;
      TradeDataXbtMessage              xbt_reserve_request     = 12;
      GenoaReserveXbtResponse          xbt_reserve_response    = 13;
      GenoaUpdateXbtReserveRequest     xbt_update_res_request  = 14;
      bool                             success_response        = 15;
      TradeDataMessage                 fx_trade_request        = 16;
      GenoaFxTradeResponse             fx_trade_response       = 17;
      GenoaTradeXbtUpdateRequest       xbt_trade_update        = 18;
      GenoaXbtCompleteTransferResponse xbt_transfer_complete   = 19;
      GenoaAccountMessage              account                 = 20;
      GenoaSendCCTokenRequest          cc_token                = 21;
=======
      GenoaConnectedBroadcast    connected = 2;
      GenoaDisconnectedBroadcast disconnected = 3;
      GenoaXBTReservationsResponse xbt_reservations = 4;
      GenoaCCReservationResponse  cc_reservations = 5;
      GenoaCancelCCReservationRequest  cancel_cc_res_request = 7;
      GenoaCancelCCReservationResponse cancel_cc_res_response = 8;
      GenoaUserRequest  user_request = 9;
      GenoaFindOrdersResponse find_orders_response = 10;
      GenoaTradingStatusResponse trd_status_response = 11;
      TradeDataXbtMessage     xbt_reserve_request = 12;
      GenoaReserveXbtResponse xbt_reserve_response = 13;
      GenoaUpdateXbtReserveRequest xbt_update_res_request = 14;
      bool success_response = 15;
      TradeDataMessage     fx_trade_request = 16;
      GenoaFxTradeResponse fx_trade_response = 17;
      GenoaTradeXbtUpdateRequest xbt_trade_update = 18;
      GenoaXbtCompleteTransferResponse xbt_transfer_complete = 19;
      GenoaAccountMessage account = 20;
      TradeInfoCcData cc_reserve = 21;
      string settlement_id = 22;
>>>>>>> bb249fab
   }
}

enum GenoaServerType
{
   GenoaServerResponse        = 0;
   GenoaServerNewClient       = 1;
   GenoaServerUpdBalance      = 2;
   GenoaServerUpdTrdStatus    = 3;
   GenoaServerXbtTrdStatus    = 4;
   GenoaServerNewCcSeed       = 5;
   GenoaServerNewCCDeposit    = 6;
}

message GenoaServerClientRequest
{
   string email = 1;
   string full_name = 2;
}

message GenoaServerBalanceUpdate
{
   string entity_name = 1;
   string currency = 2;
   double balance = 3;
}

message GenoaServerTradingStatusUpdate
{
   int64 entity_id = 1;
   bool  trading_enabled = 2;
}

message GenoaServerXbtTradingStatus
{
   int64  entity_id = 1;
   string status = 2;
}

message GenoaServerNewCcSeedRequest
{
   string      email    = 1;
   string      cc_name  = 2;
}

message GenoaServerNewCCDepositRequest
{
   string      entity_name = 1;
   string      cc_name     = 2;
   double      amount      = 3;
}

message GenoaServerMessage
{
   GenoaServerType type = 1;
   oneof data {
      GenoaServerClientRequest         new_client     = 2;
      GenoaServerBalanceUpdate         balance_update = 3;
      GenoaServerTradingStatusUpdate   trd_status     = 4;
      GenoaServerXbtTradingStatus      xbt_trd_status = 5;
      GenoaServerNewCcSeedRequest      new_cc_seed    = 6;
      GenoaServerNewCCDepositRequest   new_cc_deposit = 7;

      bool                             response       = 10;
   }
}


enum MktDataType
{
   MktDataUnknownType  = 0;
   MktDataReconnect    = 1;
   MktDataConnected    = 2;
   MktDataDisconnected = 3;
   MktDataUpdate       = 4;
}

message MktDataUpdateMessage
{
   message MktDataField
   {
      int32  type = 1;
      double value = 2;
   }
   int32  asset = 1;
   string security = 2;
   repeated MktDataField fields = 3;
}

message MktDataMessage
{
   MktDataType type = 1;
   oneof data {
      MktDataUpdateMessage update = 2;
   }
}


enum CelerType
{
   CelerUnknownType           = 0;
   CelerTradeHistConnected    = 1;
   CelerClientConnected       = 2;
   CelerReconnect             = 3;
   CelerTradeHistDisconnected = 4;
   CelerClientDisconnected    = 5;
   CelerMerchantConnected     = 6;
   CelerMerchantDisconnected  = 7;
   CelerPiggyBankConnected    = 8;
   CelerPiggyBankDisconnected = 9;
   CelerDataConnected         = 10;
   CelerDataDisconnected      = 11;
   CelerSetUserProperties     = 12;
   CelerUpdateBalance         = 13;
   CelerSaveTrade             = 14;
   CelerSaveCcTrade           = 15;
   CelerCCRegisteredRequest   = 16;
   CelerNewCCCreated          = 17;
   CelerCreateUser            = 18;
   CelerSubscribeMerchant     = 19;
   CelerVerifyXBTQuote        = 20;
   CelerVerifyXBTQuoteRequest = 21;
   CelerReserveCashForXBTRequest = 22;
   CelerXBTTradeRequestType   = 23;
   CelerFxTradeRequestType    = 24;
   CelerVerifyCCQuote         = 25;
   CelerVerifyCCQuoteRequest  = 26;
   CelerVerifyCCAcceptedQuote = 27;
   CelerCCTradeRequest        = 28;
   CelerWarehouseConfiguration = 29;
   CelerSecurityDefinition    = 30;
   CelerGetBalanceRequest     = 31;
   CelerGetAccountsRequest    = 32;
   CelerNewAccountAck         = 33;
}

message CelerSavedTrade
{
   string product = 1;
   double price = 2;
   oneof qty {
      double amount = 3;
      uint64 quantity = 4;
   }
   bool   is_sell = 5;
   string trade_id = 6;
   uint64 timestamp = 7;
}

message CelerRegisteredCCDefinitions
{
   repeated string cc = 1;
}

message CelerCreateUserRequest
{
   string login = 1;
   string email = 2;
   string user_id = 3;
   string password = 4;
}

message CelerResultResponse
{
   int32 status = 1;
}

message CelerSetUserPropertiesRequest
{
   string email = 1;
   string email_hash = 2;
   repeated Property properties = 3;

   message Property {
      string name = 1;
      bool   enabled = 2;
   }
}

message CelerUpdateBalanceRequest
{
   string entity_name = 1;
   string currency = 2;
   double balance = 3;
}

message CelerSecurityDefData
{
   string security_id = 1;
   bool   is_private_share = 2;
}

message CelerMessage
{
   CelerType type = 1;
   oneof data {
      bytes saved_trade = 2;
      CelerRegisteredCCDefinitions cc_definitions = 3;
      CelerCreateUserRequest create_user = 4;
      CelerSetUserPropertiesRequest user_properties = 5;
      CelerUpdateBalanceRequest user_balance = 6;
      CelerResultResponse response = 9;
      bytes opaque_data = 10;	// for Celer-encoded messages
      CelerSecurityDefData security_def = 11;
   }
   int64 sequence_num = 15;
}


enum TradeHistType
{
   TradeHistUnknownType  = 0;
   TradeHistSaveFxTrade  = 1;
   TradeHistSaveXbtTrade = 2;
   TradeHistSaveCcTrade  = 3;
   TradeHistSaveTradeResult = 4;
   TradeHistRequestLastTrade = 5;
   TradeHistRequestLastBuySellTrade = 6;
   TradeHistRequestSnapshot = 7;
   TradeHistRequestCcPrices = 8;
   TradeHistRequestEOD      = 9;
   TradeHistRequestEODSnapshot = 10;
}

message TradeDataMessage
{
   string product = 1;
   int64  sequence_num = 2;
   string cl_ord_id = 3;
   string sell_entity = 4;
   string buy_entity = 5;
   string sell_trade_account = 6;
   string buy_trade_account = 7;
   double sell_amount = 8;
   double buy_amount = 9;
   string sell_currency = 10;
   string buy_currency = 11;
   string asset_currency = 12;
   string num_currency = 13;
   uint32 trade_timestamp = 14;
}

message AddressPreimageData
{
   string address = 1;
   bytes  pi_data = 2;
}

message BalanceData
{
   string currency = 1;
   double balance = 2;
}

message CustomerAccountData
{
   string email = 1;
   string email_hashed = 2;
   string entity_name = 3;
   int64  entity_id = 4;
   string settlement_account = 5;
   int64  settlement_acc_id = 6;
   string trading_account = 7;
   int64  tradding_acc_id = 8;
   repeated BalanceData balances = 9;
}

message TradeDataXbtMessage
{
   int32  subsystem = 1;
   string settlement_id = 2;
   string cl_order_id = 3;
   bool   requestor_sells = 4;
   string requestor_pub_key = 5;
   string dealer_pub_key = 6;
   CustomerAccountData requestor = 7;
   CustomerAccountData dealer = 8;
   double xbt_amount = 9;
   double ccy_amount = 10;
   double price = 11;
   string product = 12;
   string currency = 13;
   bytes  unsigned_payin = 14;
   bytes  signed_payin = 15;
   bytes  signed_payout = 16;
   bytes  payin_hash = 17;
   uint64 total_payin_fee = 18;
   uint64 timestamp = 19;
   string settlement_address = 20;
   int32  avg_score = 21;
   int32  min_score = 22;
   string scorechain_url = 23;
   bool   loaded_from_genoa = 24;
   string last_status = 25;
   repeated AddressPreimageData preimage_data = 26;
}

message TradeInfoCcData
{
   string cl_ord_id = 1;
   CustomerAccountData requester = 2;
   CustomerAccountData dealer = 3;
   bool   requester_buys = 4;
   string currency = 5;
   double quantity = 6;
   double price = 7;
   string requester_tx_data = 8;
   string requester_recpt_address = 9;
   string dealer_tx_data = 10;
   string dealer_recpt_address = 11;
   int32  validation_score = 12;
   string scorechain_url = 13;
   uint64 timestamp = 14;
}

message OutPointData
{
   bytes  hash = 1;
   uint32 index = 2;
}

message TradeDataCcMessage
{
   TradeInfoCcData cc_trade_info = 1;
   string       sell_address = 2;
   string       buy_address = 3;
   bytes        tx = 4;
   string       tx_id = 5;
   repeated OutPointData outpoints = 6;
   OutPointData return_outpoint = 7;
   uint64       zc_timestamp = 8;
}

message TradeDataResponseMessage
{
   bool success = 1;
}

message TradeHistRequest
{
   int32  trade_type = 1;
   string product = 2;
   uint64 from_timestamp = 3;
   uint64 to_timestamp = 4;
}

message TradeHistBuySellResponse
{
   string buy_trade = 1;
   string sell_trade = 2;
}

message TradeHistSnapshotResponse
{
   repeated bytes trades = 1;
}

message TradeHistPricesResponse
{
   bool   price_set = 1;
   double bid_price = 2;
   double offer_price = 3;
}

message TradeHistEODSnapshotResponse
{
    message EODSnapshot
    {
       Communication.TradeHistory.DateContainer date = 1;
       string eod = 2;
    }
    repeated EODSnapshot snapshot = 1;
    Communication.TradeHistory.DateContainer req_date = 2;
}

message TradeHistMessage
{
   TradeHistType type = 1;
   oneof data {
      bytes fx_trade = 2;
      bytes xbt_trade = 3;
      bytes cc_trade = 4;
      TradeDataResponseMessage response = 5;
      TradeHistRequest hist_request = 6;
      bytes last_trade = 7;
      TradeHistBuySellResponse buy_sell_trades = 8;
      TradeHistSnapshotResponse trades_snapshot = 9;
      TradeHistPricesResponse prices = 10;
      Communication.TradeHistory.DateContainer eod_request = 11;
      bytes eod_data = 12;
      TradeHistEODSnapshotResponse eod_snapshot = 13;
   }
}


enum SettlementTxType
{
   SettlementTxUnknownType = 0;
   SettlementTxRegistered  = 1;
   SettlementTxCCRegistered  = 2;
   SettlementTxUnsignedPayinTimeout = 3;
   SettlementTxSignedPayinTimeout = 4;
   SettlementTxPayoutTimeout = 5;
   SettlementTxCcMatchTimeout = 6;
   SettlementTxCcBroadcastTimeout = 7;
}

message SettlementTxMessage
{
   SettlementTxType type = 1;
   oneof data {
      string trade_id = 2;
   }
}


enum TerminalMessageType
{
   TerminalUnknownType = 0;
   TerminalSendBlotterUpdate = 1;
   TerminalUnsignedPayinRequest = 2;
   TerminalSignedPayinRequest = 3;
   TerminalSignedPayoutRequest = 4;
   TerminalOtcStart     = 10;
   TerminalOtcVerify    = 11;
   TerminalOtcSealPayin = 12;
   TerminalOtcTxProcess = 13;
   TerminalOtcCancel    = 14;
   TerminalOtcUpdate    = 15;
}

message PreimageData {
   string address = 1;
   bytes data = 2;
}

message TerminalUnsignedPayin
{
   string settlement_id = 1;
   repeated PreimageData preimage_data = 2;
   bytes unsigned_payin = 3;
}

message TerminalSignedData
{
   string settlement_id = 1;
   bytes data = 2;
}

message TerminalSignPayinRequest
{
   string settlement_id = 1;
   bytes  unsigned_payin = 2;
   bytes  signed_payout = 3;
}

message TerminalOtcStartRequest
{
   int32 request_id = 1;
}

message TerminalOtcVerifyRequest
{
   bool   is_sell = 1;
   string settlement_id = 2;
   bytes  payin_tx_hash = 3;
   bytes  seller_auth_pubkey = 4;
   bytes  buyer_auth_pubkey = 5;
   int64  price = 6;
   int64  amount = 7;
   bytes  unsigned_payin = 8;   
   repeated PreimageData preimage_data = 9;
}

message TerminalOtcUpdateMessage
{
   string settlement_id = 1;
   int32  state = 2;
   string error_text = 3;
   uint64 timestamp = 4;
}

message TerminalOtcTxMessage
{
   string settlement_id = 1;
   bytes  signed_tx = 2;
}

message TerminalMessage
{
   TerminalMessageType type = 1;
   string address_email = 2;
   oneof data {
      string settlement_id = 3;
      TerminalUnsignedPayin unsigned_payin = 4;
      TerminalSignPayinRequest sign_payin_request = 5;
      TerminalSignedData signed_data = 6;
      TerminalOtcStartRequest  otc_start = 10;
      TerminalOtcVerifyRequest otc_verify = 11;
      TerminalOtcUpdateMessage otc_update = 12;
      TerminalOtcTxMessage     otc_tx = 13;
   }
}


enum ProxyMessageType
{
   ProxyUnknownType = 0;
   ProxyConnected    = 1;
   ProxyDisconnected = 2;
   ProxyReconnect    = 3;
   ProxyLoadTrades   = 4;
   ProxyBlotterUpdates = 5;
   ProxyOnlineUsers  = 6;
}

message ProxyLoadTradesMessage
{
   repeated TradeDataXbtMessage trades = 1;
}

message ProxyOnlineUsersMessage
{
   int32 chat_users = 1;
   int32 market_users = 2;
   int32 trading_users = 3;
   int32 dealing_users = 4;
}

message ProxyMessage
{
   ProxyMessageType type = 1;
   oneof data {
      ProxyLoadTradesMessage  load_trades = 2;
      ProxyOnlineUsersMessage online_users = 3;
   }
}


enum WebClientType
{
   WebClientUnknownType = 0;
   WebScorechainUtxoScore = 1;
   WebScorechainCacheTX = 2;
}

message WebScorechainUtxoRequest
{
   repeated string tx_id = 1;
}

message WebScorechainUtxoResponse
{
   bool   success = 1;
   int32  average_score = 2;
   int32  min_score = 3;
   string url = 4;
}

message WebScorechainCacheTxRequest
{
   bytes tx_hash = 1;
   bool  is_payin = 2;
   int32 score = 3;
}

message WebClientMessage
{
   WebClientType type = 1;
   oneof data {
      WebScorechainUtxoRequest  sc_utxo_request = 2;
      WebScorechainUtxoResponse sc_utxo_response = 3;
      WebScorechainCacheTxRequest sc_cache_tx = 4;
   }
}

enum RelayUser
{
   UserUnknown = 0;
   UserPrivateBridge = 1;
   UserStorage = 2;
   UserCCTracker = 3;
   UserCeler = 4;
   UserGenoa = 5;
   UserTradeHist = 6;
}

message RelayedMessage
{
   RelayUser user = 1;
   bytes data = 2;
}<|MERGE_RESOLUTION|>--- conflicted
+++ resolved
@@ -47,17 +47,11 @@
 
 enum StorageType
 {
-<<<<<<< HEAD
    StorageUnknown       = 0;
+   StorageCC            = 1;
    StorageAddresses     = 2;
    StorageRequests      = 3;
    StorageCCDefinitions = 4;
-=======
-   StorageUnknown   = 0;
-   StorageCC        = 1;
-   StorageAddresses = 2;
-   StorageRequests  = 3;
->>>>>>> bb249fab
 }
 
 
@@ -243,15 +237,10 @@
    StorageMessageType type = 1;
    StorageType domain = 2;
    oneof data {
-<<<<<<< HEAD
       StorageAddressMessage         address        = 3;
+      StorageCCMessage              cc             = 4;
       StorageRequestsMessage        requests       = 5;
       StorageCCDefinitionsMessage   cc_definitions = 6;
-=======
-      StorageAddressMessage  address  = 3;
-      StorageCCMessage       cc       = 4;
-      StorageRequestsMessage requests = 5;
->>>>>>> bb249fab
    }
 }
 
@@ -509,7 +498,6 @@
 
 enum GenoaType
 {
-<<<<<<< HEAD
    GenoaUnknownType              = 0;
    GenoaReconnect                = 1;
    GenoaHeartbeat                = 2;
@@ -532,31 +520,8 @@
    GenoaTradeXbtUpdate           = 22;
    GenoaTradeCcUpdate            = 23;
    GenoaSendCCTocken             = 24;
-=======
-   GenoaUnknownType        = 0;
-   GenoaReconnect          = 1;
-   GenoaHeartbeat          = 2;
-   GenoaClientConnected    = 3;
-   GenoaClientDisconnected = 4;
-   GenoaServerConnected    = 5;
-   GenoaServerDisconnected = 6;
-   GenoaAccountsAvailable  = 7;
-   GenoaAccounts           = 8;
-   GenoaGetXBTReservations = 10;
-   GenoaGetCCReservations  = 11;
-   GenoaCancelCCReservation = 12;
-   GenoaCancelXBTReservation = 13;
-   GenoaReserveCashXBT     = 14;
-   GenoaUpdateXbtCashReserve = 15;
-   GenoaCompleteXbtCashTransfer = 16;
-   GenoaExecuteFxTrade     = 19;
-   GenoaFindOrdersForUser  = 20;
-   GenoaUserTradingStatus  = 21;
-   GenoaTradeXbtUpdate     = 22;
-   GenoaTradeCcUpdate      = 23;
-   GenoaReserveCC          = 24;
-   GenoaCompleteCCReserve  = 25;
->>>>>>> bb249fab
+   GenoaReserveCC                = 25;
+   GenoaCompleteCCReserve        = 26;
 }
 
 message GenoaConnectedBroadcast
@@ -784,7 +749,6 @@
 {
    GenoaType type = 1;
    oneof data {
-<<<<<<< HEAD
       GenoaConnectedBroadcast          connected               = 2;
       GenoaDisconnectedBroadcast       disconnected            = 3;
       GenoaXBTReservationsResponse     xbt_reservations        = 4;
@@ -804,28 +768,8 @@
       GenoaXbtCompleteTransferResponse xbt_transfer_complete   = 19;
       GenoaAccountMessage              account                 = 20;
       GenoaSendCCTokenRequest          cc_token                = 21;
-=======
-      GenoaConnectedBroadcast    connected = 2;
-      GenoaDisconnectedBroadcast disconnected = 3;
-      GenoaXBTReservationsResponse xbt_reservations = 4;
-      GenoaCCReservationResponse  cc_reservations = 5;
-      GenoaCancelCCReservationRequest  cancel_cc_res_request = 7;
-      GenoaCancelCCReservationResponse cancel_cc_res_response = 8;
-      GenoaUserRequest  user_request = 9;
-      GenoaFindOrdersResponse find_orders_response = 10;
-      GenoaTradingStatusResponse trd_status_response = 11;
-      TradeDataXbtMessage     xbt_reserve_request = 12;
-      GenoaReserveXbtResponse xbt_reserve_response = 13;
-      GenoaUpdateXbtReserveRequest xbt_update_res_request = 14;
-      bool success_response = 15;
-      TradeDataMessage     fx_trade_request = 16;
-      GenoaFxTradeResponse fx_trade_response = 17;
-      GenoaTradeXbtUpdateRequest xbt_trade_update = 18;
-      GenoaXbtCompleteTransferResponse xbt_transfer_complete = 19;
-      GenoaAccountMessage account = 20;
-      TradeInfoCcData cc_reserve = 21;
-      string settlement_id = 22;
->>>>>>> bb249fab
+      TradeInfoCcData                  cc_reserve              = 22;
+      string                           settlement_id           = 23;
    }
 }
 
