--- conflicted
+++ resolved
@@ -255,7 +255,6 @@
 
 enum GenoaType
 {
-<<<<<<< HEAD
    GenoaUnknownType                       = 0;
    GenoaReconnect                         = 1;
    GenoaHeartbeat                         = 2;
@@ -314,69 +313,8 @@
    GenoaConfirmXBTDepositType             = 55;
    GenoaRegisterXBTWithdrawType           = 56;
    GenoaConfirmXBTWithdrawType            = 57;
-=======
-   GenoaUnknownType              = 0;
-   GenoaReconnect                = 1;
-   GenoaHeartbeat                = 2;
-   GenoaClientConnected          = 3;
-   GenoaAccountsAvailable        = 7;
-   GenoaAccounts                 = 8;
-   GenoaNewAccount               = 9;
-   GenoaGetXBTReservations       = 10;
-   GenoaGetCCReservations        = 11;
-   GenoaCancelCCReservation      = 12;
-   GenoaCancelXBTReservation     = 13;
-   GenoaReserveCashXBT           = 14;
-   GenoaUpdateReservation        = 15;
-   GenoaCompleteXbtCashTransfer  = 16;
-   GenoaUpdateBalanceType        = 17;
-   GenoaExecuteFxTrade           = 19;
-   GenoaFindOrdersForUser        = 20;
-   GenoaUserTradingStatus        = 21;
-   GenoaTradeXbtUpdate           = 22;
-   GenoaSendCCToken              = 24;
-   GenoaReserveCC                = 25;
-   GenoaCompleteCCReserve        = 26;
-   GenoaGetUserAccounts          = 29;
-   GenoaReloadCustomerBalance    = 30;
-   GenoaEODUpdate                = 31;
-   GenoaMigrateUserIds           = 32;
-   GenoaApiKey                   = 33;
-   GetEntityName                 = 34;
-   GetUserEmail                  = 35;
-   GenoaRegisterAccount          = 48;
-   GenoaNewApiKeyType            = 54;
-   GenoaListApiKeysType          = 55;
-   GenoaDeleteApiKeyType         = 56;
-   GenoaCreateExternalAccountType         = 57;
-   GenoaGetAllExternalAccountsType        = 58;
-   GenoaGetDepositInfoType                = 59;
-   GenoaWithdrawToExternalAccountType     = 60;
-
-   GenoaGetCustomerBalance       = 36;
-   GenoaLoadCustomerImBalance    = 37;
-
-   GenoaRegisterXBT1DayDeliverableTrade   = 38;
-   GenoaRegisterXBT1DayCashSettledTrade   = 39;
-
-   GenoaSendCutoffPrice          = 40;
-   GenoaLoadDeliveryObligations  = 41;
-   GenoaSetDeliveryAddress       = 42;
-   GenoaSettleDelivery           = 43;
-   GenoaTradeCycleStatus         = 46;
-   GenoaTradingDayOpen           = 47;
-
-   GenoaReloadAccounts           = 44;
-   GenoaAccountReloaded          = 45;
-
-   GenoaCreateIbanAgreementUrlType   = 49;
-   GenoaGetIbanAccountsType          = 50;
-   GenoaGetIbanAccountDetailsType    = 51;
-   GenoaOpenInterestType             = 52;
-   GenoaUserNotify                   = 53;
-   GenoaOpenDeliveryPeriodType       = 61;
-   GenoaCloseDeliveryPeriodType      = 62;
->>>>>>> 45a79d3f
+   GenoaOpenDeliveryPeriodType            = 58;
+   GenoaCloseDeliveryPeriodType           = 59;
 }
 
 message GenoaConnectedBroadcast
@@ -1986,15 +1924,11 @@
       LiveCutOffPriceUpdate         live_cutoff_price          = 6;
       SubmitWhitelistedAddress      submit_address_request     = 7;
       SubmitAddressResponse         submit_address_response    = 8;
-<<<<<<< HEAD
       RevokeUserAddress             revoke_request             = 9;
       RevokeUserAddressResponse     revoke_response            = 10;
       XBTWithdrawRequest            xbt_withdraw_request       = 11;
       XBTWithdrawResponse           xbt_withdraw_response      = 12;
-
-=======
-      CustomerObligationRequest     customer_obligation        = 9;
->>>>>>> 45a79d3f
+      CustomerObligationRequest     customer_obligation        = 13;
    }
 }
 
