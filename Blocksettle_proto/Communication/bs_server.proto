--- conflicted
+++ resolved
@@ -1599,22 +1599,12 @@
    enum MessageType
    {
       GetBestOfferingPriceForOrder  = 0;
-<<<<<<< HEAD
-      TradeUpdateEventType          = 1;
-      ClientConnected               = 3;
-      ClientDisconnected            = 4;
-      DataReceivedFromClient        = 5;
-      CleanupExpiredPriceOfferings  = 6;
-      PriceConsumed                 = 7;
-      EntityDealingDemoted          = 8;
-      DealerConnected               = 10;
-      DealerDisconnected            = 11;
-=======
       CleanupExpiredPriceOfferings  = 1;
       PriceConsumed                 = 2;
       SubmitPrices                  = 3;
       PullPrices                    = 4;
->>>>>>> ed29629b
+      DealerConnected               = 10;
+      DealerDisconnected            = 11;
    };
 
    message GetBestOfferRequest
@@ -1651,8 +1641,6 @@
       uint64   timestamp         = 2;
    }
 
-<<<<<<< HEAD
-=======
    message SubmitPricesRequest
    {
       string                     owner_entity_name = 1;
@@ -1666,25 +1654,17 @@
    }
 
 
->>>>>>> ed29629b
    MessageType   message_type = 1;
 
    oneof data
    {
       GetBestOfferRequest  get_best_price_offer = 2;
       GetBestOfferResponse best_price_offer     = 3;
-<<<<<<< HEAD
-      TradeUpdateEvent     trade_update_event   = 4;
-      ClientData           client_data          = 5;
-      PriceConsumedData    consumed_price       = 6;
-      string               entity_name          = 7;
-=======
       ClientData           client_data          = 4;
       PriceConsumedData    consumed_price       = 5;
       string               entity_name          = 6;
       SubmitPricesRequest  submit_prices        = 7;
       PullPricesRequest    pull_prices          = 8;
->>>>>>> ed29629b
    }
 }
 
