--- conflicted
+++ resolved
@@ -77,14 +77,9 @@
 
    virtual RequestId SignMultiTXRequest(const bs::wallet::TXMultiSignRequest &) = 0;
 
-<<<<<<< HEAD
    virtual void SendPassword(const std::string &walletId, const PasswordType &password,
       bool cancelledByUser) = 0;
-=======
    virtual RequestId CancelSignTx(const BinaryData &txId) = 0;
-
-   virtual void SendPassword(const std::string &walletId, const PasswordType &password) = 0;
->>>>>>> 56eae986
 
    virtual RequestId SetUserId(const BinaryData &) = 0;
    virtual RequestId SyncAddresses(const std::vector<std::pair<std::shared_ptr<bs::Wallet>, bs::Address>> &) = 0;
