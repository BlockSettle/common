#ifndef __SIGN_CONTAINER_H__
#define __SIGN_CONTAINER_H__

#include <memory>
#include <string>

#include <QObject>
#include <QStringList>
#include <QVariant>

//!#include "ArmoryServersProvider.h"
#include "CoreWallet.h"
#include "QWalletInfo.h"

#include "SignerDefs.h"
#include "SignerUiDefs.h"

namespace spdlog {
   class logger;
}
namespace bs {
   namespace sync {
      namespace hd {
         class Leaf;
         class Wallet;
      }
      class SettlementWallet;
      class Wallet;
   }
}
class ApplicationSettings;
class ConnectionManager;

class SignContainer : public QObject
{
   Q_OBJECT
public:
   enum class OpMode {
      Local = 1,
      Remote,
      Offline,
      // RemoteInproc - should be used for testing only, when you need to have signer and listener
      // running in same process and could not use TCP for any reason
      RemoteInproc,
      LocalInproc
   };
   enum class TXSignMode {
      Full,
      Partial
   };
   using PasswordType = SecureBinaryData;

   SignContainer(const std::shared_ptr<spdlog::logger> &, OpMode opMode);
   ~SignContainer() noexcept = default;

   virtual bool Start() { return true; }
   virtual bool Stop() { return true; }
   virtual bool Connect() { return true; }
   virtual bool Disconnect() { return true; }

   virtual bs::signer::RequestId signTXRequest(const bs::core::wallet::TXSignRequest &
      , bool autoSign = false, TXSignMode mode = TXSignMode::Full, const PasswordType& password = {}
      , bool keepDuplicatedRecipients = false) = 0;
   virtual bs::signer::RequestId signPartialTXRequest(const bs::core::wallet::TXSignRequest &
      , bool autoSign = false, const PasswordType& password = {}) = 0;
   virtual bs::signer::RequestId signPayoutTXRequest(const bs::core::wallet::TXSignRequest &
      , const bs::Address &authAddr, const std::string &settlementId, bool autoSign = false
      , const PasswordType& password = {}) = 0;

   virtual bs::signer::RequestId signMultiTXRequest(const bs::core::wallet::TXMultiSignRequest &) = 0;

   virtual void SendPassword(const std::string &walletId, const PasswordType &password,
      bool cancelledByUser) = 0;
   virtual bs::signer::RequestId CancelSignTx(const BinaryData &txId) = 0;

   virtual bs::signer::RequestId SetUserId(const BinaryData &) = 0;
   virtual bs::signer::RequestId createHDLeaf(const std::string &rootWalletId, const bs::hd::Path &
      , const std::vector<bs::wallet::PasswordData> &pwdData = {}) = 0;
   virtual bs::signer::RequestId createHDWallet(const std::string &name, const std::string &desc
      , bool primary, const bs::core::wallet::Seed &
      , const std::vector<bs::wallet::PasswordData> &pwdData = {}, bs::wallet::KeyRank keyRank = { 0, 0 }) = 0;
   virtual bs::signer::RequestId DeleteHDRoot(const std::string &rootWalletId) = 0;
   virtual bs::signer::RequestId DeleteHDLeaf(const std::string &leafWalletId) = 0;
   virtual bs::signer::RequestId getDecryptedRootKey(const std::string &walletId, const SecureBinaryData &password = {}) = 0;
   virtual bs::signer::RequestId GetInfo(const std::string &rootWalletId) = 0;
   virtual void setLimits(const std::string &walletId, const SecureBinaryData &password, bool autoSign) = 0;
<<<<<<< HEAD
   virtual bs::signer::RequestId changePassword(const std::string &walletId, const std::vector<bs::wallet::PasswordData> &newPass
      , bs::wallet::KeyRank, const SecureBinaryData &oldPass, bool addNew, bool removeOld, bool dryRun) = 0;
=======
>>>>>>> 8715f376
   virtual void createSettlementWallet(const std::function<void(const std::shared_ptr<bs::sync::SettlementWallet> &)> &) {}
   virtual bs::signer::RequestId customDialogRequest(bs::signer::ui::DialogType signerDialog
      , const QVariantMap &data = QVariantMap()) = 0;

   virtual void syncWalletInfo(const std::function<void(std::vector<bs::sync::WalletInfo>)> &) = 0;
   virtual void syncHDWallet(const std::string &id, const std::function<void(bs::sync::HDWalletData)> &) = 0;
   virtual void syncWallet(const std::string &id, const std::function<void(bs::sync::WalletData)> &) = 0;
   virtual void syncAddressComment(const std::string &walletId, const bs::Address &, const std::string &) = 0;
   virtual void syncTxComment(const std::string &walletId, const BinaryData &, const std::string &) = 0;
   virtual void syncNewAddress(const std::string &walletId, const std::string &index, AddressEntryType
      , const std::function<void(const bs::Address &)> &) = 0;
   virtual void syncNewAddresses(const std::string &walletId, const std::vector<std::pair<std::string, AddressEntryType>> &
      , const std::function<void(const std::vector<std::pair<bs::Address, std::string>> &)> &, bool persistent = true) = 0;

   const OpMode &opMode() const { return mode_; }
   virtual bool hasUI() const { return false; }
   virtual bool isReady() const { return true; }
   virtual bool isOffline() const { return true; }
   virtual bool isWalletOffline(const std::string &) const { return true; }

signals:
   void connected();
   void disconnected();
   void authenticated();
   void connectionError(const QString &err);
   void ready();
   void Error(bs::signer::RequestId id, std::string error);
   void TXSigned(bs::signer::RequestId id, BinaryData signedTX, std::string error, bool cancelledByUser);

   void PasswordRequested(bs::hd::WalletInfo walletInfo, std::string prompt);

   void HDLeafCreated(bs::signer::RequestId id, const std::shared_ptr<bs::sync::hd::Leaf> &);
   void HDWalletCreated(bs::signer::RequestId id, std::shared_ptr<bs::sync::hd::Wallet>);
   void DecryptedRootKey(bs::signer::RequestId id, const SecureBinaryData &privKey, const SecureBinaryData &chainCode
      , std::string walletId);
   void QWalletInfo(unsigned int id, const bs::hd::WalletInfo &);
   void UserIdSet();
   void PasswordChanged(const std::string &walletId, bool success);
   void AutoSignStateChanged(const std::string &walletId, bool active, const std::string &error);

protected:
   std::shared_ptr<spdlog::logger> logger_;
   const OpMode mode_;
};


std::shared_ptr<SignContainer> CreateSigner(const std::shared_ptr<spdlog::logger> &
   , const std::shared_ptr<ApplicationSettings> &
   , SignContainer::OpMode
   , const QString &host
   , const std::shared_ptr<ConnectionManager> & connectionManager);

bool SignerConnectionExists(const QString &host, const QString &port);


#endif // __SIGN_CONTAINER_H__<|MERGE_RESOLUTION|>--- conflicted
+++ resolved
@@ -8,7 +8,6 @@
 #include <QStringList>
 #include <QVariant>
 
-//!#include "ArmoryServersProvider.h"
 #include "CoreWallet.h"
 #include "QWalletInfo.h"
 
@@ -84,11 +83,6 @@
    virtual bs::signer::RequestId getDecryptedRootKey(const std::string &walletId, const SecureBinaryData &password = {}) = 0;
    virtual bs::signer::RequestId GetInfo(const std::string &rootWalletId) = 0;
    virtual void setLimits(const std::string &walletId, const SecureBinaryData &password, bool autoSign) = 0;
-<<<<<<< HEAD
-   virtual bs::signer::RequestId changePassword(const std::string &walletId, const std::vector<bs::wallet::PasswordData> &newPass
-      , bs::wallet::KeyRank, const SecureBinaryData &oldPass, bool addNew, bool removeOld, bool dryRun) = 0;
-=======
->>>>>>> 8715f376
    virtual void createSettlementWallet(const std::function<void(const std::shared_ptr<bs::sync::SettlementWallet> &)> &) {}
    virtual bs::signer::RequestId customDialogRequest(bs::signer::ui::DialogType signerDialog
       , const QVariantMap &data = QVariantMap()) = 0;
