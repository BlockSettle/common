/*

***********************************************************************************
* Copyright (C) 2018 - 2020, BlockSettle AB
* Distributed under the GNU Affero General Public License (AGPL v3)
* See LICENSE or http://www.gnu.org/licenses/agpl.html
*
**********************************************************************************

*/
#include "AuthAddressLogic.h"

using namespace ArmorySigner;

namespace {
   constexpr uint64_t kAuthValueThreshold = 1000;

   const auto kMaxFutureWaitTime = std::chrono::seconds(30);

   template<class T>
   void checkFutureWait(std::future<T> &f)
   {
      if (f.wait_for(kMaxFutureWaitTime) != std::future_status::ready) {
         throw std::runtime_error("future wait timeout");
      }
   }

}

///////////////////////////////////////////////////////////////////////////////
void ValidationAddressACT::onRefresh(const std::vector<BinaryData>& ids, bool online)
{
   auto dbns = std::make_shared<DBNotificationStruct>(DBNS_Refresh);
   dbns->ids_ = ids;
   dbns->online_ = online;

   notifQueue_.push_back(std::move(dbns));
}

////
void ValidationAddressACT::onZCReceived(const std::string& , const std::vector<bs::TXEntry>& zcs)
{
   auto dbns = std::make_shared<DBNotificationStruct>(DBNS_ZC);
   dbns->zc_ = zcs;

   notifQueue_.push_back(std::move(dbns));
}

////
void ValidationAddressACT::onNewBlock(unsigned int height, unsigned int)
{
   auto dbns = std::make_shared<DBNotificationStruct>(DBNS_NewBlock);
   dbns->block_ = height;

   notifQueue_.push_back(std::move(dbns));
}

////
void ValidationAddressACT::processNotification()
{
   while (true) {
      std::shared_ptr<DBNotificationStruct> dbNotifPtr;
      try {
         dbNotifPtr = notifQueue_.pop_front();
      }
      catch (ArmoryThreading::StopBlockingLoop&) {
         break;
      }

      const auto callbacks = callbacks_.lock();
      if (!callbacks) {
         break;
      }

      switch (dbNotifPtr->type_) {
      case DBNS_NewBlock:
      case DBNS_ZC:
         if (callbacks->onUpdate) {
            callbacks->onUpdate();
         }
         break;

      case DBNS_Refresh:
         if (callbacks->onRefresh) {
            callbacks->onRefresh(dbNotifPtr->ids_);
         }
         break;

      default:
         throw std::runtime_error("unexpected notification type");
      }
   }
}

////
void ValidationAddressACT::start()
{
   const auto callbacks = callbacks_.lock();
   if (!callbacks) {
      throw std::runtime_error("null validation address manager ptr");
   }
   auto thrLbd = [this](void)->void
   {
      processNotification();
   };

   processThr_ = std::thread(thrLbd);
}

////
void ValidationAddressACT::stop()
{
   notifQueue_.terminate();

   if (processThr_.joinable()) {
      processThr_.join();
   }
}


void AuthValidatorCallbacks::setTarget(AuthAddressValidator *target)
{
   //don't overwrite existing target
   if (!target || onUpdate) {
      return;
   }
   onUpdate = [target] {target->update(); };
   onRefresh = [target](const std::vector<BinaryData> &ids)
   {
      target->pushRefreshID(ids);
   };
}


struct VAMLambdas : public AuthValidatorCallbacks
{
   explicit VAMLambdas(const std::shared_ptr<ArmoryConnection> &conn)
      : connPtr(conn)
   {
      assert(conn);
      const auto &wltId = CryptoPRNG::generateRandom(12);
      walletObj_ = connPtr->instantiateWallet(wltId.toHexStr());
   }

   bool isInited() const override
   {
      return (connPtr && walletObj_);
   }

   std::string registerAddresses(const std::vector<bs::Address> &addrVec) override
   {
      std::vector<BinaryData> pfxAddrs;
      pfxAddrs.reserve(addrVec.size());
      for (const auto &addr : addrVec) {
         pfxAddrs.push_back(addr.prefixed());
      }
      return walletObj_->registerAddresses(pfxAddrs, false);
   }

   unsigned int topBlock() const override
   {
      return connPtr->topBlock();
   }

   void pushZC(const BinaryData &tx) override
   {
      connPtr->pushZC(tx);
   }

   void getOutpointsForAddresses(const std::vector<bs::Address> &addrs
      , const OutpointsCb &cb, unsigned int topBlock = 0
      , unsigned int zcIndex = 0) override
   {
      const auto &opLbd = [this, cb](const OutpointBatch &batch)
      {
         if (cb) {
            cb(batch);
         }
      };
      std::vector<BinaryData> addrsPrefixed;
      addrsPrefixed.reserve(addrs.size());
      for (const auto &addr : addrs) {
         addrsPrefixed.push_back(addr.prefixed());
      }
      connPtr->getOutpointsFor(addrsPrefixed, opLbd, topBlock, zcIndex);
   }

   void getSpendableTxOuts(const UTXOsCb &cb) override
   {
      if (!connPtr || (connPtr->state() != ArmoryState::Ready)) {
         if (cb) {
            cb({});
         }
         return;
      }
      const auto &spendableCb = [this, cb]
         (ReturnMessage<std::vector<UTXO>> utxoVec)->void
      {
         try {
            const auto& utxos = utxoVec.get();
            if (cb) {
               cb(utxos);
            }
         } catch (const std::exception &e) {
            if (cb) {
               cb({});
            }
         }
      };
      walletObj_->getSpendableTxOutListForValue(UINT64_MAX, spendableCb);
   }

   void getUTXOsForAddress(const bs::Address &addr, const UTXOsCb &cb
      , bool withZC) override
   {
      auto utxoLbd = [this, cb](const std::vector<UTXO> &utxos)
      {
         if (cb) {
            cb(utxos);
         }
      };
      connPtr->getUTXOsForAddress(addr.prefixed(), utxoLbd, withZC);
   }

   std::shared_ptr<ArmoryConnection> connPtr;

private:
   std::shared_ptr<AsyncClient::BtcWallet> walletObj_;
};


///////////////////////////////////////////////////////////////////////////////
ValidationAddressManager::ValidationAddressManager(
   const std::shared_ptr<ArmoryConnection> &conn)
   : AuthAddressValidator(std::make_shared<VAMLambdas>(conn))
{}

ValidationAddressManager::~ValidationAddressManager()
{
   if (actPtr_ != nullptr) {
      actPtr_->stop();
   }
}

////
void ValidationAddressManager::setCustomACT(const
   std::shared_ptr<ValidationAddressACT> &actPtr)
{
   //have to set the ACT before going online
   if (isReady()) {
      throw std::runtime_error("ValidationAddressManager is already online");
   }
   if (lambdas_) {
      actPtr_ = actPtr;
      actPtr_->setCallbacks(lambdas_);
      lambdas_->setTarget(this);
      actPtr_->start();
   }
}

void ValidationAddressManager::prepareCallbacks()
{
   //use default ACT if none is set
   if (actPtr_) {
      return;
   }
   const auto lambdas = std::dynamic_pointer_cast<VAMLambdas>(lambdas_);
   if (lambdas) {
      actPtr_ = std::make_shared<ValidationAddressACT>(lambdas->connPtr.get());

      //set the act manager ptr to process notifications
      actPtr_->setCallbacks(lambdas);
      actPtr_->start();
   }
}

////
AuthAddressValidator::~AuthAddressValidator()
{
   stopped_ = true;
   if (updateThread_.joinable()) {
      updateThread_.join();
   }
   refreshQueue_.terminate();
   if (lambdas_) {
      lambdas_->shutdown();
   }
}

void AuthAddressValidator::pushRefreshID(const std::vector<BinaryData> &idVec)
{
   for (auto id : idVec) {
      refreshQueue_.push_back(std::move(id));
   }
}

////
void AuthAddressValidator::waitOnRefresh(const std::string& id)
{
   BinaryDataRef idRef;
   idRef.setRef(id);

   while (true) {
      try
      {
         auto&& notifId = refreshQueue_.pop_front(std::chrono::seconds{ 5 });
         if ((notifId == idRef) || stopped_) {
            break;
         }
      }
      catch (const ArmoryThreading::StopBlockingLoop&) {
         break;
      }
      catch (const ArmoryThreading::StackTimedOutException &) {
         if (stopped_) {
            break;
         }
      }
   }
}

////
std::shared_ptr<ValidationAddressStruct>
AuthAddressValidator::getValidationAddress(const bs::Address &addr) const
{
   auto iter = validationAddresses_.find(addr);
   if (iter == validationAddresses_.end()) {
      return nullptr;
   }
   //acquire to make sure we see update thread changes
   auto ptrCopy = std::atomic_load_explicit(
      &iter->second, std::memory_order_acquire);
   return ptrCopy;
}

////
void AuthAddressValidator::addValidationAddress(const bs::Address &addr)
{
   /*
   goOnline should be called from the same thread that populates the 
   list of validation address.
   */
   if (ready_.load(std::memory_order_relaxed)) {
      throw std::runtime_error("cannot modify validation address list "
                              "after going online");
   }
   validationAddresses_[addr] = std::make_shared<ValidationAddressStruct>();
}

////
bool AuthAddressValidator::goOnline(const ResultCb &cb)
{  /*
   For the sake of simplicity, this assumes the BDV is already online.
   This process is therefor equivalent to registering the validation addresses,
   waiting for the notification and grabbing all txouts for each address.

   Again, for the sake of simplicity, this method blocks until the setup
   is complete.

   You cannot change the validation address list post setup. You need to 
   destroy this object and create a new one with the updated list.
   */

   if (!lambdas_ || !lambdas_->isInited()) {
      return false;
   }

   //pthread_once behavior
   if (ready_.load(std::memory_order_relaxed)) {
      return true;
   }
   prepareCallbacks();
   lambdas_->setTarget(this);

   //register validation addresses
   std::vector<bs::Address> addrVec;
   for (auto& addrPair : validationAddresses_) {
      addrVec.push_back(addrPair.first);
   }
   const auto &regID = lambdas_->registerAddresses(addrVec);

   if (updateThreadRunning_) {
      if (cb) {
         cb(true);
      }
      return true;
   }
   else {   // Can't assign to a non-joined thread
      if (updateThread_.joinable()) {
         updateThread_.join();
      }
   }

   updateThreadRunning_ = true;
   updateThread_ = std::thread([this, regID, cb] {
      waitOnRefresh(regID);

      if (stopped_) {
         if (cb) {
            cb(false);
         }
         return;
      }
      update();

      //find & set first outpoints
      for (auto& maPair : validationAddresses_) {
         const auto& maStruct = *maPair.second.get();
         if (stopped_) {
            if (cb) {
               cb(false);
            }
            return;
         }

         std::shared_ptr<AuthOutpoint> aopPtr;
         BinaryDataRef txHash;
         for (auto& hashPair : maStruct.outpoints_) {
            for (auto& opPair : hashPair.second) {
               if (*opPair.second < aopPtr) {
                  aopPtr = opPair.second;
                  txHash = hashPair.first.getRef();
               }
            }
         }

         if (aopPtr == nullptr || aopPtr->isZc()) {
            if (cb) {
               cb(false);
            }
            throw AuthLogicException(
               "validation address has no valid first outpoint");
         }

         maPair.second->firstOutpointHash_ = txHash;
         maPair.second->firstOutpointIndex_ = aopPtr->txOutIndex();
      }

      //set ready & return outpoint count
      ready_.store(true, std::memory_order_relaxed);

      if (cb) {
         cb(true);
      }
      updateThreadRunning_ = false;
   });
   return true;
}

////
unsigned AuthAddressValidator::update()
{
   if (stopped_) {
      return 0;
   }
   //keep track of txout changes in validation addresses since last seen block
   auto promPtr = std::make_shared<std::promise<OutpointBatch>>();
   auto futPtr = promPtr->get_future();
   const auto &opLbd = [this, promPtr](const OutpointBatch &batch)
   {
      promPtr->set_value(batch);
   };
   getValidationOutpointsBatch(opLbd);
   try {
      checkFutureWait(futPtr);
   }
   catch (const std::exception &) {
      return 0;
   }
   return update(futPtr.get());
}

void AuthAddressValidator::getValidationOutpointsBatch(const std::function<void(OutpointBatch)> &cb)
{
   if (!lambdas_) {
      return;
   }
   std::vector<bs::Address> addrVec;
   for (auto& addrPair : validationAddresses_) {
      addrVec.push_back(addrPair.first);
   }
   //grab all txouts
   lambdas_->getOutpointsForAddresses(addrVec, cb, topBlock_, zcIndex_);
}

unsigned AuthAddressValidator::update(const OutpointBatch &batch)
{
   std::unique_lock<std::mutex> lock(updateMutex_);
   if (!lambdas_ || stopped_) {
      return UINT32_MAX;
   }
   unsigned opCount = 0;
   for (const auto &outpointPair : batch.outpoints_) {
      if (stopped_) {
         return UINT32_MAX;
      }
      const auto& outpointVec = outpointPair.second;
      if (outpointVec.size() == 0) {
         continue;
      }
      opCount += outpointVec.size();

      //create copy of validation address struct
      auto updateValidationAddrStruct = std::make_shared<ValidationAddressStruct>();

      //get existing address struct
      auto maIter = validationAddresses_.find(bs::Address::fromPrefixed(outpointPair.first));
      if (maIter != validationAddresses_.end()) {
         /*
         Copy the existing struct over to the new one.

         While all notification based callers of update() come from the
         same thread, it is called by goOnline() once, from a thread we
         do not control, therefor the copy of the existing struct into
         the new one is preceded by an acquire operation.
         */
         auto maStruct = std::atomic_load_explicit(
            &maIter->second, std::memory_order_acquire);
         *updateValidationAddrStruct = *maStruct;
      } else {
         //can't be missing a validation address
         throw AuthLogicException("missing validation address");
      }

      //populate new outpoints
      for (const auto& op : outpointVec) {
         auto aop = std::make_shared<AuthOutpoint>(
            op.txHeight_, op.txIndex_, op.txOutIndex_,
            op.value_, op.isSpent_, op.spenderHash_);

         auto hashIter = updateValidationAddrStruct->outpoints_.find(op.txHash_);
         if (hashIter == updateValidationAddrStruct->outpoints_.end()) {
            hashIter = updateValidationAddrStruct->outpoints_.insert(std::make_pair(
               op.txHash_,
               std::map<unsigned, std::shared_ptr<AuthOutpoint>>())).first;
         }

         //update existing outpoints if the spent flag is set
         auto fIter = hashIter->second.find(aop->txOutIndex());
         if (fIter != hashIter->second.end()) {
            aop->updateFrom(*fIter->second);

            //remove spender hash entry as the ref will die after this swap
            if (fIter->second->isSpent()) {
               updateValidationAddrStruct->spenderHashes_.erase(
                  fIter->second->spenderHash().getRef());
            }
            fIter->second = aop;
            if (op.isSpent_) {
               //set valid spender hash ref
               updateValidationAddrStruct->spenderHashes_.insert(
                  fIter->second->spenderHash().getRef());
            }
            continue;
         }

         hashIter->second.emplace(std::make_pair(aop->txOutIndex(), aop));
         if (op.isSpent_) {
            //we can just insert the spender hash without worry, as it wont fail to
            //replace an expiring reference
            updateValidationAddrStruct->spenderHashes_.insert(aop->spenderHash().getRef());
         }
      }

      //store with release semantics to make the changes visible to reader threads
      std::atomic_store_explicit(
         &maIter->second, updateValidationAddrStruct, std::memory_order_release);
   }

   //update cutoffs
   topBlock_ = batch.heightCutoff_ + 1;
   zcIndex_ = batch.zcIndexCutoff_;

   return opCount;
}

////
bool AuthAddressValidator::isValidMasterAddress(const bs::Address &addr) const
{
   auto maStructPtr = getValidationAddress(addr);
   if (maStructPtr == nullptr) {
      return false;
   }
   auto firstOutpoint = maStructPtr->getFirsOutpoint();
   if (firstOutpoint == nullptr) {
      throw AuthLogicException("uninitialized first output");
   }
   if (!firstOutpoint->isValid()) {
      return false;
   }
   if (firstOutpoint->isSpent()) {
      return false;
   }
   return true;
}

////
UTXO AuthAddressValidator::getVettingUtxo(const bs::Address &validationAddr
   , const std::vector<UTXO> &utxos, size_t nbOutputs) const
{
   const uint64_t amountThreshold = nbOutputs * kAuthValueThreshold + 1000;
   for (const auto& utxo : utxos) {
      //find the validation address for this utxo
      const auto &addr = bs::Address::fromUTXO(utxo);

      //filter by desired validation address if one was provided
      if (!validationAddr.empty() && (addr != validationAddr)) {
         continue;
      }
      auto maStructPtr = getValidationAddress(addr);
      if (maStructPtr == nullptr) {
         continue;
      }
      //is validation address valid?
      if (!isValidMasterAddress(addr)) {
         continue;
      }
      //The first utxo of a validation address isn't eligible to vet
      //user addresses with. Filter that out.

      if (maStructPtr->isFirstOutpoint(utxo.getTxHash(), utxo.getTxOutIndex())) {
         continue;
      }
      //utxo should have enough value to cover vetting amount +
      //vetting tx fee + return tx fee
      if (utxo.getValue() < amountThreshold) {
         continue;
      }
      return utxo;
   }
   return {};
}

std::vector<UTXO> AuthAddressValidator::filterVettingUtxos(
   const bs::Address &validationAddr, const std::vector<UTXO> &utxos) const
{
   std::vector<UTXO> result;
   const uint64_t amountThreshold = kAuthValueThreshold + 1000;
   for (const auto& utxo : utxos) {
      //find the validation address for this utxo
      const auto &addr = bs::Address::fromUTXO(utxo);

      //filter by desired validation address if one was provided
      if (!validationAddr.empty() && (addr != validationAddr)) {
         continue;
      }
      auto maStructPtr = getValidationAddress(addr);
      if (maStructPtr == nullptr) {
         continue;
      }
      //is validation address valid?
      if (!isValidMasterAddress(addr)) {
         continue;
      }
      //The first utxo of a validation address isn't eligible to vet
      //user addresses with. Filter that out.

      if (maStructPtr->isFirstOutpoint(utxo.getTxHash(), utxo.getTxOutIndex())) {
         continue;
      }
      //utxo should have enough value to cover vetting amount +
      //vetting tx fee + return tx fee
      if (utxo.getValue() < amountThreshold) {
         continue;
      }
      result.push_back(utxo);
   }
   return result;
}

////
BinaryData AuthAddressValidator::fundUserAddress(
   const bs::Address& addr,
   std::shared_ptr<ResolverFeed> feedPtr,
   const bs::Address& validationAddr) const
{
   if (!lambdas_) {
      throw std::runtime_error("no lambdas set");
   }
   const auto &opBatch = getOutpointsForAddresses({ addr });
   if (!opBatch.outpoints_.empty()) {
      throw AuthLogicException("can only vet virgin user addresses");
   }

   std::unique_lock<std::mutex> lock(vettingMutex_);

   //#2: grab a utxo from a validation address

   const auto &utxos = getSpendableTxOuts();
   const auto utxo = getVettingUtxo(validationAddr, utxos);
   if (!utxo.isInitialized()) {
      throw AuthLogicException("missing vetting UTXO");
   }

   return fundUserAddress(addr, feedPtr, utxo);
}

// fundUserAddress was divided because actual signing will be performed
// in OT which doesn't have access to ArmoryConnection
BinaryData AuthAddressValidator::fundUserAddress(
   const bs::Address& addr,
   std::shared_ptr<ResolverFeed> feedPtr,
   const UTXO &vettingUtxo) const
{
   //#3: create vetting tx
   ArmorySigner::Signer signer;
   signer.setFeed(feedPtr);

   //spender
   auto spenderPtr = std::make_shared<ArmorySigner::ScriptSpender>(vettingUtxo);
   signer.addSpender(spenderPtr);

   //vetting output
   signer.addRecipient(addr.getRecipient(bs::XBTAmount{ kAuthValueThreshold }));

   const auto &vettingAddr = bs::Address::fromUTXO(vettingUtxo);
   const auto addrIter = validationAddresses_.find(vettingAddr);
   if (addrIter == validationAddresses_.end()) {
      throw AuthLogicException("input addr not found in validation addresses");
   }

   //change: vetting coin value + fee
   const int64_t changeVal = vettingUtxo.getValue() - kAuthValueThreshold - 1000;
   if (changeVal < 0) {
      throw AuthLogicException("insufficient spend volume");
   }
   else if (changeVal > 0) {
      auto&& addrObj = bs::Address::fromHash(addrIter->first);
      signer.addRecipient(addrObj.getRecipient(bs::XBTAmount{ static_cast<uint64_t>(changeVal) }));
   }

   //sign & serialize tx
   signer.sign();
   return signer.serializeSignedTx();
}

BinaryData AuthAddressValidator::fundUserAddresses(
   const std::vector<bs::Address> &addrs
   , const bs::Address &validationAddress
   , std::shared_ptr<ResolverFeed> feedPtr
   , const std::vector<UTXO> &vettingUtxos, int64_t totalFee) const
{
   ArmorySigner::Signer signer;
   signer.setFeed(feedPtr);

   //vetting outputs
   for (const auto &addr : addrs) {
      signer.addRecipient(addr.getRecipient(bs::XBTAmount{ kAuthValueThreshold }));
   }

   int64_t changeVal = 0;
   //spenders
   for (const auto &vettingUtxo : vettingUtxos) {
      auto spenderPtr = std::make_shared<ArmorySigner::ScriptSpender>(vettingUtxo);
      signer.addSpender(spenderPtr);

      const auto &addr = bs::Address::fromUTXO(vettingUtxo);
      const auto &addrIter = validationAddresses_.find(addr);
      if (addrIter == validationAddresses_.end()) {
         throw AuthLogicException("input addr not found in validation addresses");
      }
      changeVal += vettingUtxo.getValue();
   }
   changeVal -= addrs.size() * kAuthValueThreshold;
   changeVal -= totalFee;

   if (changeVal < 0) {
      throw AuthLogicException("attempting to spend more than allowed");
   }
   else if (changeVal > 0) {
      signer.addRecipient(validationAddress.getRecipient(bs::XBTAmount{ static_cast<uint64_t>(changeVal) }));
   }

   //sign & serialize tx
   signer.sign();
   return signer.serializeSignedTx();
}

BinaryData AuthAddressValidator::vetUserAddress(const bs::Address& addr
   , std::shared_ptr<ResolverFeed> feedPtr, const bs::Address& validationAddr) const
{
   if (!lambdas_) {
      throw std::runtime_error("no lambdas set");
   }
   const auto signedTx = fundUserAddress(addr, feedPtr, validationAddr);

   //broadcast the zc
   lambdas_->pushZC(signedTx);

   Tx txObj(signedTx);
   return txObj.getThisHash();
}

////
BinaryData AuthAddressValidator::revokeValidationAddress(
   const bs::Address& addr, std::shared_ptr<ResolverFeed> feedPtr) const
{  /*
   To revoke a validation address, spend its first UTXO.
   */
   if (!lambdas_) {
      throw std::runtime_error("no lambdas set");
   }

   //find the MA
   auto maStructPtr = getValidationAddress(addr);
   if (maStructPtr == nullptr) {
      throw AuthLogicException("unknown validation address!");
   }
   std::unique_lock<std::mutex> lock(vettingMutex_);

   //grab UTXOs
   const auto &utxos = getSpendableTxOuts();
   if (utxos.size() == 0) {
      throw AuthLogicException("no utxo to revoke");
   }

   UTXO firstUtxo;
   for (const auto &utxo : utxos) {
      if (maStructPtr->isFirstOutpoint(
         utxo.getTxHash(), utxo.getTxOutIndex())) {
         firstUtxo = utxo;
         break;
      }
   }
   if (!firstUtxo.isInitialized()) {
      throw AuthLogicException("could not select first outpoint");
   }

   //spend it
   ArmorySigner::Signer signer;
   signer.setFeed(feedPtr);

   //spender
   auto spenderPtr = std::make_shared<ArmorySigner::ScriptSpender>(firstUtxo);
   signer.addSpender(spenderPtr);

   //revocation output, no need for change
   const uint64_t revokeAmount = firstUtxo.getValue() - 1000;
   signer.addRecipient(addr.getRecipient(bs::XBTAmount{revokeAmount}));

   //sign & serialize tx
   signer.sign();
   auto signedTx = signer.serializeSignedTx();
   if (signedTx.empty()) {
      throw AuthLogicException("failed to sign");
   }
   //broadcast the zc
   lambdas_->pushZC(signedTx);

   Tx txObj(signedTx);
   return txObj.getThisHash();
}

BinaryData AuthAddressValidator::revokeUserAddress(
   const bs::Address& addr, std::shared_ptr<ResolverFeed> feedPtr)
{
   /*
   To revoke a user address from a validation address, send it coins from
   its own validation address.
   */
   if (!lambdas_) {
      throw std::runtime_error("no lambdas set");
   }

   //1: find validation address vetting this address
   auto paths = AuthAddressLogic::getAddrPathsStatus(*this, addr);
   const auto& validatoinOutpoint = paths.getValidationOutpoint();

   //this will throw if the validation address can't be found
   auto& validationAddr = 
      findValidationAddressForTxHash(validatoinOutpoint.txHash_);
   auto validationAddrPtr = getValidationAddress(validationAddr);

   std::unique_lock<std::mutex> lock(vettingMutex_);

   //2: get utxo from the validation address
   const auto &utxos = getUTXOsForAddress(validationAddr);
   UTXO addrUtxo;
   for (const auto &utxo : utxos) {
      //cannot use the validation address first utxo
      if (validationAddrPtr->isFirstOutpoint(
         utxo.getTxHash(), utxo.getTxOutIndex())) {
         continue;
      }
      if (utxo.getValue() < kAuthValueThreshold + 1000ULL) {
         continue;
      }
      addrUtxo = utxo;
      break;
   }

   //3: spend to the user address
   ArmorySigner::Signer signer;
   signer.setFeed(feedPtr);

   //spender
<<<<<<< HEAD
   auto spenderPtr = std::make_shared<ArmorySigner::ScriptSpender>(utxo);
=======
   auto spenderPtr = std::make_shared<ScriptSpender>(addrUtxo);
>>>>>>> 8820ef45
   signer.addSpender(spenderPtr);

   //revocation output
   signer.addRecipient(addr.getRecipient(bs::XBTAmount{ kAuthValueThreshold }));

   //change
   {
      const bs::XBTAmount changeAmount{ addrUtxo.getValue() - kAuthValueThreshold - 1000 };
      auto addrObj = bs::Address::fromHash(validationAddr);
      signer.addRecipient(addrObj.getRecipient(changeAmount));
   }

   //sign & serialize tx
   signer.sign();
   auto signedTx = signer.serializeSignedTx();

   //broadcast the zc
   lambdas_->pushZC(signedTx);

   Tx txObj(signedTx);
   return txObj.getThisHash();
}

////
bool AuthAddressValidator::hasSpendableOutputs(const bs::Address& addr) const
{
   const auto& maStruct = getValidationAddress(addr);

   for (auto& outpointSet : maStruct->outpoints_) {
      for (auto& outpoint : outpointSet.second) {
         //ZC outputs are not eligible to vet with
         if (!outpoint.second->isSpent() && !outpoint.second->isZc()) {
            //nor is the first outpoint
            if (maStruct->isFirstOutpoint(
               outpointSet.first, outpoint.second->txOutIndex())) {
               continue;
            }
            return true;
         }
      }
   }
   return false;
}

////
bool AuthAddressValidator::hasZCOutputs(const bs::Address& addr) const
{
   auto iter = validationAddresses_.find(addr);
   if (iter == validationAddresses_.end()) {
      throw AuthLogicException("unknown validation address");
   }
   for (auto& outpointSet : iter->second->outpoints_) {
      for (auto& outpoint : outpointSet.second) {
         if (outpoint.second->isZc()) {
            return true;
         }
      }
   }
   return false;
}

////
const bs::Address &AuthAddressValidator::findValidationAddressForUTXO(
   const UTXO& utxo) const
{
   return findValidationAddressForTxHash(utxo.getTxHash());
}

////
const bs::Address &AuthAddressValidator::findValidationAddressForTxHash(
   const BinaryData& txHash) const
{
   for (auto& maPair : validationAddresses_) {
      auto iter = maPair.second->spenderHashes_.find(txHash);
      if (iter == maPair.second->spenderHashes_.end()) {
         continue;
      }
      return maPair.first;
   }
   throw AuthLogicException("no validation address spends to that hash");
}

unsigned int AuthAddressValidator::topBlock() const
{
   return lambdas_ ? lambdas_->topBlock() : UINT32_MAX;
}

OutpointBatch AuthAddressValidator::getOutpointsFor(const bs::Address &addr) const
{
   return getOutpointsForAddresses({ addr });
}

void AuthAddressValidator::getOutpointsFor(const bs::Address &addr
   , const std::function<void(const OutpointBatch &)> &cb) const
{
   if (!lambdas_) {
      return;
   }
   lambdas_->getOutpointsForAddresses({ addr }, cb);
}

std::vector<UTXO> AuthAddressValidator::getUTXOsFor(const bs::Address &addr
   , bool withZC) const
{
   return getUTXOsForAddress(addr, withZC);
}

void AuthAddressValidator::pushZC(const BinaryData &tx) const
{
   if (lambdas_) {
      lambdas_->pushZC(tx);
   }
}

OutpointBatch AuthAddressValidator::getOutpointsForAddresses(const std::vector<bs::Address> &addrs
   , unsigned int topBlock, unsigned int zcIndex) const
{
   if (!lambdas_) {
      return {};
   }
   //keep track of txout changes in validation addresses since last seen block
   auto promPtr = std::make_shared<std::promise<OutpointBatch>>();
   auto futPtr = promPtr->get_future();
   const auto &opLbd = [this, promPtr](const OutpointBatch &batch)
   {
      promPtr->set_value(batch);
   };
   //grab all txouts
   lambdas_->getOutpointsForAddresses(addrs, opLbd, topBlock, zcIndex);
   checkFutureWait(futPtr);
   return futPtr.get();
}

std::vector<UTXO> AuthAddressValidator::getSpendableTxOuts() const
{
   if (!lambdas_) {
      throw std::runtime_error("no lambdas set");
   }
   auto promPtr = std::make_shared<std::promise<std::vector<UTXO>>>();
   auto fut = promPtr->get_future();

   const auto &spendableCb = [this, promPtr]
   (const std::vector<UTXO> &utxos)->void
   {
      promPtr->set_value(utxos);
   };
   lambdas_->getSpendableTxOuts(spendableCb);
   checkFutureWait(fut);

   const auto &utxos = fut.get();
   if (utxos.empty()) {
      throw AuthLogicException("no utxos available");
   }
   return utxos;
}

std::vector<UTXO> AuthAddressValidator::getUTXOsForAddress(const bs::Address &addr
   , bool withZC) const
{
   if (!lambdas_) {
      return {};
   }
   auto promPtr = std::make_shared<std::promise<std::vector<UTXO>>>();
   auto fut = promPtr->get_future();
   auto utxoLbd = [this, promPtr](const std::vector<UTXO> &utxos)
   {
      promPtr->set_value(utxos);
   };
   lambdas_->getUTXOsForAddress(addr, utxoLbd, withZC);
   checkFutureWait(fut);

   const auto &utxos = fut.get();
   if (utxos.empty()) {
      throw AuthLogicException("no UTXOs");
   }
   return utxos;
}


///////////////////////////////////////////////////////////////////////////////
AuthAddressLogic::AddrPathsStatus AuthAddressLogic::getAddrPathsStatus(
   const AuthAddressValidator &aav, const bs::Address &addr)
{
   const auto &outpoints = aav.getOutpointsFor(addr);
   return getAddrPathsStatus(aav, outpoints);
}

AuthAddressLogic::AddrPathsStatus AuthAddressLogic::getAddrPathsStatus(
   const AuthAddressValidator &aav, const OutpointBatch &batch)
{
   /*
   This code can be sped up for revoked/invalidated addresses by returning at
   the first fail condition. It returns the full path status at the moment.
   */
   AuthAddressLogic::AddrPathsStatus paths;
   //get txout history for address
   const auto &opMap = batch.outpoints_;
   if (opMap.size() == 0) {
      //no data for this address
      paths.pathCount_ = 0;
      return paths;
   } else if (opMap.size() != 1) {
      //this is an error state, don't initialize the path
      return paths;
   }

   auto& opVec = opMap.begin()->second;
   paths.pathCount_ = opVec.size();

   //check all spent outputs vs ValidationAddressManager
   for (unsigned i = 0; i < opVec.size(); i++) {
      auto& outpoint = opVec[i];
      try {
         /*
         Does this txHash spend from a validation address output? It will
         throw if not.
         */
         auto& validationAddr =
            aav.findValidationAddressForTxHash(outpoint.txHash_);

         /*
         If relevant validation address is invalid, this address is invalid,
         regardless of any other path states.
         */
         if (!aav.isValidMasterAddress(validationAddr)) {
            paths.invalidPaths_.push_back(i);
            continue;
         }

         /*
         Is the validation output spent? Spending it revokes the
         address.
         */
         if (outpoint.isSpent_) {
            paths.revokedPaths_.push_back(i);
            continue;
         }

         paths.validPaths_.emplace(i, std::move(outpoint));
      } catch (const AuthLogicException &) {
         continue;
      }
   }
   return paths;
}

////////////////////////////////////////////////////////////////////////////////
bool AuthAddressLogic::isValid(
   const AuthAddressValidator &aav, const bs::Address &addr)
{
   return (getAuthAddrState(aav, addr) == AddressVerificationState::Verified);
}

////
AddressVerificationState AuthAddressLogic::getAuthAddrState(const AuthAddressValidator &aav
   , const OutpointBatch &batch)
{   /***
   Validity is unique. This means there should be only one output chain
   defining validity. Any concurent path, whether partial or full,
   invalidates the user address.
   ***/

   auto currentTop = aav.topBlock();
   if (currentTop == UINT32_MAX) {
      throw std::runtime_error("invalid top height");
   }

   const auto &pathState = getAddrPathsStatus(aav, batch);
   if (!pathState.isInitialized()) {
      // uninitialized path state, this happens on corrupt data from db
      return AddressVerificationState::VerificationFailed;
   }

   try {
      //grab the outpoint for the validation path
      const auto& outpoint = pathState.getValidationOutpoint();

      //does it have enough confirmations?
      auto opHeight = outpoint.txHeight_;
      if (currentTop >= opHeight &&
         (1 + currentTop - opHeight) >= VALIDATION_CONF_COUNT) {
         return AddressVerificationState::Verified;
      }
      return AddressVerificationState::Verifying;
   } catch (const AuthLogicException&) {
      //failed to grab the validation output, this address is invalid

      if (pathState.pathCount_ == 0) {
         //address has no history
         return AddressVerificationState::Virgin;
      }

      if (!pathState.invalidPaths_.empty()) {
         //has a validation output from a revoked validation address
         return AddressVerificationState::Invalidated_Implicit;
      }

      if (pathState.validPaths_.size() > 1) {
         //has multiple validation outputs (we explicitly revoked this)
         return AddressVerificationState::Invalidated_Explicit;
      }

      if (!pathState.revokedPaths_.empty()) {
         //validation output was spent by user
         return AddressVerificationState::Revoked;
      }
      //address has history and no validation outputs
      return AddressVerificationState::Tainted;
   }
   //logic error in getAddrPathsStatus, cannot proceed
   return AddressVerificationState::VerificationFailed;
}

AddressVerificationState AuthAddressLogic::getAuthAddrState(
   const AuthAddressValidator &aav, const bs::Address& addr)
{
   return getAuthAddrState(aav, aav.getOutpointsFor(addr));
}

////////////////////////////////////////////////////////////////////////////////
std::pair<bs::Address, UTXO> AuthAddressLogic::getRevokeData(
   const AuthAddressValidator &aav, const bs::Address &addr)
{
   //get valid paths for address
   auto addrState = getAddrPathsStatus(aav, addr);

   //is there only 1 valid path?
   const auto& outpoint = addrState.getValidationOutpoint();

   /*
   We do not check auth output maturation when revoking.
   A yet to be confirmed valid path can be revoked.
   */

   //grab UTXOs for address
   const auto &utxos = aav.getUTXOsFor(addr, true);
   UTXO revokeUtxo;
   for (auto& utxo : utxos) {
      if (utxo.getTxHash() == outpoint.txHash_ &&
         utxo.getTxOutIndex() == outpoint.txOutIndex_) {
         revokeUtxo = utxo;
         break;
      }
   }

   if (!revokeUtxo.isInitialized()) {
      throw AuthLogicException("missing validation utxo to revoke user address with");
   }

   //we're sending the coins back to the relevant validation address
   auto& validationAddr = aav.findValidationAddressForUTXO(revokeUtxo);
   auto addrObj = bs::Address::fromHash(validationAddr);
   return { addrObj, revokeUtxo };
}

////
BinaryData AuthAddressLogic::revoke(const AuthAddressValidator &aav,
   const bs::Address &addr, const std::shared_ptr<ResolverFeed> &feedPtr)
{
   const auto revokeData = getRevokeData(aav, addr);
   const auto signedTx = revoke(addr, feedPtr, revokeData.first, revokeData.second);

   //sign and broadcast, return the txHash
   Tx txObj(signedTx);
   aav.pushZC(signedTx);

   return txObj.getThisHash();
}

////
BinaryData AuthAddressLogic::revoke(const bs::Address &
   , const std::shared_ptr<ResolverFeed> &feedPtr
   , const bs::Address &, const UTXO &revokeUtxo)
{
   //User side revoke: burn the validation UTXO as an OP_RETURN
   ArmorySigner::Signer signer;
   signer.setFeed(feedPtr);
   signer.addSpender(std::make_shared<ArmorySigner::ScriptSpender>(revokeUtxo));

   //don't waste space, OP_RETURNs are useless to the chain
   const std::string opReturnMsg = "BSTrevoke";
   signer.addRecipient(std::make_shared<Recipient_OPRETURN>(BinaryData::fromString(opReturnMsg)));

   signer.sign();
   return signer.serializeSignedTx();
}

////////////////////////////////////////////////////////////////////////////////
bool AuthAddressLogic::AddrPathsStatus::isInitialized() const
{
   return pathCount_ != UINT32_MAX;
}

////
bool AuthAddressLogic::AddrPathsStatus::isValid() const
{
   //if there are no invalid or revoked paths
   if (invalidPaths_.empty() && revokedPaths_.empty()) {
      
      //and we have exactly 1 valid path
      if (validPaths_.size() != 1) {
         return false;
      }

      //and it is the first output on the address
      auto pathIter = validPaths_.find(0);
      if (pathIter != validPaths_.end()) {
         return true;
      }
   }

   return false;
}

////
const OutpointData& AuthAddressLogic::AddrPathsStatus::getValidationOutpoint() const
{
   if (!isValid())
      throw AuthLogicException("addr isn't valid");

   auto iter = validPaths_.find(0);
   if (iter == validPaths_.end())
      throw AuthLogicException("validation logic inconsistency");

   return iter->second;
}<|MERGE_RESOLUTION|>--- conflicted
+++ resolved
@@ -894,11 +894,7 @@
    signer.setFeed(feedPtr);
 
    //spender
-<<<<<<< HEAD
-   auto spenderPtr = std::make_shared<ArmorySigner::ScriptSpender>(utxo);
-=======
    auto spenderPtr = std::make_shared<ScriptSpender>(addrUtxo);
->>>>>>> 8820ef45
    signer.addSpender(spenderPtr);
 
    //revocation output
