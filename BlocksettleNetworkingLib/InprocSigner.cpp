#include "InprocSigner.h"
#include <QTimer>
#include <spdlog/spdlog.h>
#include "Address.h"
#include "CoreWalletsManager.h"
#include "CoreHDWallet.h"
#include "Wallets/SyncHDWallet.h"

InprocSigner::InprocSigner(const std::shared_ptr<bs::core::WalletsManager> &mgr
   , const std::shared_ptr<spdlog::logger> &logger, const std::string &walletsPath
   , NetworkType netType)
   : WalletSignerContainer(logger, SignContainer::OpMode::LocalInproc)
   , walletsMgr_(mgr), walletsPath_(walletsPath), netType_(netType)
{ }

InprocSigner::InprocSigner(const std::shared_ptr<bs::core::hd::Wallet> &wallet
   , const std::shared_ptr<spdlog::logger> &logger)
   : WalletSignerContainer(logger, SignContainer::OpMode::LocalInproc)
   , walletsPath_({}), netType_(wallet->networkType())
{
   walletsMgr_ = std::make_shared<bs::core::WalletsManager>(logger);
   walletsMgr_->addWallet(wallet);
}

bool InprocSigner::Start()
{
   if (!walletsPath_.empty() && !walletsMgr_->walletsLoaded()) {
      const auto &cbLoadProgress = [this](size_t cur, size_t total) {
         logger_->debug("[InprocSigner::Start] loading wallets: {} of {}", cur, total);
      };
      walletsMgr_->loadWallets(netType_, walletsPath_, cbLoadProgress);
   }
   inited_ = true;
   emit ready();
   return true;
}

// All signing code below doesn't include password request support for encrypted wallets - i.e.
// a password should be passed directly to signing methods

bs::signer::RequestId InprocSigner::signTXRequest(const bs::core::wallet::TXSignRequest &txSignReq,
   TXSignMode mode, bool)
{
   if (!txSignReq.isValid()) {
      logger_->error("[{}] Invalid TXSignRequest", __func__);
      return 0;
   }
   const auto wallet = walletsMgr_->getWalletById(txSignReq.walletId);
   if (!wallet) {
      logger_->error("[{}] failed to find wallet with id {}", __func__, txSignReq.walletId);
      return 0;
   }

   const auto reqId = seqId_++;
   try {
      BinaryData signedTx;
      if (mode == TXSignMode::Full) {
         signedTx = wallet->signTXRequest(txSignReq);
      } else {
         signedTx = wallet->signPartialTXRequest(txSignReq);
      }
      QTimer::singleShot(1, [this, reqId, signedTx] {
         emit TXSigned(reqId, signedTx, bs::error::ErrorCode::NoError);
      });
   }
   catch (const std::exception &e) {
      QTimer::singleShot(1, [this, reqId, e] {
         emit TXSigned(reqId, {}, bs::error::ErrorCode::InternalError, e.what());
      });
   }
   return reqId;
}

bs::signer::RequestId InprocSigner::signMultiTXRequest(const bs::core::wallet::TXMultiSignRequest &)
{
   logger_->info("[{}] currently not supported", __func__);
   return 0;
}

bs::signer::RequestId InprocSigner::signSettlementPayoutTXRequest(const bs::core::wallet::TXSignRequest &txReq
   , const bs::core::wallet::SettlementData &sd, const bs::sync::PasswordDialogData &
   , const std::function<void(bs::error::ErrorCode, const BinaryData &signedTX)> &cb)
{
   if (!txReq.isValid()) {
      logger_->error("[{}] Invalid payout TX sign request", __func__);
      return 0;
   }
   const auto wallet = walletsMgr_->getPrimaryWallet();
   if (!wallet) {
      logger_->error("[{}] failed to find primary wallet", __func__);
      return 0;
   }

   const auto reqId = seqId_++;
   try {
      const auto signedTx = wallet->signSettlementTXRequest(txReq, sd);
      QTimer::singleShot(1, [this, reqId, signedTx] {
         emit TXSigned(reqId, signedTx, bs::error::ErrorCode::NoError);
      });
      if (cb) {
         cb(bs::error::ErrorCode::NoError, signedTx);
      }
   } catch (const std::exception &e) {
      QTimer::singleShot(1, [this, reqId, e] {
         emit TXSigned(reqId, {}, bs::error::ErrorCode::InternalError, e.what());
      });
      if (cb) {
         cb(bs::error::ErrorCode::InternalError, {});
      }
   }
   return reqId;
}

bool InprocSigner::createHDLeaf(const std::string &rootWalletId, const bs::hd::Path &path
   , const std::vector<bs::wallet::PasswordData> &pwdData
   , bs::sync::PasswordDialogData
   , const CreateHDLeafCb &cb)
{
   const auto hdWallet = walletsMgr_->getHDWalletById(rootWalletId);
   if (!hdWallet) {
      logger_->error("[InprocSigner::createHDLeaf] failed to get HD wallet by id {}", rootWalletId);
      if (cb) {
         cb(bs::error::ErrorCode::WalletNotFound, {});
      }
      return false;
   }
   if (path.length() != 3) {
      logger_->error("[InprocSigner::createHDLeaf] too short path: {}", path.toString());
      if (cb) {
         cb(bs::error::ErrorCode::WalletNotFound, {});
      }
      return false;
   }
   const auto groupType = static_cast<bs::hd::CoinType>(path.get(-2));
   const auto group = hdWallet->createGroup(groupType);
   if (!group) {
      logger_->error("[InprocSigner::createHDLeaf] failed to create/get group for {}", path.get(-2));
      if (cb) {
         cb(bs::error::ErrorCode::WalletNotFound, {});
      }
      return false;
   }

   if (!walletsPath_.empty()) {
      walletsMgr_->backupWallet(hdWallet, walletsPath_);
   }

   std::shared_ptr<bs::core::hd::Leaf> leaf;

   try {
      const auto& password = pwdData[0].password;

      auto lock = hdWallet->lockForEncryption(password);
      auto leaf = group->createLeaf(path);
      if (leaf != nullptr) {
         if (cb) {
            cb(bs::error::ErrorCode::NoError, leaf->walletId());
         }
         return true;
      }
   }
   catch (const std::exception &e) {
      logger_->error("[InprocSigner::createHDLeaf] failed to decrypt root node {}: {}"
         , rootWalletId, e.what());
   }

   if (cb) {
      cb(bs::error::ErrorCode::InvalidPassword, {});
   }
   return false;
}

<<<<<<< HEAD
bool InprocSigner::promoteHDWallet(const std::string&,
                                   bs::sync::PasswordDialogData,
                                   const WalletSignerContainer::PromoteHDWalletCb&)
=======
bool InprocSigner::promoteHDWallet(const std::string &, const BinaryData &
   , bs::sync::PasswordDialogData , const WalletSignerContainer::PromoteHDWalletCb &)
>>>>>>> dc5a88c0
{
   throw std::bad_function_call();
}

void InprocSigner::createSettlementWallet(const bs::Address &authAddr
   , const std::function<void(const SecureBinaryData &)> &cb)
{
   const auto priWallet = walletsMgr_->getPrimaryWallet();
   if (!priWallet) {
      if (cb) {
         cb({});
      }
      return;
   }

   const auto leaf = priWallet->createSettlementLeaf(authAddr);
   if (!leaf) {
      if (cb) {
         cb({});
      }
      return;
   }
   const auto &cbWrap = [cb](bool, const SecureBinaryData &pubKey) {
      if (cb) {
         cb(pubKey);
      }
   };

   getRootPubkey(priWallet->walletId(), cbWrap);
}

bs::signer::RequestId InprocSigner::setUserId(const BinaryData &userId, const std::string &walletId)
{
   //walletsMgr_->setChainCode(userId);
   //TODO: add SetUserId implementation here
   return seqId_++;
}

bs::signer::RequestId InprocSigner::syncCCNames(const std::vector<std::string> &ccNames)
{
   walletsMgr_->setCCLeaves(ccNames);
   return seqId_++;
}

bs::signer::RequestId InprocSigner::DeleteHDRoot(const std::string &walletId)
{
   const auto wallet = walletsMgr_->getHDWalletById(walletId);
   if (!wallet) {
      logger_->error("[{}] failed to find wallet with id {}", __func__, walletId);
      return 0;
   }
   if (walletsMgr_->deleteWalletFile(wallet)) {
      return seqId_++;
   }
   return 0;
}

bs::signer::RequestId InprocSigner::DeleteHDLeaf(const std::string &walletId)
{
   const auto wallet = walletsMgr_->getWalletById(walletId);
   if (!wallet) {
      logger_->error("[{}] failed to find wallet with id {}", __func__, walletId);
      return 0;
   }
   if (walletsMgr_->deleteWalletFile(wallet)) {
      return seqId_++;
   }
   return 0;
}

bs::signer::RequestId InprocSigner::GetInfo(const std::string &walletId)
{
   auto hdWallet = walletsMgr_->getHDWalletById(walletId);
   if (!hdWallet) {
      hdWallet = walletsMgr_->getHDRootForLeaf(walletId);
      if (!hdWallet) {
         logger_->error("[{}] failed to get wallet by id {}", __func__, walletId);
         return 0;
      }
   }
   const auto reqId = seqId_++;
   const bs::hd::WalletInfo walletInfo(hdWallet);
   QTimer::singleShot(1, [this, reqId, walletInfo] { emit QWalletInfo(reqId, walletInfo); });
   return reqId;
}

void InprocSigner::syncWalletInfo(const std::function<void(std::vector<bs::sync::WalletInfo>)> &cb)
{
   std::vector<bs::sync::WalletInfo> result;
   for (size_t i = 0; i < walletsMgr_->getHDWalletsCount(); ++i) 
   {
      const auto hdWallet = walletsMgr_->getHDWallet(i);
      result.push_back(
      { 
         bs::sync::WalletFormat::HD, 
         hdWallet->walletId(), hdWallet->name(), hdWallet->description(), 
         hdWallet->networkType(), hdWallet->isWatchingOnly() 
      });
   }

   cb(result);
}

void InprocSigner::syncHDWallet(const std::string &id, const std::function<void(bs::sync::HDWalletData)> &cb)
{
   bs::sync::HDWalletData result;
   const auto hdWallet = walletsMgr_->getHDWalletById(id);
   if (hdWallet) {
      for (const auto &group : hdWallet->getGroups()) {
         bs::sync::HDWalletData::Group groupData;
         groupData.type = static_cast<bs::hd::CoinType>(group->index());
         groupData.extOnly = group->isExtOnly();

         if (groupData.type == bs::hd::CoinType::BlockSettle_Auth) {
            auto authGroupPtr = 
               std::dynamic_pointer_cast<bs::core::hd::AuthGroup>(group);
            if (authGroupPtr == nullptr)
               throw std::runtime_error("unexpected group type");

            groupData.salt = authGroupPtr->getSalt();
         }

         for (const auto &leaf : group->getLeaves()) {
            BinaryData extraData;
            if (groupData.type == bs::hd::CoinType::BlockSettle_Settlement) {
               const auto settlLeaf = std::dynamic_pointer_cast<bs::core::hd::SettlementLeaf>(leaf);
               if (settlLeaf == nullptr) {
                  throw std::runtime_error("unexpected leaf type");
               }
               const auto rootAsset = settlLeaf->getRootAsset();
               const auto rootSingle = std::dynamic_pointer_cast<AssetEntry_Single>(rootAsset);
               if (rootSingle == nullptr) {
                  throw std::runtime_error("invalid root asset");
               }
               extraData = BtcUtils::getHash160(rootSingle->getPubKey()->getCompressedKey());
            }
            groupData.leaves.push_back({ leaf->walletId(), leaf->path()
               , leaf->hasExtOnlyAddresses(), std::move(extraData) });
         }

         result.groups.push_back(groupData);
      }
   }
   else {
      logger_->error("[{}] failed to find HD wallet with id {}", __func__, id);
   }

   cb(result);
}

void InprocSigner::syncWallet(const std::string &id, const std::function<void(bs::sync::WalletData)> &cb)
{
   bs::sync::WalletData result;
   const auto wallet = walletsMgr_->getWalletById(id);
   if (wallet) 
   {
      result.encryptionTypes = wallet->encryptionTypes();
      result.encryptionKeys = wallet->encryptionKeys();
      result.encryptionRank = wallet->encryptionRank();
      result.netType = wallet->networkType();
      
      result.highestExtIndex = wallet->getExtAddressCount();
      result.highestIntIndex = wallet->getIntAddressCount();

      size_t addrCnt = 0;
      for (const auto &addr : wallet->getUsedAddressList()) {
         const auto index = wallet->getAddressIndex(addr);
         const auto comment = wallet->getAddressComment(addr);
         result.addresses.push_back({index, addr, comment});
      }

      for (const auto &addr : wallet->getPooledAddressList()) {
         const auto index = wallet->getAddressIndex(addr);
         result.addrPool.push_back({ index, addr, ""});
      }

      for (const auto &txComment : wallet->getAllTxComments())
         result.txComments.push_back({txComment.first, txComment.second});
   }

   cb(result);
}

void InprocSigner::syncAddressComment(const std::string &walletId, const bs::Address &addr, const std::string &comment)
{
   const auto wallet = walletsMgr_->getWalletById(walletId);
   if (wallet)
      wallet->setAddressComment(addr, comment);
}

void InprocSigner::syncTxComment(const std::string &walletId, const BinaryData &txHash, const std::string &comment)
{
   const auto wallet = walletsMgr_->getWalletById(walletId);
   if (wallet)
      wallet->setTransactionComment(txHash, comment);
}

void InprocSigner::syncNewAddresses(const std::string &walletId
   , const std::vector<std::string> &inData
   , const std::function<void(const std::vector<std::pair<bs::Address, std::string>> &)> &cb
   , bool persistent)
{
   std::vector<std::pair<bs::Address, std::string>> result;
   const auto wallet = walletsMgr_->getWalletById(walletId);
   if (wallet == nullptr) {
      if (cb) {
         cb(result);
      }
      return;
   }

   result.reserve(inData.size());
   for (const auto &in : inData) {
      std::string index;
      try {
         const bs::Address addr(in);
         if (addr.isValid()) {
            index = wallet->getAddressIndex(addr);
         }
      }
      catch (const std::exception&) { }

      if (index.empty()) {
         index = in;
      }

      result.push_back({ wallet->synchronizeUsedAddressChain(in).first, in });
   }

   if (cb) {
      cb(result);
   }
}

void InprocSigner::extendAddressChain(
   const std::string &walletId, unsigned count, bool extInt,
   const std::function<void(const std::vector<std::pair<bs::Address, std::string>> &)> &cb)
{  /***
   Extend the wallet's account external (extInt == true) or internal 
   (extInt == false) chain, return the newly created addresses.

   These are not instantiated addresses, but pooled ones. They represent
   possible address type variations of the newly created assets, a set
   necessary to properly register the wallet with ArmoryDB.
   ***/

   std::vector<std::pair<bs::Address, std::string>> result;
   const auto wallet = walletsMgr_->getWalletById(walletId);
   if (wallet == nullptr) {
      cb(result);
      return;
   }

   auto&& newAddrVec = wallet->extendAddressChain(count, extInt);
   for (auto& addr : newAddrVec) {
      auto&& index = wallet->getAddressIndex(addr);
      auto addrPair = std::make_pair(addr, index);
      result.emplace_back(addrPair);
   }

   cb(result);
}

void InprocSigner::syncAddressBatch(
   const std::string &walletId, const std::set<BinaryData>& addrSet,
   std::function<void(bs::sync::SyncState)> cb)
{
   //grab wallet
   const auto wallet = walletsMgr_->getWalletById(walletId);
   if (wallet == nullptr) {
      cb(bs::sync::SyncState::NothingToDo);
      return;
   }

   //resolve the path and address type for addrSet
   std::map<BinaryData, bs::hd::Path> parsedMap;
   try {
      parsedMap = std::move(wallet->indexPath(addrSet));
   }
   catch (const AccountException &) {
      //failure to find even one of the addresses means the wallet chain needs 
      //extended further
      cb(bs::sync::SyncState::Failure);
   }

   //order addresses by path
   typedef std::set<bs::hd::Path> PathSet;
   std::map<bs::hd::Path::Elem, PathSet> mapByPath;

   for (auto& parsedPair : parsedMap) {
      auto elem = parsedPair.second.get(-2);
      auto& mapping = mapByPath[elem];
      mapping.insert(parsedPair.second);
   }

   //request each chain for the relevant address types
   bool update = false;
   for (const auto &mapping : mapByPath) {
      for (const auto &path : mapping.second) {
         auto resultPair = wallet->synchronizeUsedAddressChain(path.toString());
         update |= resultPair.second;
      }
   }

   if (update) {
      cb(bs::sync::SyncState::Success);
   }
   else {
      cb(bs::sync::SyncState::NothingToDo);
   }
}

void InprocSigner::setSettlementID(const std::string& wltId
   , const SecureBinaryData &settlId, const std::function<void(bool)> &cb)
{  /***
   For remote methods, the caller should wait on return before
   proceeding further with settlement flow.
   ***/

   auto leafPtr = walletsMgr_->getWalletById(wltId);
   auto settlLeafPtr = 
      std::dynamic_pointer_cast<bs::core::hd::SettlementLeaf>(leafPtr);
   if (settlLeafPtr == nullptr) {
      if (cb) {
         cb(false);
      }
      return;
   }
   settlLeafPtr->addSettlementID(settlId);

   /*
   Grab the id so that the address is in the asset map. These
   aren't useful to the sync wallet as they never see coins and
   aren't registered.
   */
   settlLeafPtr->getNewExtAddress();
   if (cb) {
      cb(true);
   }
}

void InprocSigner::getSettlementPayinAddress(const std::string& walletID
   , const bs::core::wallet::SettlementData &sd
   , const std::function<void(bool, bs::Address)> &cb)
{
   auto wltPtr = walletsMgr_->getHDWalletById(walletID);
   if (wltPtr == nullptr) {
      if (cb) {
         cb(false, {});
      }
      return;
   }

   if (cb) {
      cb(true, wltPtr->getSettlementPayinAddress(sd));
   }
}

void InprocSigner::getRootPubkey(const std::string& walletID
   , const std::function<void(bool, const SecureBinaryData &)> &cb)
{
   auto leafPtr = walletsMgr_->getWalletById(walletID);
   auto rootPtr = leafPtr->getRootAsset();
   auto rootSingle = std::dynamic_pointer_cast<AssetEntry_Single>(rootPtr);
   if (rootSingle == nullptr) {
      if (cb) {
         cb(false, {});
      }
   }

   if (cb) {
      cb(true, rootSingle->getPubKey()->getCompressedKey());
   }
}<|MERGE_RESOLUTION|>--- conflicted
+++ resolved
@@ -170,14 +170,8 @@
    return false;
 }
 
-<<<<<<< HEAD
-bool InprocSigner::promoteHDWallet(const std::string&,
-                                   bs::sync::PasswordDialogData,
-                                   const WalletSignerContainer::PromoteHDWalletCb&)
-=======
 bool InprocSigner::promoteHDWallet(const std::string &, const BinaryData &
    , bs::sync::PasswordDialogData , const WalletSignerContainer::PromoteHDWalletCb &)
->>>>>>> dc5a88c0
 {
    throw std::bad_function_call();
 }
