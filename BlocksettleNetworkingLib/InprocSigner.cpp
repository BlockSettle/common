#include "InprocSigner.h"
#include <QTimer>
#include <spdlog/spdlog.h>
#include "Address.h"
#include "CoreWalletsManager.h"
#include "CoreHDWallet.h"
#include "Wallets/SyncHDWallet.h"

InprocSigner::InprocSigner(const std::shared_ptr<bs::core::WalletsManager> &mgr
   , const std::shared_ptr<spdlog::logger> &logger, const std::string &walletsPath
   , NetworkType netType)
   : WalletSignerContainer(logger, SignContainer::OpMode::LocalInproc)
   , walletsMgr_(mgr), walletsPath_(walletsPath), netType_(netType)
{ }

InprocSigner::InprocSigner(const std::shared_ptr<bs::core::hd::Wallet> &wallet
   , const std::shared_ptr<spdlog::logger> &logger)
   : WalletSignerContainer(logger, SignContainer::OpMode::LocalInproc)
   , walletsPath_({}), netType_(wallet->networkType())
{
   walletsMgr_ = std::make_shared<bs::core::WalletsManager>(logger);
   walletsMgr_->addWallet(wallet);
}

InprocSigner::InprocSigner(const std::shared_ptr<bs::core::SettlementWallet> &wallet
   , const std::shared_ptr<spdlog::logger> &logger)
   : WalletSignerContainer(logger, SignContainer::OpMode::LocalInproc)
   , walletsPath_({}), netType_(wallet->networkType())
{
   walletsMgr_ = std::make_shared<bs::core::WalletsManager>(logger);
//   walletsMgr_->setSettlementWallet(wallet);
}

bool InprocSigner::Start()
{
   if (!walletsPath_.empty() && !walletsMgr_->walletsLoaded()) {
      const auto &cbLoadProgress = [this](size_t cur, size_t total) {
         logger_->debug("[InprocSigner::Start] loading wallets: {} of {}", cur, total);
      };
      walletsMgr_->loadWallets(netType_, walletsPath_, cbLoadProgress);
   }
   inited_ = true;
   emit ready();
   return true;
}

// All signing code below doesn't include password request support for encrypted wallets - i.e.
// a password should be passed directly to signing methods

bs::signer::RequestId InprocSigner::signTXRequest(const bs::core::wallet::TXSignRequest &txSignReq,
   TXSignMode mode, bool)
{
   if (!txSignReq.isValid()) {
      logger_->error("[{}] Invalid TXSignRequest", __func__);
      return 0;
   }
   const auto wallet = walletsMgr_->getWalletById(txSignReq.walletId);
   if (!wallet) {
      logger_->error("[{}] failed to find wallet with id {}", __func__, txSignReq.walletId);
      return 0;
   }

   const auto reqId = seqId_++;
   try {
      BinaryData signedTx;
      if (mode == TXSignMode::Full) {
         signedTx = wallet->signTXRequest(txSignReq);
      } else {
         signedTx = wallet->signPartialTXRequest(txSignReq);
      }
      QTimer::singleShot(1, [this, reqId, signedTx] {
         emit TXSigned(reqId, signedTx, bs::error::ErrorCode::NoError);
      });
   }
   catch (const std::exception &e) {
      QTimer::singleShot(1, [this, reqId, e] {
         emit TXSigned(reqId, {}, bs::error::ErrorCode::InternalError, e.what());
      });
   }
   return reqId;
}

bs::signer::RequestId InprocSigner::signMultiTXRequest(const bs::core::wallet::TXMultiSignRequest &)
{
   logger_->info("[{}] currently not supported", __func__);
   return 0;
}

bs::signer::RequestId InprocSigner::signSettlementPayoutTXRequest(const bs::core::wallet::TXSignRequest &txReq
   , const bs::core::wallet::SettlementData &sd, const bs::sync::PasswordDialogData &
   , const std::function<void(bs::error::ErrorCode, const BinaryData &signedTX)> &cb)
{
   if (!txReq.isValid()) {
      logger_->error("[{}] Invalid payout TX sign request", __func__);
      return 0;
   }
   const auto wallet = walletsMgr_->getPrimaryWallet();
   if (!wallet) {
      logger_->error("[{}] failed to find primary wallet", __func__);
      return 0;
   }

   const auto reqId = seqId_++;
   try {
      const auto signedTx = wallet->signSettlementTXRequest(txReq, sd);
      QTimer::singleShot(1, [this, reqId, signedTx] {
         emit TXSigned(reqId, signedTx, bs::error::ErrorCode::NoError);
      });
      if (cb) {
         cb(bs::error::ErrorCode::NoError, signedTx);
      }
   } catch (const std::exception &e) {
      QTimer::singleShot(1, [this, reqId, e] {
         emit TXSigned(reqId, {}, bs::error::ErrorCode::InternalError, e.what());
      });
      if (cb) {
         cb(bs::error::ErrorCode::InternalError, {});
      }
   }
   return reqId;
}

<<<<<<< HEAD
bs::signer::RequestId InprocSigner::createHDLeaf(const std::string &rootWalletId, const bs::hd::Path &path
   , const std::vector<bs::wallet::PasswordData> &pwdData
   , bs::sync::PasswordDialogData
   , const std::function<void(bs::error::ErrorCode result)> &)
=======
bool InprocSigner::createHDLeaf(const std::string &rootWalletId, const bs::hd::Path &path
   , const std::vector<bs::wallet::PasswordData> &pwdData, const std::function<void(bs::error::ErrorCode result)> &cb)
>>>>>>> 22bff5bd
{
   const auto hdWallet = walletsMgr_->getHDWalletById(rootWalletId);
   if (!hdWallet) {
      logger_->error("[InprocSigner::createHDLeaf] failed to get HD wallet by id {}", rootWalletId);
      return false;
   }
   if (path.length() < 3) {
      logger_->error("[InprocSigner::createHDLeaf] too short path: {}", path.toString());
      return false;
   }
   const auto groupType = static_cast<bs::hd::CoinType>(path.get(-2));
   const auto group = hdWallet->createGroup(groupType);
   if (!group) {
      logger_->error("[InprocSigner::createHDLeaf] failed to create/get group for {}", path.get(-2));
      return false;
   }

   if (!walletsPath_.empty()) {
      walletsMgr_->backupWallet(hdWallet, walletsPath_);
   }

   std::shared_ptr<bs::core::hd::Leaf> leaf;

   try
   {
      const auto& password = pwdData[0].password;

      hdWallet->lockForEncryption(password);
      const auto leafIndex = path.get(2);
      auto leaf = group->createLeaf(leafIndex);
      if (leaf != nullptr) {
         return true;
      }
   }
   catch (const std::exception &) {
      logger_->error("[InprocSigner::createHDLeaf] failed to decrypt root node {}", rootWalletId);
      return false;
   }

   logger_->error("[InprocSigner::createHDLeaf] failed to create/get leaf {}", path.toString());
   return false;
}

void InprocSigner::createSettlementWallet(const bs::Address &authAddr
   , const std::function<void(const SecureBinaryData &)> &cb)
{
   const auto priWallet = walletsMgr_->getPrimaryWallet();
   if (!priWallet) {
      if (cb) {
         cb({});
      }
      return;
   }

   const auto leaf = priWallet->createSettlementLeaf(authAddr);
   if (!leaf) {
      if (cb) {
         cb({});
      }
      return;
   }
   const auto &cbWrap = [cb](bool, const SecureBinaryData &pubKey) {
      if (cb) {
         cb(pubKey);
      }
   };

   getRootPubkey(priWallet->walletId(), cbWrap);
}

bs::signer::RequestId InprocSigner::setUserId(const BinaryData &userId, const std::string &walletId)
{
   //walletsMgr_->setChainCode(userId);
   //TODO: add SetUserId implementation here
   return seqId_++;
}

bs::signer::RequestId InprocSigner::syncCCNames(const std::vector<std::string> &ccNames)
{
   walletsMgr_->setCCLeaves(ccNames);
   return seqId_++;
}

bs::signer::RequestId InprocSigner::DeleteHDRoot(const std::string &walletId)
{
   const auto wallet = walletsMgr_->getHDWalletById(walletId);
   if (!wallet) {
      logger_->error("[{}] failed to find wallet with id {}", __func__, walletId);
      return 0;
   }
   if (walletsMgr_->deleteWalletFile(wallet)) {
      return seqId_++;
   }
   return 0;
}

bs::signer::RequestId InprocSigner::DeleteHDLeaf(const std::string &walletId)
{
   const auto wallet = walletsMgr_->getWalletById(walletId);
   if (!wallet) {
      logger_->error("[{}] failed to find wallet with id {}", __func__, walletId);
      return 0;
   }
   if (walletsMgr_->deleteWalletFile(wallet)) {
      return seqId_++;
   }
   return 0;
}

//bs::signer::RequestId InprocSigner::changePassword(const std::string &walletId
//   , const std::vector<bs::wallet::PasswordData> &newPass
//   , bs::wallet::KeyRank keyRank, const SecureBinaryData &oldPass
//   , bool addNew, bool removeOld, bool dryRun)
//{
//   auto hdWallet = walletsMgr_->getHDWalletById(walletId);
//   if (!hdWallet) {
//      hdWallet = walletsMgr_->getHDRootForLeaf(walletId);
//      if (!hdWallet) {
//         logger_->error("[{}] failed to get wallet by id {}", __func__, walletId);
//         return 0;
//      }
//   }
//   const bool result = hdWallet->changePassword(newPass, keyRank, oldPass, addNew, removeOld, dryRun);
//   emit PasswordChanged(walletId, result);
//   return seqId_++;
//}

bs::signer::RequestId InprocSigner::GetInfo(const std::string &walletId)
{
   auto hdWallet = walletsMgr_->getHDWalletById(walletId);
   if (!hdWallet) {
      hdWallet = walletsMgr_->getHDRootForLeaf(walletId);
      if (!hdWallet) {
         logger_->error("[{}] failed to get wallet by id {}", __func__, walletId);
         return 0;
      }
   }
   const auto reqId = seqId_++;
   const bs::hd::WalletInfo walletInfo(hdWallet);
   QTimer::singleShot(1, [this, reqId, walletInfo] { emit QWalletInfo(reqId, walletInfo); });
   return reqId;
}

void InprocSigner::syncWalletInfo(const std::function<void(std::vector<bs::sync::WalletInfo>)> &cb)
{
   std::vector<bs::sync::WalletInfo> result;
   for (size_t i = 0; i < walletsMgr_->getHDWalletsCount(); ++i) 
   {
      const auto hdWallet = walletsMgr_->getHDWallet(i);
      result.push_back(
      { 
         bs::sync::WalletFormat::HD, 
         hdWallet->walletId(), hdWallet->name(), hdWallet->description(), 
         hdWallet->networkType(), hdWallet->isWatchingOnly() 
      });
   }

   cb(result);
}

void InprocSigner::syncHDWallet(const std::string &id, const std::function<void(bs::sync::HDWalletData)> &cb)
{
   bs::sync::HDWalletData result;
   const auto hdWallet = walletsMgr_->getHDWalletById(id);
   if (hdWallet) {
      for (const auto &group : hdWallet->getGroups()) {
         bs::sync::HDWalletData::Group groupData;
         groupData.type = static_cast<bs::hd::CoinType>(group->index());
         groupData.extOnly = group->isExtOnly();

         if (groupData.type == bs::hd::CoinType::BlockSettle_Auth) {
            auto authGroupPtr = 
               std::dynamic_pointer_cast<bs::core::hd::AuthGroup>(group);
            if (authGroupPtr == nullptr)
               throw std::runtime_error("unexpected group type");

            groupData.salt = authGroupPtr->getSalt();
         }

         for (const auto &leaf : group->getLeaves()) {
            BinaryData extraData;
            if (groupData.type == bs::hd::CoinType::BlockSettle_Settlement) {
               const auto settlLeaf = std::dynamic_pointer_cast<bs::core::hd::SettlementLeaf>(leaf);
               if (settlLeaf == nullptr) {
                  throw std::runtime_error("unexpected leaf type");
               }
               const auto rootAsset = settlLeaf->getRootAsset();
               const auto rootSingle = std::dynamic_pointer_cast<AssetEntry_Single>(rootAsset);
               if (rootSingle == nullptr) {
                  throw std::runtime_error("invalid root asset");
               }
               extraData = BtcUtils::getHash160(rootSingle->getPubKey()->getCompressedKey());
            }
            groupData.leaves.push_back(
               { leaf->walletId(), leaf->index(), leaf->hasExtOnlyAddresses(), std::move(extraData) });
         }

         result.groups.push_back(groupData);
      }
   }
   else {
      logger_->error("[{}] failed to find HD wallet with id {}", __func__, id);
   }

   cb(result);
}

void InprocSigner::syncWallet(const std::string &id, const std::function<void(bs::sync::WalletData)> &cb)
{
   bs::sync::WalletData result;
   const auto wallet = walletsMgr_->getWalletById(id);
   if (wallet) 
   {
      result.encryptionTypes = wallet->encryptionTypes();
      result.encryptionKeys = wallet->encryptionKeys();
      result.encryptionRank = wallet->encryptionRank();
      result.netType = wallet->networkType();
      
      result.highestExtIndex = wallet->getExtAddressCount();
      result.highestIntIndex = wallet->getIntAddressCount();

      size_t addrCnt = 0;
      for (const auto &addr : wallet->getUsedAddressList()) {
         const auto index = wallet->getAddressIndex(addr);
         const auto comment = wallet->getAddressComment(addr);
         result.addresses.push_back({index, addr, comment});
      }

      for (const auto &addr : wallet->getPooledAddressList()) {
         const auto index = wallet->getAddressIndex(addr);
         result.addrPool.push_back({ index, addr, ""});
      }

      for (const auto &txComment : wallet->getAllTxComments())
         result.txComments.push_back({txComment.first, txComment.second});
   }

   cb(result);
}

void InprocSigner::syncAddressComment(const std::string &walletId, const bs::Address &addr, const std::string &comment)
{
   const auto wallet = walletsMgr_->getWalletById(walletId);
   if (wallet)
      wallet->setAddressComment(addr, comment);
}

void InprocSigner::syncTxComment(const std::string &walletId, const BinaryData &txHash, const std::string &comment)
{
   const auto wallet = walletsMgr_->getWalletById(walletId);
   if (wallet)
      wallet->setTransactionComment(txHash, comment);
}

void InprocSigner::syncNewAddresses(const std::string &walletId
   , const std::vector<std::pair<std::string, AddressEntryType>> &inData
   , const std::function<void(const std::vector<std::pair<bs::Address, std::string>> &)> &cb
   , bool persistent)
{
   std::vector<std::pair<bs::Address, std::string>> result;
   const auto wallet = walletsMgr_->getWalletById(walletId);
   if (wallet == nullptr)
   {
      if (cb)
         cb(result);
      return;
   }

   result.reserve(inData.size());
   for (const auto &in : inData)
   {
      std::string index;
      try
      {
         const bs::Address addr(in.first);
         if (addr.isValid())
            index = wallet->getAddressIndex(addr);
      }
      catch (const std::exception&)
      {
      }

      if (index.empty())
         index = in.first;

      result.push_back({
         wallet->synchronizeUsedAddressChain(in.first, in.second).first, in.first });
   }

   if (cb)
      cb(result);
}

void InprocSigner::extendAddressChain(
   const std::string &walletId, unsigned count, bool extInt,
   const std::function<void(const std::vector<std::pair<bs::Address, std::string>> &)> &cb)
{
   /***
   Extend the wallet's account external (extInt == true) or internal 
   (extInt == false) chain, return the newly created addresses.

   These are not instantiated addresses, but pooled ones. They represent
   possible address type variations of the newly created assets, a set
   necessary to properly register the wallet with ArmoryDB.
   ***/

   std::vector<std::pair<bs::Address, std::string>> result;
   const auto wallet = walletsMgr_->getWalletById(walletId);
   if (wallet == nullptr)
   {
      cb(result);
      return;
   }

   auto&& newAddrVec = wallet->extendAddressChain(count, extInt);
   for (auto& addr : newAddrVec)
   {
      auto&& index = wallet->getAddressIndex(addr);
      auto addrPair = std::make_pair(addr, index);
      result.emplace_back(addrPair);
   }

   cb(result);
}

void InprocSigner::syncAddressBatch(
   const std::string &walletId, const std::set<BinaryData>& addrSet,
   std::function<void(bs::sync::SyncState)> cb)
{
   //grab wallet
   const auto wallet = walletsMgr_->getWalletById(walletId);
   if (wallet == nullptr)
   {
      cb(bs::sync::SyncState::NothingToDo);
      return;
   }

   //resolve the path and address type for addrSet
   std::map<BinaryData, std::pair<bs::hd::Path, AddressEntryType>> parsedMap;
   try
   {
      parsedMap = std::move(wallet->indexPathAndTypes(addrSet));
   }
   catch (AccountException&)
   {
      //failure to find even one of the addresses means the wallet chain needs 
      //extended further
      cb(bs::sync::SyncState::Failure);
   }

   //order addresses by path
   typedef std::map<bs::hd::Path, std::pair<BinaryData, AddressEntryType>> pathMapping;
   std::map<bs::hd::Path::Elem, pathMapping> mapByPath;

   for (auto& parsedPair : parsedMap)
   {
      auto elem = parsedPair.second.first.get(-2);
      auto& mapping = mapByPath[elem];

      auto addrPair = std::make_pair(parsedPair.first, parsedPair.second.second);
      mapping.insert(std::make_pair(parsedPair.second.first, addrPair));
   }

   //strip out addresses using the wallet's default type
   for (auto& mapping : mapByPath)
   {
      auto& addrMap = mapping.second;
      auto iter = addrMap.begin();
      while (iter != addrMap.end())
      {
         if (iter->second.second == AddressEntryType_Default)
         {
            auto eraseIter = iter++;

            /*
            Do not erase this default address if it's the last one in
            the map. The default address type is not a significant piece
            of data to synchronize a wallet's used address chain length,
            however the last instantiated address is relevant, regardless
            of its type
            */

            if (iter != addrMap.end())
               addrMap.erase(eraseIter);

            continue;
         }

         ++iter;
      }
   }

   //request each chain for the relevant address types
   bool update = false;
   for (auto& mapping : mapByPath)
   {
      for (auto& pathPair : mapping.second)
      {
         auto resultPair = wallet->synchronizeUsedAddressChain(
            pathPair.first.toString(), pathPair.second.second);
         update |= resultPair.second;
      }
   }

   if (update)
      cb(bs::sync::SyncState::Success);
   else
      cb(bs::sync::SyncState::NothingToDo);
}

void InprocSigner::setSettlementID(const std::string& wltId
   , const SecureBinaryData &settlId, const std::function<void(bool)> &cb)
{
   /***
   For remote methods, the caller should wait on return before
   proceeding further with settlement flow.
   ***/

   auto leafPtr = walletsMgr_->getWalletById(wltId);
   auto settlLeafPtr = 
      std::dynamic_pointer_cast<bs::core::hd::SettlementLeaf>(leafPtr);
   if (settlLeafPtr == nullptr) {
      if (cb) {
         cb(false);
      }
      return;
   }
   settlLeafPtr->addSettlementID(settlId);

   /*
   Grab the id so that the address is in the asset map. These
   aren't useful to the sync wallet as they never see coins and
   aren't registered.
   */
   settlLeafPtr->getNewExtAddress();
   if (cb) {
      cb(true);
   }
}

void InprocSigner::getSettlementPayinAddress(const std::string& walletID
   , const bs::core::wallet::SettlementData &sd
   , const std::function<void(bool, bs::Address)> &cb)
{
   auto wltPtr = walletsMgr_->getHDWalletById(walletID);
   if (wltPtr == nullptr) {
      if (cb) {
         cb(false, {});
      }
      return;
   }

   if (cb) {
      cb(true, wltPtr->getSettlementPayinAddress(sd));
   }
}

void InprocSigner::getRootPubkey(const std::string& walletID
   , const std::function<void(bool, const SecureBinaryData &)> &cb)
{
   auto leafPtr = walletsMgr_->getWalletById(walletID);
   auto rootPtr = leafPtr->getRootAsset();
   auto rootSingle = std::dynamic_pointer_cast<AssetEntry_Single>(rootPtr);
   if (rootSingle == nullptr) {
      if (cb) {
         cb(false, {});
      }
   }

   if (cb) {
      cb(true, rootSingle->getPubKey()->getCompressedKey());
   }
}<|MERGE_RESOLUTION|>--- conflicted
+++ resolved
@@ -120,15 +120,9 @@
    return reqId;
 }
 
-<<<<<<< HEAD
-bs::signer::RequestId InprocSigner::createHDLeaf(const std::string &rootWalletId, const bs::hd::Path &path
-   , const std::vector<bs::wallet::PasswordData> &pwdData
-   , bs::sync::PasswordDialogData
-   , const std::function<void(bs::error::ErrorCode result)> &)
-=======
 bool InprocSigner::createHDLeaf(const std::string &rootWalletId, const bs::hd::Path &path
-   , const std::vector<bs::wallet::PasswordData> &pwdData, const std::function<void(bs::error::ErrorCode result)> &cb)
->>>>>>> 22bff5bd
+   , const std::vector<bs::wallet::PasswordData> &pwdData, bs::sync::PasswordDialogData
+   , const std::function<void(bs::error::ErrorCode result)> &cb)
 {
    const auto hdWallet = walletsMgr_->getHDWalletById(rootWalletId);
    if (!hdWallet) {
