#include "InprocSigner.h"
#include <QTimer>
#include <spdlog/spdlog.h>
#include "Address.h"
#include "CoreSettlementWallet.h"
#include "CoreWalletsManager.h"
#include "CoreHDWallet.h"
#include "Wallets/SyncHDWallet.h"
#include "Wallets/SyncSettlementWallet.h"

InprocSigner::InprocSigner(const std::shared_ptr<bs::core::WalletsManager> &mgr
   , const std::shared_ptr<spdlog::logger> &logger, const std::string &walletsPath
   , NetworkType netType)
   : SignContainer(logger, SignContainer::OpMode::LocalInproc)
   , walletsMgr_(mgr), walletsPath_(walletsPath), netType_(netType)
{ }

InprocSigner::InprocSigner(const std::shared_ptr<bs::core::hd::Wallet> &wallet
   , const std::shared_ptr<spdlog::logger> &logger)
   : SignContainer(logger, SignContainer::OpMode::LocalInproc)
   , walletsPath_({}), netType_(wallet->networkType())
{
   walletsMgr_ = std::make_shared<bs::core::WalletsManager>(logger);
   walletsMgr_->addWallet(wallet);
}

InprocSigner::InprocSigner(const std::shared_ptr<bs::core::SettlementWallet> &wallet
   , const std::shared_ptr<spdlog::logger> &logger)
   : SignContainer(logger, SignContainer::OpMode::LocalInproc)
   , walletsPath_({}), netType_(wallet->networkType())
{
   walletsMgr_ = std::make_shared<bs::core::WalletsManager>(logger);
   walletsMgr_->setSettlementWallet(wallet);
}

bool InprocSigner::Start()
{
   if (!walletsPath_.empty() && !walletsMgr_->walletsLoaded()) {
      const auto &cbLoadProgress = [this](int cur, int total) {
         logger_->debug("[InprocSigner::Start] loading wallets: {} of {}", cur, total);
      };
      walletsMgr_->loadWallets(netType_, walletsPath_, cbLoadProgress);
   }
   inited_ = true;
   emit ready();
   return true;
}

// All signing code below doesn't include password request support for encrypted wallets - i.e.
// a password should be passed directly to signing methods

bs::signer::RequestId InprocSigner::signTXRequest(const bs::core::wallet::TXSignRequest &txSignReq,
   bool, TXSignMode mode, const PasswordType &password, bool)
{
   if (!txSignReq.isValid()) {
      logger_->error("[{}] Invalid TXSignRequest", __func__);
      return 0;
   }
   const auto wallet = walletsMgr_->getWalletById(txSignReq.walletId);
   if (!wallet) {
      logger_->error("[{}] failed to find wallet with id {}", __func__, txSignReq.walletId);
      return 0;
   }

   const auto reqId = seqId_++;
   try {
      BinaryData signedTx;
      if (mode == TXSignMode::Full) {
         signedTx = wallet->signTXRequest(txSignReq);
      } else {
         signedTx = wallet->signPartialTXRequest(txSignReq);
      }
      QTimer::singleShot(1, [this, reqId, signedTx] {emit TXSigned(reqId, signedTx, {}, false); });
   }
   catch (const std::exception &e) {
      QTimer::singleShot(1, [this, reqId, e] { emit TXSigned(reqId, {}, e.what(), false); });
   }
   return reqId;
}

bs::signer::RequestId InprocSigner::signPartialTXRequest(const bs::core::wallet::TXSignRequest &txReq
   , bool autoSign, const PasswordType &password)
{
   return signTXRequest(txReq, autoSign, TXSignMode::Partial, password);
}

bs::signer::RequestId InprocSigner::signPayoutTXRequest(const bs::core::wallet::TXSignRequest &txSignReq
   , const bs::Address &authAddr, const std::string &settlementId, bool autoSign, const PasswordType &password)
{
   if (!txSignReq.isValid()) {
      logger_->error("[{}] Invalid TXSignRequest", __func__);
      return 0;
   }
   const auto settlWallet = std::dynamic_pointer_cast<bs::core::SettlementWallet>(walletsMgr_->getSettlementWallet());
   if (!settlWallet) {
      logger_->error("[{}] failed to find settlement wallet", __func__);
      return 0;
   }
   const auto authWallet = walletsMgr_->getAuthWallet();
   if (!authWallet) {
      logger_->error("[{}] failed to find auth wallet", __func__);
      return 0;
   }
   bs::core::KeyPair authKeys; // = authWallet->getKeyPairFor(authAddr, password);
   if (authKeys.privKey.isNull() || authKeys.pubKey.isNull()) {
      logger_->error("[{}] failed to get priv/pub keys for {}", __func__, authAddr.display());
      return 0;
   }

   const auto reqId = seqId_++;
   try {
      const auto signedTx = settlWallet->signPayoutTXRequest(txSignReq, authKeys, settlementId);
      QTimer::singleShot(1, [this, reqId, signedTx] {emit TXSigned(reqId, signedTx, {}, false); });
   } catch (const std::exception &e) {
      QTimer::singleShot(1, [this, reqId, e] { emit TXSigned(reqId, {}, e.what(), false); });
   }
   return reqId;
}

bs::signer::RequestId InprocSigner::signMultiTXRequest(const bs::core::wallet::TXMultiSignRequest &)
{
   logger_->info("[{}] currently not supported", __func__);
   return 0;
}

bs::signer::RequestId InprocSigner::createHDLeaf(const std::string &rootWalletId, const bs::hd::Path &path
   , const std::vector<bs::wallet::PasswordData> &pwdData)
{
   const auto hdWallet = walletsMgr_->getHDWalletById(rootWalletId);
   if (!hdWallet) {
      logger_->error("[{}] failed to get HD wallet by id {}", __func__, rootWalletId);
      return 0;
   }
   if (path.length() < 3) {
      logger_->error("[{}] too short path: {}", __func__, path.toString());
      return 0;
   }
   const auto groupType = static_cast<bs::hd::CoinType>(path.get(-2));
   const auto group = hdWallet->createGroup(groupType);
   if (!group) {
      logger_->error("[{}] failed to create/get group for {}", __func__, path.get(-2));
      return 0;
   }

   if (!walletsPath_.empty()) {
      walletsMgr_->backupWallet(hdWallet, walletsPath_);
   }

   std::shared_ptr<bs::core::hd::Leaf> leaf;
   SecureBinaryData password;
   for (const auto &pwd : pwdData) {
      password = mergeKeys(password, pwd.password);
   }

   try {
      std::shared_ptr<bs::core::hd::Node> leafNode;
      const auto &rootNode = hdWallet->getRootNode(password);
      if (rootNode) {
         //leafNode = rootNode->derive(path);
      } else {
         logger_->error("[{}] failed to decrypt root node", __func__);
         return 0;
      }

      const auto leafIndex = path.get(2);
      std::shared_ptr<bs::core::hd::Leaf> leaf; // = group->createLeaf(leafIndex, leafNode);
      if (!leaf || !(leaf = group->getLeafByPath(leafIndex))) {
         logger_->error("[{}] failed to create/get leaf {}", __func__, path.toString());
         return 0;
      }
   }
   catch (const std::exception &e) {
      logger_->error("[{}] failed to decrypt root node {}", __func__, rootWalletId);
      return 0;
   }

   const bs::signer::RequestId reqId = seqId_++;
   std::shared_ptr<bs::sync::hd::Leaf> hdLeaf;
   switch (groupType) {
   case bs::hd::CoinType::Bitcoin_main:
   case bs::hd::CoinType::Bitcoin_test:
      hdLeaf = std::make_shared<bs::sync::hd::Leaf>(leaf->walletId(), leaf->name(), ""
         , this, logger_, leaf->type(), leaf->hasExtOnlyAddresses());
      break;
   case bs::hd::CoinType::BlockSettle_Auth:
      hdLeaf = std::make_shared<bs::sync::hd::AuthLeaf>(leaf->walletId(), leaf->name()
         , "", this, logger_);
      break;
   case bs::hd::CoinType::BlockSettle_CC:
      hdLeaf = std::make_shared<bs::sync::hd::CCLeaf>(leaf->walletId(), leaf->name()
         , "", this, logger_, leaf->hasExtOnlyAddresses());
      break;
   default:    break;
   }
   QTimer::singleShot(1, [this, reqId, hdLeaf] {emit HDLeafCreated(reqId, hdLeaf); });
   return reqId;
}

bs::signer::RequestId InprocSigner::createHDWallet(const std::string &name, const std::string &desc
   , bool primary, const bs::core::wallet::Seed &seed, const std::vector<bs::wallet::PasswordData> &pwdData
   , bs::wallet::KeyRank keyRank)
{
   try {
<<<<<<< HEAD
      const auto wallet = walletsMgr_->createWallet(name, desc, seed, walletsPath_, pwdData.begin()->password, primary);
      const RequestId reqId = seqId_++;
=======
      const auto wallet = walletsMgr_->createWallet(name, desc, seed, walletsPath_, primary, pwdData, keyRank);
      const bs::signer::RequestId reqId = seqId_++;
>>>>>>> 5291fa32
      const auto hdWallet = std::make_shared<bs::sync::hd::Wallet>(wallet->networkType(), wallet->walletId()
         , wallet->name(), wallet->description(), this, logger_);
      QTimer::singleShot(1, [this, reqId, hdWallet] { emit HDWalletCreated(reqId, hdWallet); });
      return reqId;
   }
   catch (const std::exception &e) {
      logger_->error("[{}] failed to create HD wallet: {}", __func__, e.what());
   }
   return 0;
}

void InprocSigner::createSettlementWallet(const std::function<void(const std::shared_ptr<bs::sync::SettlementWallet> &)> &cb)
{
   auto wallet = walletsMgr_->getSettlementWallet();
   if (!wallet) {
      wallet = walletsMgr_->createSettlementWallet(netType_, walletsPath_);
   }
   const auto settlWallet = std::make_shared<bs::sync::SettlementWallet>(wallet->walletId(), wallet->name()
      , "", this, logger_);
   if (cb) {
      cb(settlWallet);
   }
}

bs::signer::RequestId InprocSigner::customDialogRequest(bs::signer::ui::DialogType signerDialog, const QVariantMap &data)
{
   return 0;
}

bs::signer::RequestId InprocSigner::SetUserId(const BinaryData &userId)
{
   QTimer::singleShot(1, [this] { emit UserIdSet(); });
   return seqId_++;
}

bs::signer::RequestId InprocSigner::DeleteHDRoot(const std::string &walletId)
{
   const auto wallet = walletsMgr_->getHDWalletById(walletId);
   if (!wallet) {
      logger_->error("[{}] failed to find wallet with id {}", __func__, walletId);
      return 0;
   }
   if (walletsMgr_->deleteWalletFile(wallet)) {
      return seqId_++;
   }
   return 0;
}

bs::signer::RequestId InprocSigner::DeleteHDLeaf(const std::string &walletId)
{
   const auto wallet = walletsMgr_->getWalletById(walletId);
   if (!wallet) {
      logger_->error("[{}] failed to find wallet with id {}", __func__, walletId);
      return 0;
   }
   if (walletsMgr_->deleteWalletFile(wallet)) {
      return seqId_++;
   }
   return 0;
}

<<<<<<< HEAD
SignContainer::RequestId InprocSigner::changePassword(const std::string &walletId
   , const std::vector<bs::wallet::PasswordData> &newPass
   , bs::wallet::KeyRank keyRank, const SecureBinaryData &oldPass
   , bool addNew, bool removeOld, bool dryRun)
{
   auto hdWallet = walletsMgr_->getHDWalletById(walletId);
   if (!hdWallet) {
      hdWallet = walletsMgr_->getHDRootForLeaf(walletId);
      if (!hdWallet) {
         logger_->error("[{}] failed to get wallet by id {}", __func__, walletId);
         return 0;
      }
   }
   const bool result = hdWallet->changePassword(newPass.begin()->password);
   emit PasswordChanged(walletId, result);
   return seqId_++;
}

SignContainer::RequestId InprocSigner::GetInfo(const std::string &walletId)
=======
//bs::signer::RequestId InprocSigner::changePassword(const std::string &walletId
//   , const std::vector<bs::wallet::PasswordData> &newPass
//   , bs::wallet::KeyRank keyRank, const SecureBinaryData &oldPass
//   , bool addNew, bool removeOld, bool dryRun)
//{
//   auto hdWallet = walletsMgr_->getHDWalletById(walletId);
//   if (!hdWallet) {
//      hdWallet = walletsMgr_->getHDRootForLeaf(walletId);
//      if (!hdWallet) {
//         logger_->error("[{}] failed to get wallet by id {}", __func__, walletId);
//         return 0;
//      }
//   }
//   const bool result = hdWallet->changePassword(newPass, keyRank, oldPass, addNew, removeOld, dryRun);
//   emit PasswordChanged(walletId, result);
//   return seqId_++;
//}

bs::signer::RequestId InprocSigner::GetInfo(const std::string &walletId)
>>>>>>> 5291fa32
{
   auto hdWallet = walletsMgr_->getHDWalletById(walletId);
   if (!hdWallet) {
      hdWallet = walletsMgr_->getHDRootForLeaf(walletId);
      if (!hdWallet) {
         logger_->error("[{}] failed to get wallet by id {}", __func__, walletId);
         return 0;
      }
   }
   const auto reqId = seqId_++;
   const bs::hd::WalletInfo walletInfo(hdWallet);
   QTimer::singleShot(1, [this, reqId, walletInfo] { emit QWalletInfo(reqId, walletInfo); });
   return reqId;
}

void InprocSigner::syncWalletInfo(const std::function<void(std::vector<bs::sync::WalletInfo>)> &cb)
{
   std::vector<bs::sync::WalletInfo> result;
   for (size_t i = 0; i < walletsMgr_->getHDWalletsCount(); ++i) {
      const auto hdWallet = walletsMgr_->getHDWallet(i);
      result.push_back({ bs::sync::WalletFormat::HD, hdWallet->walletId(), hdWallet->name()
         , hdWallet->description(), hdWallet->networkType(), hdWallet->isWatchingOnly() });
   }
   const auto settlWallet = walletsMgr_->getSettlementWallet();
   if (settlWallet) {
      result.push_back({ bs::sync::WalletFormat::Settlement, settlWallet->walletId(), settlWallet->name()
<<<<<<< HEAD
         , "", settlWallet->networkType() });
=======
         , settlWallet->description(), settlWallet->networkType(), true });
>>>>>>> 5291fa32
   }
   cb(result);
}

void InprocSigner::syncHDWallet(const std::string &id, const std::function<void(bs::sync::HDWalletData)> &cb)
{
   bs::sync::HDWalletData result;
   const auto hdWallet = walletsMgr_->getHDWalletById(id);
   if (hdWallet) {
      for (const auto &group : hdWallet->getGroups()) {
         bs::sync::HDWalletData::Group groupData;
         groupData.type = static_cast<bs::hd::CoinType>(group->index());
         groupData.extOnly = group->isExtOnly();

         for (const auto &leaf : group->getLeaves()) {
            //ext only needs to be reflected on headless signer
            groupData.leaves.push_back(
               { leaf->walletId(), leaf->index(), leaf->hasExtOnlyAddresses() });
         }
         result.groups.push_back(groupData);
      }
   }
   else {
      logger_->error("[{}] failed to find HD wallet with id {}", __func__, id);
   }
   cb(result);
}

void InprocSigner::syncWallet(const std::string &id, const std::function<void(bs::sync::WalletData)> &cb)
{
   bs::sync::WalletData result;
   const auto wallet = walletsMgr_->getWalletById(id);
   if (wallet) {
      result.encryptionTypes = wallet->encryptionTypes();
      result.encryptionKeys = wallet->encryptionKeys();
      result.encryptionRank = wallet->encryptionRank();
      result.netType = wallet->networkType();
      
      result.highestExtIndex_ = wallet->getExtAddressCount();
      result.highestIntIndex_ = wallet->getIntAddressCount();

      for (const auto &addr : wallet->getUsedAddressList()) {
         const auto index = wallet->getAddressIndex(addr);
         const auto comment = wallet->getAddressComment(addr);
         result.addresses.push_back({index, addr, comment});
      }
      for (const auto &addr : wallet->getPooledAddressList()) {
         const auto index = wallet->getAddressIndex(addr);
         result.addrPool.push_back({ index, addr, ""});
      }
      for (const auto &txComment : wallet->getAllTxComments()) {
         result.txComments.push_back({txComment.first, txComment.second});
      }
   }
   cb(result);
}

void InprocSigner::syncAddressComment(const std::string &walletId, const bs::Address &addr, const std::string &comment)
{
   const auto wallet = walletsMgr_->getWalletById(walletId);
   if (wallet) {
      wallet->setAddressComment(addr, comment);
   }
}

void InprocSigner::syncTxComment(const std::string &walletId, const BinaryData &txHash, const std::string &comment)
{
   const auto wallet = walletsMgr_->getWalletById(walletId);
   if (wallet) {
      wallet->setTransactionComment(txHash, comment);
   }
}

void InprocSigner::syncNewAddress(const std::string &walletId, const std::string &index, AddressEntryType aet
   , const std::function<void(const bs::Address &)> &cb)
{
   const auto &cbAddrs = [cb](const std::vector<std::pair<bs::Address, std::string>> &outAddrs) {
      if (outAddrs.size() == 1) {
         cb(outAddrs[0].first);
      }
      else {
         cb({});
      }
   };
   syncNewAddresses(walletId, { {index, aet} }, cbAddrs);
}

void InprocSigner::syncNewAddresses(const std::string &walletId
   , const std::vector<std::pair<std::string, AddressEntryType>> &inData
   , const std::function<void(const std::vector<std::pair<bs::Address, std::string>> &)> &cb
   , bool persistent)
{
   std::vector<std::pair<bs::Address, std::string>> result;
   const auto wallet = walletsMgr_->getWalletById(walletId);
   if (wallet == nullptr)
   {
      cb(result);
      return;
   }

   result.reserve(inData.size());
   for (const auto &in : inData)
   {
      std::string index;
      try
      {
         const bs::Address addr(in.first);
         if (addr.isValid())
            index = wallet->getAddressIndex(addr);
      }
      catch (const std::exception&)
      {
      }

      if (index.empty())
         index = in.first;

      result.push_back({ wallet->synchronizeUsedAddressChain(in.first, in.second), in.first });
   }

   cb(result);
}

void InprocSigner::extendAddressChain(
   const std::string &walletId, unsigned count, bool extInt,
   const std::function<void(const std::vector<std::pair<bs::Address, std::string>> &)> &cb)
{
   /***
   Extend the wallet's account external (extInt == true) or internal 
   (extInt == false) chain, return the newly created addresses.

   These are not instantiated addresses, but pooled ones. They represent
   possible address type variations of the newly created assets, a set
   necessary to properly register the wallet with ArmoryDB.
   ***/

   std::vector<std::pair<bs::Address, std::string>> result;
   const auto wallet = walletsMgr_->getWalletById(walletId);
   if (wallet == nullptr)
   {
      cb(result);
      return;
   }

   auto&& newAddrVec = wallet->extendAddressChain(count, extInt);
   for (auto& addr : newAddrVec)
   {
      auto&& index = wallet->getAddressIndex(addr);
      auto addrPair = std::make_pair(addr, index);
      result.emplace_back(addrPair);
   }

   cb(result);
}<|MERGE_RESOLUTION|>--- conflicted
+++ resolved
@@ -201,13 +201,8 @@
    , bs::wallet::KeyRank keyRank)
 {
    try {
-<<<<<<< HEAD
       const auto wallet = walletsMgr_->createWallet(name, desc, seed, walletsPath_, pwdData.begin()->password, primary);
-      const RequestId reqId = seqId_++;
-=======
-      const auto wallet = walletsMgr_->createWallet(name, desc, seed, walletsPath_, primary, pwdData, keyRank);
       const bs::signer::RequestId reqId = seqId_++;
->>>>>>> 5291fa32
       const auto hdWallet = std::make_shared<bs::sync::hd::Wallet>(wallet->networkType(), wallet->walletId()
          , wallet->name(), wallet->description(), this, logger_);
       QTimer::singleShot(1, [this, reqId, hdWallet] { emit HDWalletCreated(reqId, hdWallet); });
@@ -239,6 +234,7 @@
 
 bs::signer::RequestId InprocSigner::SetUserId(const BinaryData &userId)
 {
+   walletsMgr_->setChainCode(userId);
    QTimer::singleShot(1, [this] { emit UserIdSet(); });
    return seqId_++;
 }
@@ -269,27 +265,6 @@
    return 0;
 }
 
-<<<<<<< HEAD
-SignContainer::RequestId InprocSigner::changePassword(const std::string &walletId
-   , const std::vector<bs::wallet::PasswordData> &newPass
-   , bs::wallet::KeyRank keyRank, const SecureBinaryData &oldPass
-   , bool addNew, bool removeOld, bool dryRun)
-{
-   auto hdWallet = walletsMgr_->getHDWalletById(walletId);
-   if (!hdWallet) {
-      hdWallet = walletsMgr_->getHDRootForLeaf(walletId);
-      if (!hdWallet) {
-         logger_->error("[{}] failed to get wallet by id {}", __func__, walletId);
-         return 0;
-      }
-   }
-   const bool result = hdWallet->changePassword(newPass.begin()->password);
-   emit PasswordChanged(walletId, result);
-   return seqId_++;
-}
-
-SignContainer::RequestId InprocSigner::GetInfo(const std::string &walletId)
-=======
 //bs::signer::RequestId InprocSigner::changePassword(const std::string &walletId
 //   , const std::vector<bs::wallet::PasswordData> &newPass
 //   , bs::wallet::KeyRank keyRank, const SecureBinaryData &oldPass
@@ -309,7 +284,6 @@
 //}
 
 bs::signer::RequestId InprocSigner::GetInfo(const std::string &walletId)
->>>>>>> 5291fa32
 {
    auto hdWallet = walletsMgr_->getHDWalletById(walletId);
    if (!hdWallet) {
@@ -336,11 +310,7 @@
    const auto settlWallet = walletsMgr_->getSettlementWallet();
    if (settlWallet) {
       result.push_back({ bs::sync::WalletFormat::Settlement, settlWallet->walletId(), settlWallet->name()
-<<<<<<< HEAD
-         , "", settlWallet->networkType() });
-=======
          , settlWallet->description(), settlWallet->networkType(), true });
->>>>>>> 5291fa32
    }
    cb(result);
 }
