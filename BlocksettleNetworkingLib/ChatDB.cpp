#include "ChatDB.h"

#include <set>
#include <spdlog/spdlog.h>
#include <QtSql/QSqlQuery>
#include <QtSql/QSqlError>
#include <QVariant>
#include "ChatProtocol/ChatUtils.h"
#include "ProtobufUtils.h"

ChatDB::ChatDB(const std::shared_ptr<spdlog::logger> &logger, const QString &dbFile)
   : logger_(logger)
   , requiredTables_({
      QLatin1String("user_keys"),
      QLatin1String("room_keys"),
      QLatin1String("messages"),
      QLatin1String("contacts")})
{
   db_ = QSqlDatabase::addDatabase(QLatin1String("QSQLITE"), QLatin1String("chat"));
   db_.setDatabaseName(dbFile);

   if (!db_.open()) {
      throw std::runtime_error("failed to open " + db_.connectionName().toStdString()
         + " DB: " + db_.lastError().text().toStdString());
   }

   createTable_ = {
      {QLatin1String("user_keys"), [db = db_] {
         const QLatin1String query("CREATE TABLE IF NOT EXISTS user_keys ("\
            "user_id CHAR(16) PRIMARY KEY,"\
            "key TEXT," \
            "key_timestamp DATETIME"\
            ");");
         if (!QSqlQuery(db).exec(query)) {
            return false;
         }
         return true;
      }},

      {QLatin1String("contacts"), [db = db_] {
         const QLatin1String query("CREATE TABLE IF NOT EXISTS contacts ("\
            "user_id CHAR(16) PRIMARY KEY,"\
            "user_name CHAR(64),"\
            "status INTEGER);");
           if (!QSqlQuery(db).exec(query)) {
               return false;
           }
           const QLatin1String qryIndexContactUserName("CREATE INDEX IF NOT EXISTS contact_by_user_name "\
              "ON contacts(user_name)");
           if (!QSqlQuery(db).exec(qryIndexContactUserName)) {
              return false;
           }
          const QLatin1String qryIndexContactUserId("CREATE INDEX IF NOT EXISTS contact_by_user_id "\
             "ON contacts(user_id)");
          if (!QSqlQuery(db).exec(qryIndexContactUserId)) {
             return false;
          }
           return true;
       }},

      {QLatin1String("room_keys"), [db = db_] {
         const QLatin1String query("CREATE TABLE IF NOT EXISTS room_keys ("\
            "room CHAR(32) PRIMARY KEY,"\
            "key TEXT"\
            ");");
         if (!QSqlQuery(db).exec(query)) {
            return false;
         }
         return true;
      }},

      {QLatin1String("messages"), [db = db_] {
         const QLatin1String query("CREATE TABLE IF NOT EXISTS messages ("\
            "id CHAR(16) NOT NULL,"\
            "timestamp INTEGER NOT NULL,"\
            "sender CHAR(16) NOT NULL,"\
            "receiver CHAR(32),"\
            "state INTEGER,"\
            "encryption INTEGER,"\
            "nonce BLOB,"\
            "enctext TEXT,"\
            "reference CHAR(16)"\
            ");");
         if (!QSqlQuery(db).exec(query)) {
            return false;
         }
         const QLatin1String qryIndexSender("CREATE INDEX messages_by_sender "\
            "ON messages(sender)");
         if (!QSqlQuery(db).exec(qryIndexSender)) {
            return false;
         }
         const QLatin1String qryIndexRecv("CREATE INDEX messages_by_receiver "\
            "ON messages(receiver)");
         if (!QSqlQuery(db).exec(qryIndexRecv)) {
            return false;
         }
         const QLatin1String qryIndexRef("CREATE INDEX messages_by_reference "\
            "ON messages(reference)");
         if (!QSqlQuery(db).exec(qryIndexRef)) {
            return false;
         }
         return true;
      }}
   };
   if (!createMissingTables()) {
      throw std::runtime_error("failed to create tables in " + db_.connectionName().toStdString() + " DB");
   }
}

bool ChatDB::createMissingTables()
{
   const auto &existingTables = db_.tables();
   std::set<QString> tableSet;
   tableSet.insert(existingTables.begin(), existingTables.end());

   bool result = true;
   for (const auto &reqTable : requiredTables_) {
      if (tableSet.find(reqTable) == tableSet.end()) {
         logger_->debug("[ChatDB] creating table {}", reqTable.toStdString());
         const bool rc = createTable_[reqTable]();
         if (!rc) {
            logger_->warn("[ChatDB] failed to create table {}", reqTable.toStdString());
         }
         result &= rc;
      }
   }
   return result;
}

bool ChatDB::isRoomMessagesExist(const std::string &roomId)
{
   // QSqlQuery qryAdd(QLatin1String("INSERT INTO messages(id, timestamp, sender, receiver, enctext, state, reference)"\
      // " VALUES(?, ?, ?, ?, ?, ?, ?);"), db_);

   QSqlQuery query(db_);
   if (!query.prepare(QLatin1String("SELECT receiver FROM messages WHERE receiver=:room_id;"))) {
      logger_->error("[ChatDB::isContactExist] failed to prepare query: {}", query.lastError().text().toStdString());
      return false;
   }
   query.bindValue(QStringLiteral(":room_id"), QString::fromStdString(roomId));
   if (!query.exec()) {
      logger_->error("[ChatDB::isContactExist] failed to exec query: {}", query.lastError().text().toStdString());
      return false;
   }

   if (query.next()) {
      return true;
   }

   return false;
}

bool ChatDB::add(const std::shared_ptr<Chat::Data>& msg)
{
   const auto &d = msg->message();

   QSqlQuery qryAdd(db_);

   qryAdd.prepare(QLatin1String("INSERT INTO messages(id, timestamp, sender, receiver, state, encryption, nonce, enctext, reference)"\
                                " VALUES(:id, :tstamp, :sid, :rid, :state, :enctype, :nonce, :enctxt, :ref);"));
   qryAdd.bindValue(QLatin1String(":id"), QString::fromStdString(d.id()));
   qryAdd.bindValue(QLatin1String(":tstamp"), qint64(d.timestamp_ms()));
   qryAdd.bindValue(QLatin1String(":sid"), QString::fromStdString(d.sender_id()));
   qryAdd.bindValue(QLatin1String(":rid"), QString::fromStdString(d.receiver_id()));
   qryAdd.bindValue(QLatin1String(":state"), d.state());
   qryAdd.bindValue(QLatin1String(":enctype"), static_cast<int>(d.encryption()));
   qryAdd.bindValue(QLatin1String(":nonce"),
                    QByteArray(reinterpret_cast<const char*>(d.nonce().data()),
                               static_cast<int>(d.nonce().size()))
                    );
   qryAdd.bindValue(QLatin1String(":enctxt"), QString::fromStdString(d.message()));
   qryAdd.bindValue(QLatin1String(":ref"), QString());

//   qryAdd.bindValue(0, msg.getId());
//   qryAdd.bindValue(1, msg.getDateTime());
//   qryAdd.bindValue(2, msg.getSenderId());
//   qryAdd.bindValue(3, msg.getReceiverId());
//   qryAdd.bindValue(4, msg.getMessageData());
//   qryAdd.bindValue(5, msg.getState());
//   qryAdd.bindValue(6, QString());

   if (!qryAdd.exec()) {
      logger_->error("[ChatDB::add] failed to insert to changed: Error: {} Query:{}", qryAdd.lastError().text().toStdString(), qryAdd.lastQuery().toStdString());
      return false;
   }
   return true;
}

bool ChatDB::syncMessageId(const std::string& localId, const std::string& serverId)
{
   const QString cmd = QLatin1String("UPDATE messages SET id = :server_mid, state = state | :set_flags WHERE (id = :local_mid);");
   QSqlQuery query(db_);

   query.prepare(cmd);
   query.bindValue(QStringLiteral(":server_mid"), QString::fromStdString(serverId));
   query.bindValue(QStringLiteral(":local_mid"), QString::fromStdString(localId));
   query.bindValue(QStringLiteral(":set_flags"), static_cast<int>(Chat::Data_Message_State_SENT));

   if (!query.exec()) {
      logger_->error("[ChatDB::syncMessageId] failed to synchronize local message id with server message id; Error: {}",
                     query.lastError().text().toStdString()
                     );
      return false;
   }
   return true;
}

bool ChatDB::updateMessageStatus(const std::string& messageId, int status)
{
   const QString cmd = QStringLiteral("UPDATE messages SET"
                                     " state = :state"
                                     " WHERE (id = :mid);");

   QSqlQuery query(db_);

   query.prepare(cmd);
   query.bindValue(QStringLiteral(":mid"), QString::fromStdString(messageId));
   query.bindValue(QStringLiteral(":state"), status);

   if (!query.exec()) {
      logger_->error("[ChatDB::updateMessageStatus] failed to update message status with server message id: {}; Error: {}\nQuery: {}",
                     messageId,
                     query.lastError().text().toStdString(),
                     query.executedQuery().toStdString()
                     );
      return false;
   }
   return true;
}

std::vector<std::shared_ptr<Chat::Data>> ChatDB::getUserMessages(const std::string &ownUserId, const std::string &userId)
{
   QSqlQuery query(db_);
   if (!query.prepare(QLatin1String("SELECT sender, receiver, id, timestamp, enctext, state, nonce, encryption FROM messages "\
      "WHERE (sender=:user AND receiver=:owner) OR (receiver=:user AND sender=:owner)"))) {
      logger_->error("[ChatDB::getUserMessages] failed to prepare query: {}", query.lastError().text().toStdString());
      return {};
   }
   query.bindValue(QLatin1String(":user"), QString::fromStdString(userId));
   query.bindValue(QLatin1String(":owner"), QString::fromStdString(ownUserId));
   if (!query.exec()) {
      logger_->error("[ChatDB::getUserMessages] failed to exec query: {}", query.lastError().text().toStdString());
      return {};
   }

   std::vector<std::shared_ptr<Chat::Data>> records;
   while (query.next()) {
      std::string id = query.value(QStringLiteral("id")).toString().toStdString();
      std::string senderId = query.value(QStringLiteral("sender")).toString().toStdString();
      std::string receiverId = query.value(QStringLiteral("receiver")).toString().toStdString();
      qint64 timestamp = query.value(QStringLiteral("timestamp")).toLongLong();
      std::string messageData = query.value(QStringLiteral("enctext")).toString().toStdString();
      int state = query.value(QStringLiteral("state")).toInt();
      QByteArray nonce = query.value(QStringLiteral("nonce")).toByteArray();
      auto encryption = static_cast<Chat::Data_Message::Encryption>(query.value(QStringLiteral("encryption")).toInt());

      auto msg = std::make_shared<Chat::Data>();
      msg->mutable_message()->set_id(id);
      msg->mutable_message()->set_sender_id(senderId);
      msg->mutable_message()->set_receiver_id(receiverId);
      msg->mutable_message()->set_state(state);
      msg->mutable_message()->set_encryption(encryption);
      msg->mutable_message()->set_timestamp_ms(timestamp);
      msg->mutable_message()->set_message(messageData);
      msg->mutable_message()->set_nonce(std::string(nonce.begin(), nonce.end()));
      msg->mutable_message()->set_loaded_from_history(true);

      records.push_back(msg);
   }
   std::sort(records.begin(), records.end(), [](const std::shared_ptr<Chat::Data> &a
      , const std::shared_ptr<Chat::Data> &b) {
      return a->message().timestamp_ms() < b->message().timestamp_ms();
   });
   return records;
}

std::vector<std::shared_ptr<Chat::Data>> ChatDB::getRoomMessages(const std::string& roomId)
{
   QSqlQuery query(db_);
   if (!query.prepare(QLatin1String("SELECT sender, receiver, id, timestamp, enctext, state FROM messages "\
      "WHERE (receiver=:roomid);"))) {
      logger_->error("[ChatDB::getRoomMessages] failed to prepare query: {}", query.lastError().text().toStdString());
      return {};
   }
   query.bindValue(QStringLiteral(":roomid"), QString::fromStdString(roomId));
   if (!query.exec()) {
      logger_->error("[ChatDB::getRoomMessages] failed to exec query: {}", query.lastError().text().toStdString());
      return {};
   }

   std::vector<std::shared_ptr<Chat::Data>> records;
   while (query.next()) {
      // will create decrypted message with plain text
      const auto msg = std::make_shared<Chat::Data>();
      msg->mutable_message()->set_sender_id(query.value(0).toString().toStdString());
      msg->mutable_message()->set_receiver_id(query.value(1).toString().toStdString());
      msg->mutable_message()->set_id(query.value(2).toString().toStdString());
      msg->mutable_message()->set_timestamp_ms(query.value(3).toLongLong());
      msg->mutable_message()->set_message(query.value(4).toString().toStdString());
      msg->mutable_message()->set_state(query.value(5).toInt());
      msg->mutable_message()->set_loaded_from_history(true);
      records.push_back(msg);
   }
   std::sort(records.begin(), records.end(), [](const std::shared_ptr<Chat::Data> &a
      , const std::shared_ptr<Chat::Data> &b) {
      return a->message().timestamp_ms() < b->message().timestamp_ms();
   });
   return records;
}

bool ChatDB::removeRoomMessages(const std::string &roomId) {
   if (!isRoomMessagesExist(roomId)) {
      return false;
   }

   QSqlQuery query(QLatin1String(
      "DELETE FROM messages WHERE receiver=:room_id;"), db_);
   query.bindValue(0, QString::fromStdString(roomId));

   if (!query.exec()) {
      logger_->error("[ChatDB::removeContact] failed to delete contact.");
      return false;
   }

   return true;
}

std::map<std::string, BinaryData> ChatDB::loadKeys(bool* loaded)
{
   QSqlQuery query(db_);
   if (!query.prepare(QLatin1String("SELECT user_id, key FROM user_keys"))) {
      logger_->error("[ChatDB::loadKeys] failed to prepare query: {}", query.lastError().text().toStdString());
      if (loaded != nullptr) {
         *loaded = false;
      }
      return {};
   }
   if (!query.exec()) {
      logger_->error("[ChatDB::loadKeys] failed to exec query: {}", query.lastError().text().toStdString());
      if (loaded != nullptr) {
         *loaded = false;
      }
      return {};
   }

   std::map<std::string, BinaryData> keys_out;

   while (query.next()) {
      keys_out.emplace(query.value(0).toString().toStdString()
         , BinaryData::CreateFromHex(query.value(1).toString().toStdString()));
   }
   if (loaded != nullptr) {
      *loaded = true;
   }
   return keys_out;
}

<<<<<<< HEAD
bool ChatDB::addKey(const QString& user, const BinaryData& key, const QDateTime& dt)
{
   QSqlQuery qryAdd(QLatin1String(
      "INSERT INTO user_keys(user_id, key, key_timestamp) VALUES(?, ?, ?);"), db_);
   qryAdd.bindValue(0, user);
=======
bool ChatDB::addKey(const std::string& user, const BinaryData& key)
{
   QSqlQuery qryAdd(QLatin1String(
      "INSERT INTO user_keys(user_id, key) VALUES(?, ?);"), db_);
   qryAdd.bindValue(0, QString::fromStdString(user));
>>>>>>> d622fedb
   qryAdd.bindValue(1, QString::fromStdString(key.toHexStr()));
   qryAdd.bindValue(2, dt);

   if (!qryAdd.exec()) {
      logger_->error("[ChatDB::addKey] failed to insert new public key value to user_keys.");
      return false;
   }
   return true;
}

bool ChatDB::isContactExist(const std::string &userId)
{
   QSqlQuery query(db_);
   if (!query.prepare(QLatin1String("SELECT user_id FROM contacts WHERE user_id=:user_id;"))) {
      logger_->error("[ChatDB::isContactExist] failed to prepare query: {}", query.lastError().text().toStdString());
      return false;
   }
   query.bindValue(QLatin1String(":user_id"), QString::fromStdString(userId));

   if (!query.exec()) {
      logger_->error("[ChatDB::isContactExist] failed to exec query: {}", query.lastError().text().toStdString());
      return false;
   }

   if (query.next()) {
      return true;
   }

   return false;
}

bool ChatDB::addContact(Chat::Data &contact)
{
   if (isContactExist(contact.contact_record().user_id())) {
      return true;
   }

   QSqlQuery query(db_);
   query.prepare(QLatin1String("INSERT INTO contacts(user_id, user_name, status) VALUES(:user_id, :user_name, :status)"));

   query.bindValue(QLatin1String(":user_id"), QString::fromStdString(contact.contact_record().user_id()));
   query.bindValue(QLatin1String(":user_name"), QString::fromStdString(contact.contact_record().display_name()));
   query.bindValue(QLatin1String(":status"), static_cast<int>(contact.contact_record().status()));

   if (!query.exec()) {
      logger_->error("[ChatDB::addContact] failed to insert new contact: {}", query.lastError().text().toStdString());
      return false;
   }

   return true;
}

bool ChatDB::removeContact(const std::string &userId)
{
   if (!isContactExist(userId)) {
      return true;
   }

   QSqlQuery query(QLatin1String(
      "DELETE FROM contacts WHERE user_id=?;"), db_);
   query.bindValue(0, QString::fromStdString(userId));

   if (!query.exec()) {
      logger_->error("[ChatDB::removeContact] failed to delete contact.");
      return false;
   }

   return true;
}

bool ChatDB::getContacts(ContactRecordDataList &contactList)
{
   QSqlQuery query(db_);
   if (!query.prepare(QLatin1String(
      "SELECT user_id, user_name, status, key, key_timestamp FROM contacts " \
      "LEFT JOIN user_keys on contacts.user_id=user_key.user_id;"))) {
      logger_->error("[ChatDB::getContacts] failed to prepare query: {}", query.lastError().text().toStdString());
      return false;
   }
   if (!query.exec()) {
      logger_->error("[ChatDB::getContacts] failed to exec query: {}", query.lastError().text().toStdString());
      return false;
   }

   while (query.next()) {
<<<<<<< HEAD
      Chat::ContactRecordData contact(
         query.value(0).toString(),
         query.value(0).toString(),
         static_cast<Chat::ContactStatus>(query.value(2).toInt()),
         query.value(3).toString(),
         query.value(4).toDateTime(),
         query.value(1).toString());
=======
      Chat::Data_ContactRecord contact;
      contact.set_user_id(query.value(0).toString().toStdString());
      contact.set_contact_id(query.value(0).toString().toStdString());
      contact.set_status(static_cast<Chat::ContactStatus>(query.value(2).toInt()));
      contact.set_display_name(query.value(1).toString().toStdString());
>>>>>>> d622fedb
      contactList.emplace_back(contact);
   }
   return true;
}

bool ChatDB::updateContact(Chat::Data &contact)
{
   assert(contact.has_contact_record());

   QSqlQuery query(db_);

   if (!QString::fromStdString(contact.contact_record().display_name()).simplified().isEmpty()) {
      if (!query.prepare(QLatin1String("UPDATE contacts SET user_name=:user_name, status=:status WHERE user_id=:user_id;"))) {
         logger_->error("[ChatDB::updateContact] failed to prepare query: {}", query.lastError().text().toStdString());
         return false;
      }
      query.bindValue(QLatin1String(":user_name"), QString::fromStdString(contact.contact_record().display_name()));
      query.bindValue(QLatin1String(":status"), static_cast<int>(contact.contact_record().status()));
      query.bindValue(QLatin1String(":user_id"), QString::fromStdString(contact.contact_record().user_id()));
   } else {
      if (!query.prepare(QLatin1String("UPDATE contacts SET status=:status WHERE user_id=:user_id;"))) {
         logger_->error("[ChatDB::updateContact] failed to prepare query: {}", query.lastError().text().toStdString());
         return false;
      }
      query.bindValue(QLatin1String(":status"), static_cast<int>(contact.contact_record().status()));
      query.bindValue(QLatin1String(":user_id"), QString::fromStdString(contact.contact_record().user_id()));
   }

   if (!query.exec()) {
      logger_->error("[ChatDB::updateContact] failed to exec query: {}", query.lastError().text().toStdString());
      return false;
   }

   return true;
}

bool ChatDB::getContact(const std::string &userId, Chat::Data_ContactRecord *contact)
{
   QSqlQuery query(db_);
   if (!query.prepare(QLatin1String(
      "SELECT user_id, user_name, status, key, key_timestamp FROM contacts " \
      "LEFT JOIN user_keys on contacts.user_id=user_keys.user_id " \
      "WHERE user_id=?;"))) {
      logger_->error("[ChatDB::getContact] failed to prepare query: {}", query.lastError().text().toStdString());
      return false;
   }

   query.bindValue(0, QString::fromStdString(userId));

   if (!query.exec()) {
      logger_->error("[ChatDB::getContact] failed to exec query: {}", query.lastError().text().toStdString());
      return false;
   }

   if (query.next()) {
      contact->set_user_id(query.value(0).toString().toStdString());
      contact->set_display_name(query.value(1).toString().toStdString());
      contact->set_status(static_cast<Chat::ContactStatus>(query.value(2).toInt()));
      return true;
   }

   return false;
}<|MERGE_RESOLUTION|>--- conflicted
+++ resolved
@@ -355,19 +355,11 @@
    return keys_out;
 }
 
-<<<<<<< HEAD
-bool ChatDB::addKey(const QString& user, const BinaryData& key, const QDateTime& dt)
+bool ChatDB::addKey(const std::string& user, const BinaryData& key, const QDateTime& dt)
 {
    QSqlQuery qryAdd(QLatin1String(
       "INSERT INTO user_keys(user_id, key, key_timestamp) VALUES(?, ?, ?);"), db_);
-   qryAdd.bindValue(0, user);
-=======
-bool ChatDB::addKey(const std::string& user, const BinaryData& key)
-{
-   QSqlQuery qryAdd(QLatin1String(
-      "INSERT INTO user_keys(user_id, key) VALUES(?, ?);"), db_);
    qryAdd.bindValue(0, QString::fromStdString(user));
->>>>>>> d622fedb
    qryAdd.bindValue(1, QString::fromStdString(key.toHexStr()));
    qryAdd.bindValue(2, dt);
 
@@ -453,7 +445,7 @@
    }
 
    while (query.next()) {
-<<<<<<< HEAD
+   // TODO: last head, change to protobuf
       Chat::ContactRecordData contact(
          query.value(0).toString(),
          query.value(0).toString(),
@@ -461,13 +453,13 @@
          query.value(3).toString(),
          query.value(4).toDateTime(),
          query.value(1).toString());
-=======
+
       Chat::Data_ContactRecord contact;
       contact.set_user_id(query.value(0).toString().toStdString());
       contact.set_contact_id(query.value(0).toString().toStdString());
       contact.set_status(static_cast<Chat::ContactStatus>(query.value(2).toInt()));
       contact.set_display_name(query.value(1).toString().toStdString());
->>>>>>> d622fedb
+
       contactList.emplace_back(contact);
    }
    return true;
