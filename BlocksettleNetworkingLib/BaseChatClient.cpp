#include "BaseChatClient.h"

#include "ConnectionManager.h"
#include "UserHasher.h"
#include "Encryption/AEAD_Encryption.h"
#include "Encryption/AEAD_Decryption.h"
#include "Encryption/IES_Encryption.h"
#include "Encryption/IES_Decryption.h"
#include "Encryption/ChatSessionKeyData.h"

#include "ProtobufUtils.h"
#include <disable_warnings.h>
#include <botan/bigint.h>
#include <botan/base64.h>
#include <botan/auto_rng.h>
#include <enable_warnings.h>

#include "ChatProtocol/ChatUtils.h"

BaseChatClient::BaseChatClient(const std::shared_ptr<ConnectionManager>& connectionManager
                               , const std::shared_ptr<spdlog::logger>& logger
                               , const QString& dbFile)
   : logger_{logger}
   , connectionManager_{connectionManager}
{
   chatSessionKeyPtr_ = std::make_shared<Chat::ChatSessionKey>(logger);
   hasher_ = std::make_shared<UserHasher>();

   chatDb_ = make_unique<ChatDB>(logger, dbFile);

   bool loaded = false;
   setSavedKeys(chatDb_->loadKeys(&loaded));

   if (!loaded) {
      logger_->error("[BaseChatClient::BaseChatClient] failed to load saved keys");
   }
}

BaseChatClient::~BaseChatClient() noexcept
{}

void BaseChatClient::OnDataReceived(const std::string& data)
{
   auto response = std::make_shared<Chat::Response>();
   bool result = response->ParseFromString(data);
   if (!result) {
      logger_->error("[BaseChatClient::OnDataReceived] failed to parse message:\n{}", data);
      return;
   }

   logger_->debug("[BaseChatClient::{}] recv: \n{}", __func__, ProtobufUtils::toJson(*response));

   // Process on main thread because otherwise ChatDB could crash
   QMetaObject::invokeMethod(this, [this, response] {
      switch (response->data_case()) {
         case Chat::Response::kUsersList:
            OnUsersList(response->users_list());
            break;
         case Chat::Response::kMessages:
            OnMessages(response->messages());
            break;
         case Chat::Response::kAskForPublicKey:
            OnAskForPublicKey(response->ask_for_public_key());
            break;
         case Chat::Response::kSendOwnPublicKey:
            OnSendOwnPublicKey(response->send_own_public_key());
            break;
         case Chat::Response::kLogin:
            OnLoginReturned(response->login());
            break;
         case Chat::Response::kLogout:
            OnLogoutResponse(response->logout());
            break;
         case Chat::Response::kSendMessage:
            OnSendMessageResponse(response->send_message());
            break;
         case Chat::Response::kMessageChangeStatus:
            OnMessageChangeStatusResponse(response->message_change_status());
            break;
         case Chat::Response::kModifyContactsDirect:
            OnModifyContactsDirectResponse(response->modify_contacts_direct());
            break;
         case Chat::Response::kModifyContactsServer:
            OnModifyContactsServerResponse(response->modify_contacts_server());
            break;
         case Chat::Response::kContactsList:
            OnContactsListResponse(response->contacts_list());
            break;
         case Chat::Response::kChatroomsList:
            OnChatroomsList(response->chatrooms_list());
            break;
         case Chat::Response::kRoomMessages:
            OnRoomMessages(response->room_messages());
            break;
         case Chat::Response::kSearchUsers:
            OnSearchUsersResponse(response->search_users());
            break;
         case Chat::Response::kSessionPublicKey:
            OnSessionPublicKeyResponse(response->session_public_key());
            break;
         case Chat::Response::kReplySessionPublicKey:
            OnReplySessionPublicKeyResponse(response->reply_session_public_key());
            break;
         case Chat::Response::DATA_NOT_SET:
            logger_->error("Invalid empty or unknown response detected");
            break;
      }
   });
}

void BaseChatClient::OnConnected()
{
   logger_->debug("[BaseChatClient::OnConnected]");

   Chat::Request request;
   auto d = request.mutable_login();
   d->set_auth_id(currentUserId_);
   d->set_jwt(currentJwt_);
   d->set_pub_key(getOwnAuthPublicKey().toBinStr());
   sendRequest(request);
}

void BaseChatClient::OnError(DataConnectionError errorCode)
{
   logger_->debug("[BaseChatClient::OnError] {}", errorCode);
}

std::string BaseChatClient::LoginToServer(const std::string& email, const std::string& jwt
                                          , const ZmqBIP15XDataConnection::cbNewKey &cb)
{
   if (connection_) {
      logger_->error("[BaseChatClient::LoginToServer] connecting with not purged connection");
      return {};
   }

   currentUserId_ = hasher_->deriveKey(email);
   currentJwt_ = jwt;

   connection_ = connectionManager_->CreateZMQBIP15XDataConnection();
   connection_->setCBs(cb);

   if (!connection_->openConnection( getChatServerHost(), getChatServerPort(), this))
   {
      logger_->error("[BaseChatClient::LoginToServer] failed to open ZMQ data connection");
      connection_.reset();
   }

   return currentUserId_;
}

void BaseChatClient::LogoutFromServer()
{
   if (!connection_) {
      logger_->error("[BaseChatClient::LogoutFromServer] Disconnected already");
      return;
   }

   Chat::Request request;
   auto d = request.mutable_logout();
   d->set_auth_id(currentUserId_);
   sendRequest(request);

   cleanupConnection();
}

void BaseChatClient::OnDisconnected()
{
   logger_->debug("[BaseChatClient::OnDisconnected]");
   QMetaObject::invokeMethod(this, [this] {
      cleanupConnection();
   });
}

void BaseChatClient::OnLoginReturned(const Chat::Response_Login &response)
{
   if (response.success()) {
      OnLoginCompleted();
   }
   else {
      OnLogingFailed();
   }
}

void BaseChatClient::OnLogoutResponse(const Chat::Response_Logout & response)
{
   logger_->debug("[BaseChatClient::OnLogoutResponse]");
   QMetaObject::invokeMethod(this, [this] {
      cleanupConnection();
   });
}

void BaseChatClient::setSavedKeys(std::map<std::string, BinaryData>&& loadedKeys)
{
   std::swap(contactPublicKeys_, loadedKeys);
}

<<<<<<< HEAD
bool BaseChatClient::sendFriendRequestToServer(const QString &friendUserId)
{
   return sendFriendRequestToServer(friendUserId, QString());
}

bool BaseChatClient::sendRequest(const std::shared_ptr<Chat::Request>& request)
=======
bool BaseChatClient::sendRequest(const Chat::Request& request)
>>>>>>> 758eb01d
{
   logger_->debug("[BaseChatClient::{}] send: \n{}", __func__, ProtobufUtils::toJson(request));

   if (!connection_->isActive()) {
      logger_->error("[BaseChatClient::sendRequest] Connection is not alive!");
      return false;
   }
   return connection_->send(request.SerializeAsString());
}


<<<<<<< HEAD
bool BaseChatClient::sendFriendRequestToServer(const QString &friendUserId, const QString& message)
{
   auto request = std::make_shared<Chat::ContactActionRequestDirect>(
            "",
            currentUserId_,
            friendUserId.toStdString(),
            Chat::ContactsAction::Request,
            getOwnAuthPublicKey());

   if (!message.isNull() && !message.isEmpty()) {
      auto messageData = std::make_shared<Chat::MessageData>(QString::fromStdString(currentUserId_), friendUserId
         , QString::fromStdString(CryptoPRNG::generateRandom(8).toHexStr())
         , QDateTime::currentDateTimeUtc()
         , message);

      request->setMessage(messageData);
   }

=======
bool BaseChatClient::sendFriendRequestToServer(const std::string &friendUserId)
{
   Chat::Request request;
   auto d = request.mutable_modify_contacts_direct();
   d->set_sender_id(currentUserId_);
   d->set_receiver_id(friendUserId);
   d->set_action(Chat::CONTACTS_ACTION_REQUEST);
   d->set_sender_pub_key(getOwnAuthPublicKey().toBinStr());
>>>>>>> 758eb01d
   return sendRequest(request);
}

bool BaseChatClient::sendAcceptFriendRequestToServer(const std::string &friendUserId)
{
   {
      Chat::Request request;
      auto d = request.mutable_modify_contacts_direct();
      d->set_sender_id(currentUserId_);
      d->set_receiver_id(friendUserId);
      d->set_action(Chat::CONTACTS_ACTION_ACCEPT);
      d->set_sender_pub_key(getOwnAuthPublicKey().toBinStr());
      sendRequest(request);
   }

   {
      const BinaryData &publicKey = contactPublicKeys_[friendUserId];
      Chat::Request request;
      auto d = request.mutable_modify_contacts_server();
      d->set_sender_id(currentUserId_);
      d->set_contact_id(friendUserId);
      d->set_action(Chat::CONTACTS_ACTION_SERVER_ADD);
      d->set_status(Chat::CONTACT_STATUS_ACCEPTED);
      d->set_contact_pub_key(publicKey.toBinStr());
      sendRequest(request);
   }

   return true;
}

bool BaseChatClient::sendDeclientFriendRequestToServer(const std::string &friendUserId)
{
   {
      Chat::Request request;
      auto d = request.mutable_modify_contacts_direct();
      d->set_sender_id(currentUserId_);
      d->set_receiver_id(friendUserId);
      d->set_action(Chat::CONTACTS_ACTION_REJECT);
      d->set_sender_pub_key(getOwnAuthPublicKey().toBinStr());
      sendRequest(request);
   }

   {
      const BinaryData &publicKey = contactPublicKeys_[friendUserId];
      Chat::Request request;
      auto d = request.mutable_modify_contacts_server();
      d->set_sender_id(currentUserId_);
      d->set_contact_id(friendUserId);
      d->set_action(Chat::CONTACTS_ACTION_SERVER_ADD);
      d->set_status(Chat::CONTACT_STATUS_REJECTED);
      d->set_contact_pub_key(publicKey.toBinStr());
      sendRequest(request);
   }

   return true;
}

<<<<<<< HEAD
bool BaseChatClient::sendRemoveFriendToServer(const QString &contactId)
{
   auto request =
         std::make_shared<Chat::ContactActionRequestServer>(
            "",
            currentUserId_,
            contactId.toStdString(),
            Chat::ContactsActionServer::RemoveContactRecord,
            Chat::ContactStatus::Rejected,
            BinaryData());

   return sendRequest(request);
}

bool BaseChatClient::sendUpdateMessageState(const std::shared_ptr<Chat::MessageData>& message)
=======
bool BaseChatClient::sendRemoveFriendToServer(const std::string &contactId)
>>>>>>> 758eb01d
{
   const BinaryData &publicKey = contactPublicKeys_[contactId];

   Chat::Request request;
   auto d = request.mutable_modify_contacts_server();
   d->set_sender_id(currentUserId_);
   d->set_contact_id(contactId);
   d->set_action(Chat::CONTACTS_ACTION_SERVER_REMOVE);
   d->set_status(Chat::CONTACT_STATUS_REJECTED);
   d->set_contact_pub_key(publicKey.toBinStr());
   return sendRequest(request);
}

bool BaseChatClient::sendUpdateMessageState(const std::shared_ptr<Chat::Data>& message)
{
   assert(message->has_message());

   Chat::Request request;
   auto d = request.mutable_message_change_status();
   d->set_message_id(message->message().id());
   d->set_state(message->message().state());
   return sendRequest(request);
}

bool BaseChatClient::sendSearchUsersRequest(const std::string &userIdPattern)
{
   Chat::Request request;
   auto d = request.mutable_search_users();
   d->set_sender_id(currentUserId_);
   d->set_search_id_pattern(userIdPattern);
   return sendRequest(request);
}

std::string BaseChatClient::deriveKey(const std::string &email) const
{
   return hasher_->deriveKey(email);
}


std::string BaseChatClient::getUserId() const
{
   return currentUserId_;
}

void BaseChatClient::cleanupConnection()
{
   chatSessionKeyPtr_->clearAll();
   currentUserId_.clear();
   currentJwt_.clear();
   connection_.reset();

   OnLogoutCompleted();
}

bool BaseChatClient::decodeAndUpdateIncomingSessionPublicKey(const std::string& senderId, const BinaryData& encodedPublicKey)
{
   BinaryData test(getOwnAuthPublicKey());

   // decrypt by ies received public key
   std::unique_ptr<Encryption::IES_Decryption> dec = Encryption::IES_Decryption::create(logger_);
   dec->setPrivateKey(getOwnAuthPrivateKey());

   dec->setData(encodedPublicKey.toBinStr());

   Botan::SecureVector<uint8_t> decodedData;
   try {
      dec->finish(decodedData);
   }
   catch (const std::exception &e) {
      logger_->error("[BaseChatClient::{}] Failed to decrypt public key by ies: {}", __func__, e.what());
      return false;
   }

   BinaryData remoteSessionPublicKey = BinaryData::CreateFromHex(QString::fromUtf8((char*)decodedData.data(), (int)decodedData.size()).toStdString());

   chatSessionKeyPtr_->generateLocalKeysForUser(senderId);
   chatSessionKeyPtr_->updateRemotePublicKeyForUser(senderId, remoteSessionPublicKey);

   return true;
}

void BaseChatClient::OnSendMessageResponse(const Chat::Response_SendMessage& response)
{
   if (response.accepted()) {
      if (!chatDb_->syncMessageId(response.client_message_id(), response.server_message_id())) {
         logger_->error("[BaseChatClient::OnSendMessageResponse] failed to update message id in DB from {} to {}"
                        , response.client_message_id(), response.server_message_id());
      }

      onMessageSent(response.receiver_id(), response.client_message_id(), response.server_message_id());
   }
}

void BaseChatClient::OnMessageChangeStatusResponse(const Chat::Response_MessageChangeStatus& response)
{
   const std::string &messageId = response.message_id();
   int newStatus = int(response.status());

   if (chatDb_->updateMessageStatus(messageId, newStatus)) {
      std::string chatId = response.sender_id() == currentUserId_
                           ? response.receiver_id()
                           : response.sender_id();

      onMessageStatusChanged(chatId, messageId, newStatus);
   } else {
      logger_->error("[BaseChatClient::OnMessageChangeStatusResponse] failed to update message state in DB: {} {}"
                     , response.message_id(), newStatus);
   }
}

void BaseChatClient::OnModifyContactsDirectResponse(const Chat::Response_ModifyContactsDirect& response)
{
   std::string actionString = "<unknown>";
<<<<<<< HEAD
   switch (response.getAction()) {
      case Chat::ContactsAction::Accept:
         actionString = "ContactsAction::Accept";
         onFriendRequestAccepted(QString::fromStdString(response.senderId()),
                                 response.getSenderPublicKey());
      break;
      case Chat::ContactsAction::Reject:
         actionString = "ContactsAction::Reject";
         onFriendRequestRejected(QString::fromStdString(response.senderId()));
      break;
      case Chat::ContactsAction::Request:
         actionString = "ContactsAction::Request";
         onFriendRequestReceived(QString::fromStdString(response.receiverId()),
                                 QString::fromStdString(response.senderId()),
                                 response.getSenderPublicKey());
      break;
      case Chat::ContactsAction::Remove:
         onFriendRequestedRemove(QString::fromStdString(response.senderId()));
=======
   switch (response.action()) {
      case Chat::CONTACTS_ACTION_ACCEPT: {
         actionString = "ContactsAction::Accept";
         const std::string &senderId = response.sender_id();
         const auto pubKey = BinaryData(response.sender_public_key());
         onFriendRequestAccepted(senderId, pubKey);
         break;
      }
      case Chat::CONTACTS_ACTION_REJECT: {
         actionString = "ContactsAction::Reject";
         const std::string &senderId = response.sender_id();
         onFriendRequestRejected(senderId);
         break;
      }
      case Chat::CONTACTS_ACTION_REQUEST: {
         actionString = "ContactsAction::Request";
         const std::string &senderId = response.sender_id();
         const std::string &receiverId = response.receiver_id();
         const auto pubKey = BinaryData(response.sender_public_key());
         onFriendRequestReceived(receiverId,
                                 senderId,
                                 pubKey);
         break;
      }
      case Chat::CONTACTS_ACTION_REMOVE: {
         const std::string &senderId = response.sender_id();
         onFriendRequestedRemove(senderId);
         break;
      }
      default:
>>>>>>> 758eb01d
         break;
   }
<<<<<<< HEAD
   logger_->debug("[BaseChatClient::OnContactsActionResponseDirect]: Incoming contact action from {}: {}",
                  response.senderId(),
                  actionString
                  );

   logger_->debug("[BaseChatClient::OnContactsActionResponseDirect]: Pinned Message: {}",
                    response.getMessage()
                  ? response.getMessage()->toJsonString()
                  : std::string("{No Message}"));
=======


   logger_->debug("[BaseChatClient::OnContactsActionResponseDirect]: Incoming contact action from {}: {}"
                  , response.sender_id(), Chat::ContactsAction_Name(response.action()));
>>>>>>> 758eb01d
}

void BaseChatClient::OnModifyContactsServerResponse(const Chat::Response_ModifyContactsServer & response)
{
   switch (response.requested_action()) {
      case Chat::CONTACTS_ACTION_SERVER_ADD:
         //addOrUpdateContact(QString::fromStdString(response.userId()));
<<<<<<< HEAD
         retrySendQueuedMessages(response.contactId());
      break;
      case Chat::ContactsActionServer::RemoveContactRecord:
         actionString = "ContactsActionServer::RemoveContactRecord";
         //removeContact(QString::fromStdString(response.userId()));
         if (response.getActionResult() == Chat::ContactsActionServerResult::Success) {
            onServerApprovedFriendRemoving(QString::fromStdString(response.contactId()));
         }
      break;
      case Chat::ContactsActionServer::UpdateContactRecord:
         actionString = "ContactsActionServer::UpdateContactRecord";
=======
         retrySendQueuedMessages(response.contact_id());
         break;
      case Chat::CONTACTS_ACTION_SERVER_REMOVE:
         if (response.success()) {
            onServerApprovedFriendRemoving(response.contact_id());
         }
         break;
      case Chat::CONTACTS_ACTION_SERVER_UPDATE:
>>>>>>> 758eb01d
         //addOrUpdateContact(QString::fromStdString(response.userId()), QStringLiteral(""), true);
         break;
      default:
         break;
   }

   logger_->debug("[BaseChatClient::OnContactsActionResponseServer]: Reseived response for server contact action:\n"
                  "userID: {}\n"
                  "contactID: {}\n"
                  "requested action: {}\n"
                  "action result:    {}\n"
                  "message:          {}",
                  response.userId(),
                  response.contactId(),
                  actionString,
                  actionResString,
                  response.message()
                  );
}

void BaseChatClient::OnContactsListResponse(const Chat::Response_ContactsList & response)
{
   std::vector<std::shared_ptr<Chat::Data>> newList;
   for (const auto& contact : response.contacts()) {
      if (!contact.has_contact_record()) {
         logger_->error("[BaseChatClient::{}] invalid response detected", __func__);
         continue;
      }

      contactPublicKeys_[contact.contact_record().contact_id()] = BinaryData(contact.contact_record().public_key());
      newList.push_back(std::make_shared<Chat::Data>(contact));
   }

   onContactListLoaded(newList);
}

void BaseChatClient::OnChatroomsList(const Chat::Response_ChatroomsList &response)
{
   std::vector<std::shared_ptr<Chat::Data>> newList;
   for (const auto& room : response.rooms()) {
      if (!room.has_room()) {
         logger_->error("[BaseChatClient::{}] invalid response detected", __func__);
         continue;
      }

      chatDb_->removeRoomMessages(room.room().id());
      newList.push_back(std::make_shared<Chat::Data>(room));
   }

   onRoomsLoaded(newList);
}

void BaseChatClient::OnRoomMessages(const Chat::Response_RoomMessages& response)
{
   for (const auto &msg : response.messages()) {
      if (!msg.has_message()) {
         logger_->error("[BaseChatClient::{}] invalid response detected", __func__);
         continue;
      }

      auto msgCopy = std::make_shared<Chat::Data>(msg);
      ChatUtils::messageFlagSet(msgCopy->mutable_message(), Chat::Data_Message_State_ACKNOWLEDGED);

      /*chatDb_->add(*msg);

      if (msg->encryptionType() == Chat::MessageData::EncryptionType::IES) {
         if (!msg->decrypt(ownPrivKey_)) {
            logger_->error("Failed to decrypt msg {}", msg->getId().toStdString());
            msg->setFlag(Chat::MessageData::State::Invalid);
         }
         else {
            msg->setEncryptionType(Chat::MessageData::EncryptionType::Unencrypted);
         }
      }*/


      onRoomMessageReceived(msgCopy);
   }
}

void BaseChatClient::OnSearchUsersResponse(const Chat::Response_SearchUsers & response)
{
   std::vector<std::shared_ptr<Chat::Data>> newList;
   for (const auto& user : response.users()) {
      if (!user.has_user()) {
         logger_->error("[BaseChatClient::{}] invalid response detected", __func__);
         continue;
      }
      newList.push_back(std::make_shared<Chat::Data>(user));
   }

   onSearchResult(newList);
}

void BaseChatClient::OnUsersList(const Chat::Response_UsersList& response)
{
   std::vector<std::string> usersList;
   for (auto& user : response.users()) {
      usersList.push_back(user);

      // if status changed clear session keys for contact
      chatSessionKeyPtr_->clearSessionForUser(user);
   }

   onUserListChanged(response.command(), usersList);
}

void BaseChatClient::OnMessages(const Chat::Response_Messages &response)
{
   std::vector<std::shared_ptr<Chat::Data>> messages;
   for (const auto &msg : response.messages()) {
      auto msgCopy = std::make_shared<Chat::Data>(msg);

      msgCopy->set_direction(Chat::Data_Direction_RECEIVED);

      if (!chatDb_->isContactExist(msg.message().sender_id())) {
         continue;
      }

      msgCopy->set_direction(Chat::Data_Direction_RECEIVED);
      ChatUtils::messageFlagSet(msgCopy->mutable_message(), Chat::Data_Message_State_ACKNOWLEDGED);

      switch (msgCopy->message().encryption()) {
         case Chat::Data_Message_Encryption_AEAD:
         {
            const std::string &senderId = msgCopy->message().sender_id();
            const auto& chatSessionKeyDataPtr = chatSessionKeyPtr_->findSessionForUser(senderId);

            if (!chatSessionKeyPtr_ || !chatSessionKeyPtr_->isExchangeForUserSucceeded(senderId)) {
               logger_->error("[BaseChatClient::OnMessages] Can't find public key for sender {}"
                              , senderId);
               ChatUtils::messageFlagSet(msgCopy->mutable_message(), Chat::Data_Message_State_INVALID);
            }
            else {
               BinaryData remotePublicKey(chatSessionKeyDataPtr->remotePublicKey());
               SecureBinaryData localPrivateKey(chatSessionKeyDataPtr->localPrivateKey());

               msgCopy = ChatUtils::decryptMessageAead(logger_, msgCopy->message(), remotePublicKey, localPrivateKey);
               if (!msgCopy) {
                  logger_->error("decrypt message failed");
                  continue;
               }
            }

            onDMMessageReceived(msgCopy);

            encryptByIESAndSaveMessageInDb(msgCopy);
         }
            break;

         case Chat::Data_Message_Encryption_IES:
         {
            logger_->error("[BaseChatClient::OnMessages] This could not happen! Failed to decrypt msg.");
            chatDb_->add(msgCopy);
            auto decMsg = decryptIESMessage(msgCopy);
            onDMMessageReceived(decMsg);
            break;
         }

         default:
            break;
      }
      sendUpdateMessageState(msgCopy);
   }
}

void BaseChatClient::OnAskForPublicKey(const Chat::Response_AskForPublicKey &response)
{
   logger_->debug("Received request to send own public key from server");

   // Make sure we are the node for which a public key was expected, if not, ignore this call.
   if (currentUserId_ != response.peer_id()) {
      return;
   }

   // Send our key to the peer.
   Chat::Request request;
   auto d = request.mutable_send_own_public_key();
   d->set_receiving_node_id(response.asking_node_id());
   d->set_sending_node_id(response.peer_id());
   d->set_sending_node_pub_key(getOwnAuthPublicKey().toBinStr());
   sendRequest(request);
}

void BaseChatClient::OnSendOwnPublicKey(const Chat::Response_SendOwnPublicKey &response)
{
   // Make sure we are the node for which a public key was expected, if not, ignore this call.
   if (currentUserId_ != response.receiving_node_id()) {
      return;
   }

   // Save received public key of peer.
   const auto &peerId = response.sending_node_id();
   contactPublicKeys_[peerId] = BinaryData(response.sending_node_pub_key());
   chatDb_->addKey(peerId, BinaryData(response.sending_node_pub_key()));

   retrySendQueuedMessages(response.sending_node_id());
}

bool BaseChatClient::getContacts(ContactRecordDataList &contactList)
{
   return chatDb_->getContacts(contactList);
}

bool BaseChatClient::addOrUpdateContact(const std::string &userId, Chat::ContactStatus status, const std::string &userName)
{
   Chat::Data contact;
   auto d = contact.mutable_contact_record();
   d->set_user_id(userId);
   d->set_contact_id(userId);
   d->set_status(status);
   d->set_display_name(userName);

   if (chatDb_->isContactExist(userId))
   {
      return chatDb_->updateContact(contact);
   }

   return chatDb_->addContact(contact);
}

<<<<<<< HEAD
bool BaseChatClient::removeContactFromDB(const QString &userId)
=======

bool BaseChatClient::removeContactFromDB(const std::string &userId)
>>>>>>> 758eb01d
{
   return chatDb_->removeContact(userId);
}

void BaseChatClient::OnSessionPublicKeyResponse(const Chat::Response_SessionPublicKey& response)
{
   // Do not use base64 after protobuf switch and send binary data as-is
   if (!decodeAndUpdateIncomingSessionPublicKey(response.sender_id(), response.sender_session_pub_key())) {
      logger_->error("[BaseChatClient::OnSessionPublicKeyResponse] Failed updating remote public key!");
      return;
   }

   // encode own session public key by ies and send as reply
   const auto& contactPublicKeyIterator = contactPublicKeys_.find(response.sender_id());
   if (contactPublicKeyIterator == contactPublicKeys_.end()) {
      // this should not happen
      logger_->error("[BaseChatClient::OnSessionPublicKeyResponse] Cannot find remote public key!");
      return;
   }

   BinaryData remotePublicKey(contactPublicKeyIterator->second);

   try {
      BinaryData encryptedLocalPublicKey = chatSessionKeyPtr_->iesEncryptLocalPublicKey(response.sender_id(), remotePublicKey);

      Chat::Request request;
      auto d = request.mutable_reply_session_public_key();
      d->set_sender_id(currentUserId_);
      d->set_receiver_id(response.sender_id());
      d->set_sender_session_pub_key(encryptedLocalPublicKey.toBinStr());
      sendRequest(request);
   }
   catch (std::exception& e) {
      logger_->error("[BaseChatClient::OnSessionPublicKeyResponse] Failed to encrypt msg by ies {}", e.what());
      return;
   }
}

void BaseChatClient::OnReplySessionPublicKeyResponse(const Chat::Response_ReplySessionPublicKey& response)
{
   if (!decodeAndUpdateIncomingSessionPublicKey(response.sender_id(), BinaryData(response.sender_session_pub_key()))) {
      logger_->error("[BaseChatClient::OnReplySessionPublicKeyResponse] Failed updating remote public key!");
      return;
   }

   retrySendQueuedMessages(response.sender_id());
}

std::shared_ptr<Chat::Data> BaseChatClient::sendMessageDataRequest(const std::shared_ptr<Chat::Data>& messageData
                                                                   , const std::string &receiver, bool isFromQueue)
{
   messageData->set_direction(Chat::Data_Direction_SENT);

   if (!isFromQueue) {
      if (!encryptByIESAndSaveMessageInDb(messageData))
      {
         logger_->error("[BaseChatClient::sendMessageDataRequest] failed to encrypt. discarding message");
         ChatUtils::messageFlagSet(messageData->mutable_message(), Chat::Data_Message_State_INVALID);
         return messageData;
      }

      onDMMessageReceived(messageData);
   }

   if (!chatDb_->isContactExist(receiver)) {
      //make friend request before sending direct message.
      //Enqueue the message to be sent, once our friend request accepted.
      enqueued_messages_[receiver].push(messageData);
      // we should not send friend request from here. this is user action
      // sendFriendRequest(receiver);
      return messageData;
   } else {
      // is contact rejected?
      Chat::Data_ContactRecord contact;
      chatDb_->getContact(messageData->message().receiver_id(), &contact);

      if (contact.status() == Chat::CONTACT_STATUS_REJECTED) {
         logger_->error("[BaseChatClient::sendMessageDataRequest] {}",
                        "Receiver has rejected state. Discarding message."
                        , receiver);
         ChatUtils::messageFlagSet(messageData->mutable_message(), Chat::Data_Message_State_INVALID);
         return messageData;
      }
   }

   const auto &contactPublicKeyIterator = contactPublicKeys_.find(receiver);
   if (contactPublicKeyIterator == contactPublicKeys_.end()) {
      // Ask for public key from peer. Enqueue the message to be sent, once we receive the
      // necessary public key.
      enqueued_messages_[receiver].push(messageData);

      // Send our key to the peer.
      Chat::Request request;
      auto d = request.mutable_ask_for_public_key();
      d->set_asking_node_id(currentUserId_);
      d->set_peer_id(receiver);
      sendRequest(request);

      return messageData;
   }

   switch (resolveMessageEncryption(messageData)) {
      case Chat::Data_Message_Encryption_AEAD: {
         auto msgEncrypted = encryptMessageToSendAEAD(receiver, contactPublicKeyIterator->second, messageData);
         if (msgEncrypted) {
            Chat::Request request;
            auto d = request.mutable_send_message();
            *d->mutable_message() = std::move(*msgEncrypted);
            sendRequest(request);
         } else {
            return messageData;
         }
         break;
      }
      case Chat::Data_Message_Encryption_IES:{
         auto msgEncrypted = encryptMessageToSendIES(contactPublicKeyIterator->second, messageData);
         if (msgEncrypted) {
            Chat::Request request;
            auto d = request.mutable_send_message();
            *d->mutable_message() = std::move(*msgEncrypted);
            sendRequest(request);
         } else {
            return messageData;
         }
         break;
      }
      default:{
         Chat::Request request;
         auto d = request.mutable_send_message();
         *d->mutable_message() = *messageData;
         sendRequest(request);
      }
   }

   return messageData;
}

void BaseChatClient::retrySendQueuedMessages(const std::string userId)
{
   // Run over enqueued messages if any, and try to send them all now.
   messages_queue& messages = enqueued_messages_[userId];

   while (!messages.empty()) {
      sendMessageDataRequest(messages.front(), userId, true);
      messages.pop();
   }
}

void BaseChatClient::eraseQueuedMessages(const std::string userId)
{
   enqueued_messages_.erase(userId);
}

bool BaseChatClient::encryptByIESAndSaveMessageInDb(const std::shared_ptr<Chat::Data>& message)
{
   auto msgEncrypted = ChatUtils::encryptMessageIes(logger_, message->message(), getOwnAuthPublicKey());

   if (!msgEncrypted) {
      logger_->error("[BaseChatClient::{}] failed to encrypt msg by ies", __func__);
      return false;
   }

   bool result = chatDb_->add(msgEncrypted);
   if (!result) {
      logger_->error("[BaseChatClient::{}] message store failed", __func__);
      return false;
   }

   return true;
}

std::shared_ptr<Chat::Data> BaseChatClient::encryptMessageToSendAEAD(const std::string &receiver, BinaryData &rpk, std::shared_ptr<Chat::Data> messageData)
{
   const auto& chatSessionKeyDataPtr = chatSessionKeyPtr_->findSessionForUser(receiver);
   if (chatSessionKeyDataPtr == nullptr || !chatSessionKeyPtr_->isExchangeForUserSucceeded(receiver)) {
      enqueued_messages_[receiver].push(messageData);

      chatSessionKeyPtr_->generateLocalKeysForUser(receiver);

      BinaryData remotePublicKey(rpk);
      logger_->debug("[BaseChatClient::encryptMessageToSendAEAD] USING PUBLIC KEY: {}", remotePublicKey.toHexStr());

      try {
         BinaryData encryptedLocalPublicKey = chatSessionKeyPtr_->iesEncryptLocalPublicKey(receiver, remotePublicKey);

//         std::string encryptedString = QString::fromLatin1(QByteArray(reinterpret_cast<const char*>(encryptedLocalPublicKey.getPtr()),
//                                                                      int(encryptedLocalPublicKey.getSize())).toBase64()).toStdString();

         Chat::Request request;
         auto d = request.mutable_session_public_key();
         d->set_sender_id(currentUserId_);
         d->set_receiver_id(receiver);
         d->set_sender_session_pub_key(encryptedLocalPublicKey.toBinStr());
         sendRequest(request);

         return nullptr;
      } catch (std::exception& e) {
         logger_->error("[ChatClient::sendMessageDataRequest] Failed to encrypt msg by ies {}", e.what());
         return nullptr;
      }
   }

   // search active message session for given user
   const auto userNoncesIterator = userNonces_.find(receiver);
   Botan::SecureVector<uint8_t> nonce;
   if (userNoncesIterator == userNonces_.end()) {
      // generate random nonce
      Botan::AutoSeeded_RNG rng;
      nonce = rng.random_vec(ChatUtils::defaultNonceSize());
      userNonces_.emplace_hint(userNoncesIterator, receiver, nonce);
   }
   else {
      // read nonce and increment
      Botan::BigInt bigIntNonce;
      bigIntNonce.binary_decode(userNoncesIterator->second);
      bigIntNonce++;
      nonce = Botan::BigInt::encode_locked(bigIntNonce);
      userNoncesIterator->second = nonce;
   }

   auto msgEncrypted = ChatUtils::encryptMessageAead(logger_, messageData->message()
                                                     , chatSessionKeyDataPtr->remotePublicKey(), chatSessionKeyDataPtr->localPrivateKey()
                                                     , BinaryData(nonce.data(), nonce.size()));

   if (!msgEncrypted) {
      logger_->error("[BaseChatClient::{}] can't encode data", __func__);
      ChatUtils::messageFlagSet(messageData->mutable_message(), Chat::Data_Message_State_INVALID);
      return nullptr;
   }

   return msgEncrypted;
}

std::shared_ptr<Chat::Data> BaseChatClient::encryptMessageToSendIES(BinaryData &rpk, std::shared_ptr<Chat::Data> messageData)
{
   auto msgEncrypted = ChatUtils::encryptMessageIes(logger_, messageData->message(), rpk);

   if (!msgEncrypted) {
      logger_->error("[BaseChatClient::{}] failed to encrypt msg by ies", __func__);
      ChatUtils::messageFlagSet(messageData->mutable_message(), Chat::Data_Message_State_INVALID);
      return nullptr;
   }

   return msgEncrypted;
}

std::shared_ptr<Chat::Data> BaseChatClient::decryptIESMessage(const std::shared_ptr<Chat::Data>& message)
{
   auto msgDecrypted = ChatUtils::decryptMessageIes(logger_, message->message(), getOwnAuthPrivateKey());
   if (!msgDecrypted) {
      logger_->error("[BaseChatClient::{}] Failed to decrypt msg from DB {}", __func__, message->message().id());
      ChatUtils::messageFlagSet(message->mutable_message(), Chat::Data_Message_State_INVALID);

      return message;
   }

   return msgDecrypted;
}

void BaseChatClient::onFriendRequestReceived(const std::string &userId, const std::string &contactId, BinaryData publicKey)
{
   contactPublicKeys_[contactId] = publicKey;
   chatDb_->addKey(contactId, publicKey);
   onFriendRequest(userId, contactId, publicKey);
}

void BaseChatClient::onFriendRequestAccepted(const std::string &contactId, BinaryData publicKey)
{
   contactPublicKeys_[contactId] = publicKey;
   chatDb_->addKey(contactId, publicKey);

   onContactAccepted(contactId);

   addOrUpdateContact(contactId, Chat::CONTACT_STATUS_ACCEPTED);

   Chat::Request request;
   auto d = request.mutable_modify_contacts_server();
   d->set_sender_id(currentUserId_);
   d->set_contact_id(contactId);
   d->set_action(Chat::CONTACTS_ACTION_SERVER_ADD);
   d->set_status(Chat::CONTACT_STATUS_ACCEPTED);
   d->set_contact_pub_key(publicKey.toBinStr());
   sendRequest(request);

   // reprocess message again
   retrySendQueuedMessages(contactId);
}

void BaseChatClient::onFriendRequestRejected(const std::string &contactId)
{
   addOrUpdateContact(contactId, Chat::CONTACT_STATUS_REJECTED);

   onContactRejected(contactId);

<<<<<<< HEAD
      auto decrypted = message->CreateDecryptedMessage(QString::fromUtf8((char*)decodedData.data(), (int)decodedData.size()));
      if (decrypted == nullptr) {
         logger_->error("Failed to create decrypted message {}", message->id().toStdString());
         throw std::runtime_error("Failed to create decrypted message:" + message->id().toStdString());
      }
      return decrypted;
   }
   catch (std::exception &) {
      logger_->error("[BaseChatClient::decryptIESMessage] Failed to decrypt msg from DB {}", message->id().toStdString());
      message->setFlag(Chat::MessageData::State::Invalid);
      return message;
   }
}

void BaseChatClient::onFriendRequestReceived(const QString &userId, const QString &contactId, BinaryData publicKey)
{
   contactPublicKeys_[contactId] = publicKey;
   chatDb_->addKey(contactId, publicKey);
   onFriendRequest(userId, contactId, publicKey);
}

void BaseChatClient::onFriendRequestAccepted(const QString &contactId, BinaryData publicKey)
{
   contactPublicKeys_[contactId] = publicKey;
   chatDb_->addKey(contactId, publicKey);

   onContactAccepted(contactId);

   addOrUpdateContact(contactId, Chat::ContactStatus::Accepted);

   auto requestS =
         std::make_shared<Chat::ContactActionRequestServer>(
            "",
            currentUserId_,
            contactId.toStdString(),
            Chat::ContactsActionServer::UpdateContactRecord,
            Chat::ContactStatus::Accepted, publicKey);
   sendRequest(requestS);

   retrySendQueuedMessages(contactId.toStdString());
}

void BaseChatClient::onFriendRequestRejected(const QString &contactId)
{
   addOrUpdateContact(contactId, Chat::ContactStatus::Rejected);

   onContactRejected(contactId);

   auto requestS =
         std::make_shared<Chat::ContactActionRequestServer>(
            "",
            currentUserId_,
            contactId.toStdString(),
            Chat::ContactsActionServer::UpdateContactRecord,
            Chat::ContactStatus::Rejected, BinaryData());
   sendRequest(requestS);
   //removeContact(QString::fromStdString(response.senderId()));
   eraseQueuedMessages(contactId.toStdString());

}

void BaseChatClient::onFriendRequestedRemove(const QString &contactId)
{
   eraseQueuedMessages(contactId.toStdString());
   sendRemoveFriendToServer(contactId);
}

void BaseChatClient::onServerApprovedFriendRemoving(const QString &contactId)
=======
   Chat::Request request;
   auto d = request.mutable_modify_contacts_server();
   d->set_sender_id(currentUserId_);
   d->set_contact_id(contactId);
   d->set_action(Chat::CONTACTS_ACTION_SERVER_ADD);
   d->set_status(Chat::CONTACT_STATUS_REJECTED);
   //d->set_contact_pub_key(response.sender_public_key());
   sendRequest(request);

   //removeContact(QString::fromStdString(response.senderId()));
   eraseQueuedMessages(contactId);

}

void BaseChatClient::onFriendRequestedRemove(const std::string &contactId)
{
   eraseQueuedMessages(contactId);
   sendRemoveFriendToServer(contactId);
}

void BaseChatClient::onServerApprovedFriendRemoving(const std::string &contactId)
>>>>>>> 758eb01d
{
   chatDb_->removeContact(contactId);
   //TODO: Remove pub key
   onContactRemove(contactId);
}<|MERGE_RESOLUTION|>--- conflicted
+++ resolved
@@ -194,16 +194,7 @@
    std::swap(contactPublicKeys_, loadedKeys);
 }
 
-<<<<<<< HEAD
-bool BaseChatClient::sendFriendRequestToServer(const QString &friendUserId)
-{
-   return sendFriendRequestToServer(friendUserId, QString());
-}
-
-bool BaseChatClient::sendRequest(const std::shared_ptr<Chat::Request>& request)
-=======
 bool BaseChatClient::sendRequest(const Chat::Request& request)
->>>>>>> 758eb01d
 {
    logger_->debug("[BaseChatClient::{}] send: \n{}", __func__, ProtobufUtils::toJson(request));
 
@@ -215,27 +206,12 @@
 }
 
 
-<<<<<<< HEAD
-bool BaseChatClient::sendFriendRequestToServer(const QString &friendUserId, const QString& message)
-{
-   auto request = std::make_shared<Chat::ContactActionRequestDirect>(
-            "",
-            currentUserId_,
-            friendUserId.toStdString(),
-            Chat::ContactsAction::Request,
-            getOwnAuthPublicKey());
-
-   if (!message.isNull() && !message.isEmpty()) {
-      auto messageData = std::make_shared<Chat::MessageData>(QString::fromStdString(currentUserId_), friendUserId
-         , QString::fromStdString(CryptoPRNG::generateRandom(8).toHexStr())
-         , QDateTime::currentDateTimeUtc()
-         , message);
-
-      request->setMessage(messageData);
-   }
-
-=======
 bool BaseChatClient::sendFriendRequestToServer(const std::string &friendUserId)
+{
+   return sendFriendRequestToServer(friendUserId, nullptr);
+}
+
+bool BaseChatClient::sendFriendRequestToServer(const std::string &friendUserId, std::shared_ptr<Chat::Data> message)
 {
    Chat::Request request;
    auto d = request.mutable_modify_contacts_direct();
@@ -243,7 +219,6 @@
    d->set_receiver_id(friendUserId);
    d->set_action(Chat::CONTACTS_ACTION_REQUEST);
    d->set_sender_pub_key(getOwnAuthPublicKey().toBinStr());
->>>>>>> 758eb01d
    return sendRequest(request);
 }
 
@@ -301,25 +276,7 @@
    return true;
 }
 
-<<<<<<< HEAD
-bool BaseChatClient::sendRemoveFriendToServer(const QString &contactId)
-{
-   auto request =
-         std::make_shared<Chat::ContactActionRequestServer>(
-            "",
-            currentUserId_,
-            contactId.toStdString(),
-            Chat::ContactsActionServer::RemoveContactRecord,
-            Chat::ContactStatus::Rejected,
-            BinaryData());
-
-   return sendRequest(request);
-}
-
-bool BaseChatClient::sendUpdateMessageState(const std::shared_ptr<Chat::MessageData>& message)
-=======
 bool BaseChatClient::sendRemoveFriendToServer(const std::string &contactId)
->>>>>>> 758eb01d
 {
    const BinaryData &publicKey = contactPublicKeys_[contactId];
 
@@ -433,26 +390,6 @@
 void BaseChatClient::OnModifyContactsDirectResponse(const Chat::Response_ModifyContactsDirect& response)
 {
    std::string actionString = "<unknown>";
-<<<<<<< HEAD
-   switch (response.getAction()) {
-      case Chat::ContactsAction::Accept:
-         actionString = "ContactsAction::Accept";
-         onFriendRequestAccepted(QString::fromStdString(response.senderId()),
-                                 response.getSenderPublicKey());
-      break;
-      case Chat::ContactsAction::Reject:
-         actionString = "ContactsAction::Reject";
-         onFriendRequestRejected(QString::fromStdString(response.senderId()));
-      break;
-      case Chat::ContactsAction::Request:
-         actionString = "ContactsAction::Request";
-         onFriendRequestReceived(QString::fromStdString(response.receiverId()),
-                                 QString::fromStdString(response.senderId()),
-                                 response.getSenderPublicKey());
-      break;
-      case Chat::ContactsAction::Remove:
-         onFriendRequestedRemove(QString::fromStdString(response.senderId()));
-=======
    switch (response.action()) {
       case Chat::CONTACTS_ACTION_ACCEPT: {
          actionString = "ContactsAction::Accept";
@@ -483,25 +420,11 @@
          break;
       }
       default:
->>>>>>> 758eb01d
-         break;
-   }
-<<<<<<< HEAD
-   logger_->debug("[BaseChatClient::OnContactsActionResponseDirect]: Incoming contact action from {}: {}",
-                  response.senderId(),
-                  actionString
-                  );
-
-   logger_->debug("[BaseChatClient::OnContactsActionResponseDirect]: Pinned Message: {}",
-                    response.getMessage()
-                  ? response.getMessage()->toJsonString()
-                  : std::string("{No Message}"));
-=======
-
+         break;
+   }
 
    logger_->debug("[BaseChatClient::OnContactsActionResponseDirect]: Incoming contact action from {}: {}"
                   , response.sender_id(), Chat::ContactsAction_Name(response.action()));
->>>>>>> 758eb01d
 }
 
 void BaseChatClient::OnModifyContactsServerResponse(const Chat::Response_ModifyContactsServer & response)
@@ -509,19 +432,6 @@
    switch (response.requested_action()) {
       case Chat::CONTACTS_ACTION_SERVER_ADD:
          //addOrUpdateContact(QString::fromStdString(response.userId()));
-<<<<<<< HEAD
-         retrySendQueuedMessages(response.contactId());
-      break;
-      case Chat::ContactsActionServer::RemoveContactRecord:
-         actionString = "ContactsActionServer::RemoveContactRecord";
-         //removeContact(QString::fromStdString(response.userId()));
-         if (response.getActionResult() == Chat::ContactsActionServerResult::Success) {
-            onServerApprovedFriendRemoving(QString::fromStdString(response.contactId()));
-         }
-      break;
-      case Chat::ContactsActionServer::UpdateContactRecord:
-         actionString = "ContactsActionServer::UpdateContactRecord";
-=======
          retrySendQueuedMessages(response.contact_id());
          break;
       case Chat::CONTACTS_ACTION_SERVER_REMOVE:
@@ -530,25 +440,11 @@
          }
          break;
       case Chat::CONTACTS_ACTION_SERVER_UPDATE:
->>>>>>> 758eb01d
          //addOrUpdateContact(QString::fromStdString(response.userId()), QStringLiteral(""), true);
          break;
       default:
          break;
    }
-
-   logger_->debug("[BaseChatClient::OnContactsActionResponseServer]: Reseived response for server contact action:\n"
-                  "userID: {}\n"
-                  "contactID: {}\n"
-                  "requested action: {}\n"
-                  "action result:    {}\n"
-                  "message:          {}",
-                  response.userId(),
-                  response.contactId(),
-                  actionString,
-                  actionResString,
-                  response.message()
-                  );
 }
 
 void BaseChatClient::OnContactsListResponse(const Chat::Response_ContactsList & response)
@@ -752,12 +648,8 @@
    return chatDb_->addContact(contact);
 }
 
-<<<<<<< HEAD
-bool BaseChatClient::removeContactFromDB(const QString &userId)
-=======
 
 bool BaseChatClient::removeContactFromDB(const std::string &userId)
->>>>>>> 758eb01d
 {
    return chatDb_->removeContact(userId);
 }
@@ -1052,76 +944,6 @@
 
    onContactRejected(contactId);
 
-<<<<<<< HEAD
-      auto decrypted = message->CreateDecryptedMessage(QString::fromUtf8((char*)decodedData.data(), (int)decodedData.size()));
-      if (decrypted == nullptr) {
-         logger_->error("Failed to create decrypted message {}", message->id().toStdString());
-         throw std::runtime_error("Failed to create decrypted message:" + message->id().toStdString());
-      }
-      return decrypted;
-   }
-   catch (std::exception &) {
-      logger_->error("[BaseChatClient::decryptIESMessage] Failed to decrypt msg from DB {}", message->id().toStdString());
-      message->setFlag(Chat::MessageData::State::Invalid);
-      return message;
-   }
-}
-
-void BaseChatClient::onFriendRequestReceived(const QString &userId, const QString &contactId, BinaryData publicKey)
-{
-   contactPublicKeys_[contactId] = publicKey;
-   chatDb_->addKey(contactId, publicKey);
-   onFriendRequest(userId, contactId, publicKey);
-}
-
-void BaseChatClient::onFriendRequestAccepted(const QString &contactId, BinaryData publicKey)
-{
-   contactPublicKeys_[contactId] = publicKey;
-   chatDb_->addKey(contactId, publicKey);
-
-   onContactAccepted(contactId);
-
-   addOrUpdateContact(contactId, Chat::ContactStatus::Accepted);
-
-   auto requestS =
-         std::make_shared<Chat::ContactActionRequestServer>(
-            "",
-            currentUserId_,
-            contactId.toStdString(),
-            Chat::ContactsActionServer::UpdateContactRecord,
-            Chat::ContactStatus::Accepted, publicKey);
-   sendRequest(requestS);
-
-   retrySendQueuedMessages(contactId.toStdString());
-}
-
-void BaseChatClient::onFriendRequestRejected(const QString &contactId)
-{
-   addOrUpdateContact(contactId, Chat::ContactStatus::Rejected);
-
-   onContactRejected(contactId);
-
-   auto requestS =
-         std::make_shared<Chat::ContactActionRequestServer>(
-            "",
-            currentUserId_,
-            contactId.toStdString(),
-            Chat::ContactsActionServer::UpdateContactRecord,
-            Chat::ContactStatus::Rejected, BinaryData());
-   sendRequest(requestS);
-   //removeContact(QString::fromStdString(response.senderId()));
-   eraseQueuedMessages(contactId.toStdString());
-
-}
-
-void BaseChatClient::onFriendRequestedRemove(const QString &contactId)
-{
-   eraseQueuedMessages(contactId.toStdString());
-   sendRemoveFriendToServer(contactId);
-}
-
-void BaseChatClient::onServerApprovedFriendRemoving(const QString &contactId)
-=======
    Chat::Request request;
    auto d = request.mutable_modify_contacts_server();
    d->set_sender_id(currentUserId_);
@@ -1143,7 +965,6 @@
 }
 
 void BaseChatClient::onServerApprovedFriendRemoving(const std::string &contactId)
->>>>>>> 758eb01d
 {
    chatDb_->removeContact(contactId);
    //TODO: Remove pub key
