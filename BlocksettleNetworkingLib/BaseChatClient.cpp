--- conflicted
+++ resolved
@@ -280,25 +280,21 @@
    return true;
 }
 
-<<<<<<< HEAD
-bool BaseChatClient::sendRemoveFriendToServer(const QString &contactId)
-{
-   auto request =
-         std::make_shared<Chat::ContactActionRequestServer>(
-            "",
-            currentUserId_,
-            contactId.toStdString(),
-            Chat::ContactsActionServer::RemoveContactRecord,
-            Chat::ContactStatus::Rejected,
-            BinaryData());
-
+bool BaseChatClient::sendRemoveFriendToServer(const std::string &contactId)
+{
+   const BinaryData &publicKey = contactPublicKeys_[contactId];
+
+   Chat::Request request;
+   auto d = request.mutable_modify_contacts_server();
+   d->set_sender_id(currentUserId_);
+   d->set_contact_id(contactId);
+   d->set_action(Chat::CONTACTS_ACTION_SERVER_REMOVE);
+   d->set_status(Chat::CONTACT_STATUS_REJECTED);
+   d->set_contact_pub_key(publicKey.toBinStr());
    return sendRequest(request);
 }
 
-bool BaseChatClient::sendUpdateMessageState(const std::shared_ptr<Chat::MessageData>& message)
-=======
 bool BaseChatClient::sendUpdateMessageState(const std::shared_ptr<Chat::Data>& message)
->>>>>>> d622fedb
 {
    assert(message->has_message());
 
@@ -387,113 +383,43 @@
 
 void BaseChatClient::OnModifyContactsDirectResponse(const Chat::Response_ModifyContactsDirect& response)
 {
-<<<<<<< HEAD
    std::string actionString = "<unknown>";
-   switch (response.getAction()) {
-      case Chat::ContactsAction::Accept:
-         actionString = "ContactsAction::Accept";
-         onFriendRequestAccepted(QString::fromStdString(response.senderId()),
-                                 response.getSenderPublicKey());
-      break;
-      case Chat::ContactsAction::Reject:
-         actionString = "ContactsAction::Reject";
-         onFriendRequestRejected(QString::fromStdString(response.senderId()));
-      break;
-      case Chat::ContactsAction::Request:
-         actionString = "ContactsAction::Request";
-         onFriendRequestReceived(QString::fromStdString(response.receiverId()),
-                                 QString::fromStdString(response.senderId()),
-                                 response.getSenderPublicKey());
-      break;
-      case Chat::ContactsAction::Remove:
-         onFriendRequestedRemove(QString::fromStdString(response.senderId()));
-=======
-   const std::string &senderId = response.sender_id();
-
    switch (response.action()) {
       case Chat::CONTACTS_ACTION_ACCEPT: {
+         actionString = "ContactsAction::Accept";
+         const std::string &senderId = response.sender_id();
          const auto pubKey = BinaryData(response.sender_public_key());
-
-         contactPublicKeys_[senderId] = pubKey;
-         chatDb_->addKey(senderId, pubKey);
-
-         onContactAccepted(senderId);
-
-         addOrUpdateContact(senderId, Chat::CONTACT_STATUS_ACCEPTED);
-
-         Chat::Request request;
-         auto d = request.mutable_modify_contacts_server();
-         d->set_sender_id(currentUserId_);
-         d->set_contact_id(senderId);
-         d->set_action(Chat::CONTACTS_ACTION_SERVER_UPDATE);
-         d->set_status(Chat::CONTACT_STATUS_ACCEPTED);
-         d->set_contact_pub_key(response.sender_public_key());
-         sendRequest(request);
-
-         // reprocess message again
-         retrySendQueuedMessages(response.sender_id());
-         break;
-      }
-
+         onFriendRequestAccepted(senderId, pubKey);
+         break;
+      }
       case Chat::CONTACTS_ACTION_REJECT: {
-         addOrUpdateContact(response.sender_id(), Chat::CONTACT_STATUS_REJECTED);
-
-         onContactRejected(response.sender_id());
-
-         Chat::Request request;
-         auto d = request.mutable_modify_contacts_server();
-         d->set_sender_id(currentUserId_);
-         d->set_contact_id(senderId);
-         d->set_action(Chat::CONTACTS_ACTION_SERVER_UPDATE);
-         d->set_status(Chat::CONTACT_STATUS_REJECTED);
-         d->set_contact_pub_key(response.sender_public_key());
-         sendRequest(request);
-
-         //removeContact(QString::fromStdString(response.senderId()));
-         eraseQueuedMessages(response.sender_id());
-         break;
-      }
-
+         actionString = "ContactsAction::Reject";
+         const std::string &senderId = response.sender_id();
+         onFriendRequestRejected(senderId);
+         break;
+      }
       case Chat::CONTACTS_ACTION_REQUEST: {
-         const std::string &userId = response.receiver_id();
-         const std::string &contactId = response.sender_id();
-         BinaryData pk(response.sender_public_key());
-         contactPublicKeys_[contactId] = pk;
-         chatDb_->addKey(contactId, pk);
-
-         onFriendRequest(userId, response.sender_id(), pk);
-         //addOrUpdateContact(QString::fromStdString(response.senderId()), QStringLiteral(""), true);
-         break;
-      }
-
+         actionString = "ContactsAction::Request";
+         const std::string &senderId = response.sender_id();
+         const std::string &receiverId = response.receiver_id();
+         const auto pubKey = BinaryData(response.sender_public_key());
+         onFriendRequestReceived(receiverId,
+                                 senderId,
+                                 pubKey);
+         break;
+      }
       case Chat::CONTACTS_ACTION_REMOVE: {
-         BinaryData pk(response.sender_public_key());
-
-         Chat::Request request;
-         auto d = request.mutable_modify_contacts_server();
-         d->set_sender_id(currentUserId_);
-         d->set_contact_id(senderId);
-         d->set_action(Chat::CONTACTS_ACTION_SERVER_REMOVE);
-         d->set_status(Chat::CONTACT_STATUS_INCOMING);
-         d->set_contact_pub_key(response.sender_public_key());
-         sendRequest(request);
->>>>>>> d622fedb
-         break;
-      }
-
+         const std::string &senderId = response.sender_id();
+         onFriendRequestedRemove(senderId);
+         break;
+      }
       default:
          break;
    }
-<<<<<<< HEAD
-   logger_->debug("[BaseChatClient::OnContactsActionResponseDirect]: Incoming contact action from {}: {}",
-                  response.senderId(),
-                  actionString
-                  );
-=======
+
 
    logger_->debug("[BaseChatClient::OnContactsActionResponseDirect]: Incoming contact action from {}: {}"
                   , response.sender_id(), Chat::ContactsAction_Name(response.action()));
->>>>>>> d622fedb
 }
 
 void BaseChatClient::OnModifyContactsServerResponse(const Chat::Response_ModifyContactsServer & response)
@@ -504,19 +430,9 @@
          retrySendQueuedMessages(response.contact_id());
       break;
       case Chat::CONTACTS_ACTION_SERVER_REMOVE:
-         //removeContact(QString::fromStdString(response.userId()));
-<<<<<<< HEAD
-         if (response.getActionResult() == Chat::ContactsActionServerResult::Success) {
-            onServerApprovedFriendRemoving(QString::fromStdString(response.contactId()));
+         if (response.success()) {
+            onServerApprovedFriendRemoving(response.contact_id());
          }
-=======
-         if (response.success()) {
-            onContactRemove(response.contact_id());
-            chatDb_->removeContact(response.contact_id());
-            //TODO: Remove pub key
-         }
-         eraseQueuedMessages(response.contact_id());
->>>>>>> d622fedb
       break;
       case Chat::CONTACTS_ACTION_SERVER_UPDATE:
          //addOrUpdateContact(QString::fromStdString(response.userId()), QStringLiteral(""), true);
@@ -524,34 +440,6 @@
       default:
       break;
    }
-<<<<<<< HEAD
-
-   std::string actionResString = "<unknown>";
-   switch (response.getActionResult()) {
-      case Chat::ContactsActionServerResult::Success:
-         actionResString = "ContactsActionServerResult::Success";
-      break;
-      case Chat::ContactsActionServerResult::Failed:
-         actionResString = "ContactsActionServerResult::Failed";
-      break;
-      default:
-      break;
-   }
-
-   logger_->debug("[BaseChatClient::OnContactsActionResponseServer]: Reseived response for server contact action:\n"
-                  "userID: {}\n"
-                  "contactID: {}\n"
-                  "requested action: {}\n"
-                  "action result:    {}\n"
-                  "message:          {}",
-                  response.userId(),
-                  response.contactId(),
-                  actionString,
-                  actionResString,
-                  response.message()
-                  );
-=======
->>>>>>> d622fedb
 }
 
 void BaseChatClient::OnContactsListResponse(const Chat::Response_ContactsList & response)
@@ -758,11 +646,8 @@
    return chatDb_->addContact(contact);
 }
 
-<<<<<<< HEAD
-bool BaseChatClient::removeContactFromDB(const QString &userId)
-=======
-bool BaseChatClient::removeContact(const std::string &userId)
->>>>>>> d622fedb
+
+bool BaseChatClient::removeContactFromDB(const std::string &userId)
 {
    return chatDb_->removeContact(userId);
 }
@@ -966,96 +851,76 @@
 
 std::shared_ptr<Chat::Data> BaseChatClient::decryptIESMessage(const std::shared_ptr<Chat::Data>& message)
 {
-<<<<<<< HEAD
-   std::unique_ptr<Encryption::IES_Decryption> dec = Encryption::IES_Decryption::create(logger_);
-   SecureBinaryData localPrivateKey(getOwnAuthPrivateKey());
-   dec->setPrivateKey(localPrivateKey);
-   dec->setData(QByteArray::fromBase64(message->messagePayload().toUtf8()).toStdString());
-
-   try {
-      Botan::SecureVector<uint8_t> decodedData;
-      dec->finish(decodedData);
-
-      auto decrypted = message->CreateDecryptedMessage(QString::fromUtf8((char*)decodedData.data(), (int)decodedData.size()));
-      if (decrypted == nullptr) {
-         logger_->error("Failed to create decrypted message {}", message->id().toStdString());
-         throw std::runtime_error("Failed to create decrypted message:" + message->id().toStdString());
-      }
-      return decrypted;
-   }
-   catch (std::exception &) {
-      logger_->error("[BaseChatClient::decryptIESMessage] Failed to decrypt msg from DB {}", message->id().toStdString());
-      message->setFlag(Chat::MessageData::State::Invalid);
-      return message;
-   }
-}
-
-void BaseChatClient::onFriendRequestReceived(const QString &userId, const QString &contactId, BinaryData publicKey)
-{
-   contactPublicKeys_[contactId] = publicKey;
-   chatDb_->addKey(contactId, publicKey);
-   onFriendRequest(userId, contactId, publicKey);
-}
-
-void BaseChatClient::onFriendRequestAccepted(const QString &contactId, BinaryData publicKey)
-{
-   contactPublicKeys_[contactId] = publicKey;
-   chatDb_->addKey(contactId, publicKey);
-
-   onContactAccepted(contactId);
-
-   addOrUpdateContact(contactId, Chat::ContactStatus::Accepted);
-
-   auto requestS =
-         std::make_shared<Chat::ContactActionRequestServer>(
-            "",
-            currentUserId_,
-            contactId.toStdString(),
-            Chat::ContactsActionServer::AddContactRecord,
-            Chat::ContactStatus::Accepted, publicKey);
-   sendRequest(requestS);
-
-   retrySendQueuedMessages(contactId.toStdString());
-}
-
-void BaseChatClient::onFriendRequestRejected(const QString &contactId)
-{
-   addOrUpdateContact(contactId, Chat::ContactStatus::Rejected);
-
-   onContactRejected(contactId);
-
-   auto requestS =
-         std::make_shared<Chat::ContactActionRequestServer>(
-            "",
-            currentUserId_,
-            contactId.toStdString(),
-            Chat::ContactsActionServer::UpdateContactRecord,
-            Chat::ContactStatus::Rejected, BinaryData());
-   sendRequest(requestS);
-   //removeContact(QString::fromStdString(response.senderId()));
-   eraseQueuedMessages(contactId.toStdString());
-
-}
-
-void BaseChatClient::onFriendRequestedRemove(const QString &contactId)
-{
-   eraseQueuedMessages(contactId.toStdString());
-   sendRemoveFriendToServer(contactId);
-}
-
-void BaseChatClient::onServerApprovedFriendRemoving(const QString &contactId)
-{
-   chatDb_->removeContact(contactId);
-   //TODO: Remove pub key
-   onContactRemove(contactId);
-=======
    auto msgDecrypted = ChatUtils::decryptMessageIes(logger_, message->message(), getOwnAuthPrivateKey());
    if (!msgDecrypted) {
       logger_->error("[BaseChatClient::{}] Failed to decrypt msg from DB {}", __func__, message->message().id());
       ChatUtils::messageFlagSet(message->mutable_message(), Chat::Data_Message_State_INVALID);
+
       return message;
    }
 
    return msgDecrypted;
->>>>>>> d622fedb
+}
+
+void BaseChatClient::onFriendRequestReceived(const std::string &userId, const std::string &contactId, BinaryData publicKey)
+{
+   contactPublicKeys_[contactId] = publicKey;
+   chatDb_->addKey(contactId, publicKey);
+   onFriendRequest(userId, contactId, publicKey);
+}
+
+void BaseChatClient::onFriendRequestAccepted(const std::string &contactId, BinaryData publicKey)
+{
+   contactPublicKeys_[contactId] = publicKey;
+   chatDb_->addKey(contactId, publicKey);
+
+   onContactAccepted(contactId);
+
+   addOrUpdateContact(contactId, Chat::CONTACT_STATUS_ACCEPTED);
+
+   Chat::Request request;
+   auto d = request.mutable_modify_contacts_server();
+   d->set_sender_id(currentUserId_);
+   d->set_contact_id(contactId);
+   d->set_action(Chat::CONTACTS_ACTION_SERVER_UPDATE);
+   d->set_status(Chat::CONTACT_STATUS_ACCEPTED);
+   //TODO: Check
+   d->set_contact_pub_key(publicKey.toCharPtr(), publicKey.getSize());
+   sendRequest(request);
+
+   // reprocess message again
+   retrySendQueuedMessages(contactId);
+}
+
+void BaseChatClient::onFriendRequestRejected(const std::string &contactId)
+{
+   addOrUpdateContact(contactId, Chat::CONTACT_STATUS_REJECTED);
+
+   onContactRejected(contactId);
+
+   Chat::Request request;
+   auto d = request.mutable_modify_contacts_server();
+   d->set_sender_id(currentUserId_);
+   d->set_contact_id(contactId);
+   d->set_action(Chat::CONTACTS_ACTION_SERVER_UPDATE);
+   d->set_status(Chat::CONTACT_STATUS_REJECTED);
+   //d->set_contact_pub_key(response.sender_public_key());
+   sendRequest(request);
+
+   //removeContact(QString::fromStdString(response.senderId()));
+   eraseQueuedMessages(contactId);
+
+}
+
+void BaseChatClient::onFriendRequestedRemove(const std::string &contactId)
+{
+   eraseQueuedMessages(contactId);
+   sendRemoveFriendToServer(contactId);
+}
+
+void BaseChatClient::onServerApprovedFriendRemoving(const std::string &contactId)
+{
+   chatDb_->removeContact(contactId);
+   //TODO: Remove pub key
+   onContactRemove(contactId);
 }