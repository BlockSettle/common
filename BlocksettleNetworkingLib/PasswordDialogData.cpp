#include "PasswordDialogData.h"
#include "google/protobuf/any.h"
#include "google/protobuf/map.h"

#include <QDataStream>

using namespace google::protobuf;
using namespace Blocksettle::Communication;

namespace bs {
   namespace sync {
      namespace dialog {
         namespace keys {

            Key AutoSignCategory("AutoSignCategory");
            Key DeliveryAmount("DeliveryAmount");
            Key DeliveryReceived("DeliveryReceived");
            Key DeliveryUTXOVerified("DeliveryUTXOVerified");
            Key DialogType("DialogType");
            Key Duration("Duration");
            Key InputAmount("InputAmount");
            Key InputsListVisible("InputsListVisible");
            Key LotSize("LotSize");
            Key Market("Market");
            Key NetworkFee("NetworkFee");
            Key PaymentAmount("PaymentAmount");
            Key PaymentReceived("PaymentReceived");
            Key Price("Price");
            Key Product("Product");
            Key ProductGroup("ProductGroup");
            Key Quantity("Quantity");
            Key RecipientsListVisible("RecipientsListVisible");
            Key RequesterAuthAddress("RequesterAuthAddress");
            Key RequesterAuthAddressVerified("RequesterAuthAddressVerified");
            Key ResponderAuthAddress("ResponderAuthAddress");
            Key ResponderAuthAddressVerified("ResponderAuthAddressVerified");
            Key ReturnAmount("ReturnAmount");
            Key Security("Security");
            Key SettlementAddress("SettlementAddress");
            Key SettlementId("SettlementId");
            Key SettlementPayInVisible("SettlementPayInVisible");
            Key SettlementPayOutVisible("SettlementPayOutVisible");
            Key Side("Side");
            Key SigningAllowed("SigningAllowed");
            Key Title("Title");
            Key TotalValue("TotalValue");
<<<<<<< HEAD
            Key TransactionAmount("TransactionAmount");
            Key TxInputProduct("TxInputProduct");
=======
>>>>>>> 79f1b1f1
            Key WalletId("WalletId");
            Key XBT("XBT");

         } // keys
      } // dialog
   } // sync
} // bs

Any toPbVariant(const QVariant& v)
{
   Any any;

   if (v.type() == QVariant::Map) {
      Internal::MapMessage map;
      QMapIterator<QString, QVariant> i(v.toMap());
      while (i.hasNext()) {
          i.next();
          const auto &p = MapPair<string, Any>(i.key().toStdString(), toPbVariant(i.value()));
          map.mutable_value_map()->insert(p);
      }
      any.PackFrom(map);
      return any;
   }

   if (v.type() == QVariant::List) {
      Internal::RepeatedMessage list;
      QListIterator<QVariant> i(v.toList());
      while (i.hasNext()) {
         Any *newAny = list.add_value_array();
         *newAny = toPbVariant(i.next());
      }
      any.PackFrom(list);
      return any;
   }

   Internal::AnyMessage msg;
   if (v.type() == QVariant::Bool) {
      msg.set_value_bool(v.toBool());
   }
   else if (v.type() == QVariant::String) {
      msg.set_value_string(v.toString().toStdString());
   }
   else if (v.type() == QVariant::Int) {
      msg.set_value_int32(v.toInt());
   }
   else if (v.type() == QVariant::UInt) {
      msg.set_value_uint32(v.toUInt());
   }
   else if (v.type() == QVariant::LongLong) {
      msg.set_value_int64(v.toLongLong());
   }
   else if (v.type() == QVariant::ULongLong) {
      msg.set_value_uint64(v.toULongLong());
   }
   else if (v.type() == QVariant::Double) {
      msg.set_value_double(v.toDouble());
   }
   else if (v.type() == QVariant::ByteArray) {
      const auto &ba = v.toByteArray();
      msg.set_value_bytes(ba.data(), ba.size());
   }

   any.PackFrom(msg);
   return any;
}

QVariant fromPbVariant(const Any& v)
{
   QVariant variant;

   if (v.Is<Internal::MapMessage>()) {
      Internal::MapMessage map;
      v.UnpackTo(&map);

      QVariantMap variantMap;

      for (auto i = map.value_map().cbegin(); i != map.value_map().cend(); ++i) {
         variantMap.insert(QString::fromStdString(i->first), fromPbVariant(i->second));
      }
      return variant.fromValue<QVariantMap>(variantMap);
   }

   if (v.Is<Internal::RepeatedMessage>()) {
      Internal::RepeatedMessage list;
      v.UnpackTo(&list);

      QVariantList variantList;

      for (auto i = list.value_array().cbegin(); i != list.value_array().cend(); ++i) {
         variantList.append(fromPbVariant(*i));
      }
      return variant.fromValue<QVariantList>(variantList);
   }

   if (v.Is<Internal::AnyMessage>()) {
      Internal::AnyMessage msg;
      v.UnpackTo(&msg);


      if (msg.value_case() == Internal::AnyMessage::ValueCase::kValueAny) {
         return fromPbVariant(msg.value_any());
      }
      else if (msg.value_case() == Internal::AnyMessage::ValueCase::kValueBool) {
         return QVariant(msg.value_bool());
      }
      else if (msg.value_case() == Internal::AnyMessage::ValueCase::kValueString) {
         return QVariant(QString::fromStdString(msg.value_string()));
      }
      else if (msg.value_case() == Internal::AnyMessage::ValueCase::kValueInt32) {
         return QVariant(msg.value_int32());
      }
      else if (msg.value_case() == Internal::AnyMessage::ValueCase::kValueUint32) {
         return QVariant(msg.value_uint32());
      }
      else if (msg.value_case() == Internal::AnyMessage::ValueCase::kValueInt64) {
         return QVariant(msg.value_int64());
      }
      else if (msg.value_case() == Internal::AnyMessage::ValueCase::kValueUint64) {
         return QVariant(msg.value_uint64());
      }
      else if (msg.value_case() == Internal::AnyMessage::ValueCase::kValueFloat) {
         return QVariant(msg.value_float());
      }
      else if (msg.value_case() == Internal::AnyMessage::ValueCase::kValueDouble) {
         return QVariant(msg.value_double());
      }
      else if (msg.value_case() == Internal::AnyMessage::ValueCase::kValueBytes) {
         return QVariant(QByteArray::fromStdString(msg.value_bytes()));
      }
   }

   return QVariant();
}


bs::sync::PasswordDialogData::PasswordDialogData(const Blocksettle::Communication::Internal::PasswordDialogData &info, QObject *parent)
   : QObject (parent)
{
   for (const MapPair<string, Any> &mapPair : info.valuesmap()){
      values_.insert(QString::fromStdString(mapPair.first), fromPbVariant(mapPair.second));
   }
}

bs::sync::PasswordDialogData::PasswordDialogData(const bs::sync::PasswordDialogData &src)
{
   setParent(src.parent());
   values_ = src.values_;
}

Blocksettle::Communication::Internal::PasswordDialogData bs::sync::PasswordDialogData::toProtobufMessage() const
{
   Blocksettle::Communication::Internal::PasswordDialogData info;

   QMapIterator<QString, QVariant> i(values_);
   while (i.hasNext()) {
       i.next();
       const auto &p = MapPair<string, Any>(i.key().toStdString(), toPbVariant(i.value()));
       info.mutable_valuesmap()->insert(p);
   }

   return info;
}

QVariantMap bs::sync::PasswordDialogData::values() const
{
   return values_;
}

void bs::sync::PasswordDialogData::setValues(const QVariantMap &values)
{
   values_ = values;
   emit dataChanged();
}

QVariant bs::sync::PasswordDialogData::value(const QString &key) const
{
   return values_.value(key);
}

QVariant bs::sync::PasswordDialogData::value(const char *key) const
{
   return value(QString::fromLatin1(key));
}

void bs::sync::PasswordDialogData::setValue(const QString &key, const QVariant &value)
{
   values_.insert(key, value);
   emit dataChanged();
}

void bs::sync::PasswordDialogData::setValue(const bs::sync::dialog::keys::Key &key, const QVariant &value)
{
   setValue(key.toString(), value);
}

void bs::sync::PasswordDialogData::setValue(const bs::sync::dialog::keys::Key &key, const char *value)
{
   setValue(key, QString::fromLatin1(value));
}

void bs::sync::PasswordDialogData::setValue(const bs::sync::dialog::keys::Key &key, const std::string &value)
{
   setValue(key, QString::fromStdString(value));
}

void bs::sync::PasswordDialogData::remove(const QString &key)
{
   values_.remove(key);
   emit dataChanged();
}

void bs::sync::PasswordDialogData::remove(const bs::sync::dialog::keys::Key &key)
{
   remove(key.toString());
}

bool bs::sync::PasswordDialogData::contains(const QString &key)
{
   return values_.contains(key);
}

void bs::sync::PasswordDialogData::merge(PasswordDialogData *other)
{
   auto it = other->values_.begin();
   while (it != other->values_.end()) {
      values_.insert(it.key(), it.value());
      it++;
   }
   if (!other->values_.isEmpty()) {
      emit dataChanged();
   }
}<|MERGE_RESOLUTION|>--- conflicted
+++ resolved
@@ -44,11 +44,8 @@
             Key SigningAllowed("SigningAllowed");
             Key Title("Title");
             Key TotalValue("TotalValue");
-<<<<<<< HEAD
             Key TransactionAmount("TransactionAmount");
             Key TxInputProduct("TxInputProduct");
-=======
->>>>>>> 79f1b1f1
             Key WalletId("WalletId");
             Key XBT("XBT");
 
