--- conflicted
+++ resolved
@@ -166,22 +166,18 @@
    //    true - request was submitted
    //    false - request was not delivered to chat server.
    bool SubmitCommonOTCRequest(const bs::network::OTCRequest& request);
-   bool SubmitPrivateOTCRequest(const QString& targetId, const bs::network::OTCRequest& request);
+   bool SubmitPrivateOTCRequest(const std::string& targetId, const bs::network::OTCRequest& request);
 
    // cancel current OTC request sent to OTC chat
-<<<<<<< HEAD
    bool PullCommonOTCRequest(const std::string& serverOTCId);
-=======
-   bool PullCommonOTCRequest(const QString& serverOTCId);
-   bool PullPrivateOTCRequest(const QString& targetId, const QString& serverOTCId);
->>>>>>> 8e866665
+   bool PullPrivateOTCRequest(const std::string& targetId, const std::string& serverOTCId);
 
    bool SubmitCommonOTCResponse(const bs::network::OTCResponse& response);
 
 private:
    // OTC related messaging endpoint
    bool sendCommonOTCRequest(const bs::network::OTCRequest& request);
-   bool sendPrivateOTCRequest(const QString& targetId, const bs::network::OTCRequest& request);
+   bool sendPrivateOTCRequest(const std::string& targetId, const bs::network::OTCRequest& request);
    bool sendPullCommonOTCRequest();
    bool sendCommonOTCResponse();
 
