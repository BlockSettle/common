#ifndef CHAT_CLIENT_H
#define CHAT_CLIENT_H

#include "BaseChatClient.h"
#include "ChatClientTree/TreeObjects.h"
#include "ChatHandleInterfaces.h"
#include "DataConnectionListener.h"

#include <queue>
#include <unordered_set>

#include <QAbstractItemModel>
#include <QObject>

namespace Chat {
   class Request;
}

class ApplicationSettings;
class ChatClientDataModel;
class UserHasher;
class UserSearchModel;
class ChatTreeModelWrapper;

class ChatClient : public BaseChatClient
                 , public ChatItemActionsHandler
                 , public ChatSearchActionsHandler
                 , public ChatMessageReadHandler
                 , public ModelChangesHandler
{
   Q_OBJECT

public:
   ChatClient(const std::shared_ptr<ConnectionManager> &
            , const std::shared_ptr<ApplicationSettings> &
            , const std::shared_ptr<spdlog::logger> &);
   ~ChatClient() noexcept override;

   ChatClient(const ChatClient&) = delete;
   ChatClient& operator = (const ChatClient&) = delete;
   ChatClient(ChatClient&&) = delete;
   ChatClient& operator = (ChatClient&&) = delete;

   std::shared_ptr<ChatClientDataModel> getDataModel();
   std::shared_ptr<UserSearchModel> getUserSearchModel();
   std::shared_ptr<ChatTreeModelWrapper> getProxyModel();

   std::shared_ptr<Chat::MessageData> sendOwnMessage(
         const QString& message, const QString &receiver);
   std::shared_ptr<Chat::MessageData> SubmitPrivateOTCRequest(const bs::network::OTCRequest& otcRequest
                                                              , const QString &receiver);
   std::shared_ptr<Chat::MessageData> SubmitPrivateOTCResponse(const bs::network::OTCResponse& otcResponse
                                                              , const QString &receiver);
   std::shared_ptr<Chat::MessageData> SubmitPrivateCancel(const QString &receiver);
   std::shared_ptr<Chat::MessageData> SubmitPrivateUpdate(const bs::network::OTCUpdate& update
                                                          , const QString &receiver);

   std::shared_ptr<Chat::MessageData> sendRoomOwnMessage(
         const QString& message, const QString &receiver);

<<<<<<< HEAD
   void retrieveUserMessages(const QString &userId);
   void retrieveRoomMessages(const QString &roomId);

   // Called when a peer asks for our public key.
   void OnAskForPublicKey(const Chat::AskForPublicKeyResponse &response) override;

   // Called when we asked for a public key of peer, and got result.
   void OnSendOwnPublicKey(const Chat::SendOwnPublicKeyResponse &response) override;

   bool getContacts(ContactRecordDataList &contactList);
   bool addOrUpdateContact(const QString &userId,
                           Chat::ContactStatus status,
                           const QString &userName = QStringLiteral(""));
   bool removeContactFromDB(const QString &userId);

   void sendFriendRequest(const QString &friendUserId);
   void acceptFriendRequest(const QString &friendUserId);
   void rejectFriendRequest(const QString &friendUserId);
   void removeFriendOrRequest(const QString& userId);

   void onFriendRequestReceived(const QString& contactId, BinaryData publicKey);
   void onFriendRequestAccepted(const QString& contactId, BinaryData publicKey);
   void onFriendRequestRejected(const QString& contactId);
   void onFriendRequestedRemove(const QString& userId);

   void requestRemoveFriendToServer(const QString& contactId);
   void onServerApprovedFriendRemoving(const QString& contactId);

   void sendUpdateMessageState(const std::shared_ptr<Chat::MessageData>& message);
   void sendSearchUsersRequest(const QString& userIdPattern);
   QString deriveKey(const QString& email) const;
=======
   void sendFriendRequest(const QString &friendUserId);
   void acceptFriendRequest(const QString &friendUserId);
   void declineFriendRequest(const QString &friendUserId);
>>>>>>> 26405c8f
   void clearSearch();
   bool isFriend(const QString &userId);

   Chat::ContactRecordData getContact(const QString &userId) const;

   void retrieveUserMessages(const QString &userId);
   void loadRoomMessagesFromDB(const QString& roomId);

private:
   void readDatabase();

   void addMessageState(const std::shared_ptr<Chat::MessageData>& message, Chat::MessageData::State state);

signals:
   void ConnectedToServer();

   void LoginFailed();
   void LoggedOut();
   void IncomingFriendRequest(const std::vector<std::string>& users);
   void FriendRequestAccepted(const std::vector<std::string>& users);
   void FriendRequestRejected(const std::vector<std::string>& users);
   void MessagesUpdate(const std::vector<std::shared_ptr<Chat::MessageData>> &messages, bool isFirstFetch);
   void RoomMessagesUpdate(const std::vector<std::shared_ptr<Chat::MessageData>> &messages, bool isFirstFetch);
   void MessageIdUpdated(const QString& localId, const QString& serverId,const QString& chatId);
   void SearchUserListReceived(const std::vector<std::shared_ptr<Chat::UserData>>& users, bool emailEntered);
   void NewContactRequest(const QString &userId);
   void ContactRequestAccepted(const QString &userId);
   void RoomsInserted();

protected:
   BinaryData getOwnAuthPublicKey() const override;
   SecureBinaryData   getOwnAuthPrivateKey() const override;
   std::string getChatServerHost() const override;
   std::string getChatServerPort() const override;

   void OnLoginCompleted() override;
   void OnLofingFailed() override;
   void OnLogoutCompleted() override;

   void onRoomsLoaded(const std::vector<std::shared_ptr<Chat::RoomData>>& roomsList) override;
   void onUserListChanged(Chat::UsersListResponse::Command command, const std::vector<std::string>& userList) override;
   void onContactListLoaded(const std::vector<std::shared_ptr<Chat::ContactRecordData>>& remoteContacts) override;

   void onSearchResult(const std::vector<std::shared_ptr<Chat::UserData>>& userData) override;

   void onDMMessageReceived(const std::shared_ptr<Chat::MessageData>& messageData) override;
   void onRoomMessageReceived(const std::shared_ptr<Chat::MessageData>& messageData) override;

   void onMessageSent(const QString& receiverId, const QString& localId, const QString& serverId) override;
   void onMessageStatusChanged(const QString& chatId, const QString& messageId, int newStatus) override;

   void onContactAccepted(const QString& contactId) override;
   void onContactRejected(const QString& contactId) override;
   void onFriendRequest(const QString& userId, const QString& contactId, const BinaryData& pk) override;
   void onContactRemove(const QString& contactId) override;

   // ChatItemActionsHandler interface
public:
   void onActionAddToContacts(const QString& userId) override;
   void onActionRemoveFromContacts(std::shared_ptr<Chat::ContactRecordData> crecord) override;
   void onActionAcceptContactRequest(std::shared_ptr<Chat::ContactRecordData> crecord) override;
   void onActionRejectContactRequest(std::shared_ptr<Chat::ContactRecordData> crecord) override;
   bool onActionIsFriend(const QString& userId) override;

   // ChatSearchActionsHandler interface
public:
   void onActionSearchUsers(const std::string &text) override;
   void onActionResetSearch() override;

   // ChatMessageReadHandler interface
public:
   void onMessageRead(std::shared_ptr<Chat::MessageData> message) override;
   void onRoomMessageRead(std::shared_ptr<Chat::MessageData> message) override;

   // ModelChangesHandler interface
public:
   void onContactUpdatedByInput(std::shared_ptr<Chat::ContactRecordData> crecord) override;

private:
   std::shared_ptr<ApplicationSettings>   appSettings_;

   std::shared_ptr<ChatClientDataModel>   model_;
   std::shared_ptr<UserSearchModel>       userSearchModel_;
   std::shared_ptr<ChatTreeModelWrapper>  proxyModel_;

   bool              emailEntered_{ false };
};

#endif   // CHAT_CLIENT_H<|MERGE_RESOLUTION|>--- conflicted
+++ resolved
@@ -58,43 +58,11 @@
    std::shared_ptr<Chat::MessageData> sendRoomOwnMessage(
          const QString& message, const QString &receiver);
 
-<<<<<<< HEAD
-   void retrieveUserMessages(const QString &userId);
-   void retrieveRoomMessages(const QString &roomId);
-
-   // Called when a peer asks for our public key.
-   void OnAskForPublicKey(const Chat::AskForPublicKeyResponse &response) override;
-
-   // Called when we asked for a public key of peer, and got result.
-   void OnSendOwnPublicKey(const Chat::SendOwnPublicKeyResponse &response) override;
-
-   bool getContacts(ContactRecordDataList &contactList);
-   bool addOrUpdateContact(const QString &userId,
-                           Chat::ContactStatus status,
-                           const QString &userName = QStringLiteral(""));
-   bool removeContactFromDB(const QString &userId);
-
    void sendFriendRequest(const QString &friendUserId);
    void acceptFriendRequest(const QString &friendUserId);
    void rejectFriendRequest(const QString &friendUserId);
    void removeFriendOrRequest(const QString& userId);
 
-   void onFriendRequestReceived(const QString& contactId, BinaryData publicKey);
-   void onFriendRequestAccepted(const QString& contactId, BinaryData publicKey);
-   void onFriendRequestRejected(const QString& contactId);
-   void onFriendRequestedRemove(const QString& userId);
-
-   void requestRemoveFriendToServer(const QString& contactId);
-   void onServerApprovedFriendRemoving(const QString& contactId);
-
-   void sendUpdateMessageState(const std::shared_ptr<Chat::MessageData>& message);
-   void sendSearchUsersRequest(const QString& userIdPattern);
-   QString deriveKey(const QString& email) const;
-=======
-   void sendFriendRequest(const QString &friendUserId);
-   void acceptFriendRequest(const QString &friendUserId);
-   void declineFriendRequest(const QString &friendUserId);
->>>>>>> 26405c8f
    void clearSearch();
    bool isFriend(const QString &userId);
 
