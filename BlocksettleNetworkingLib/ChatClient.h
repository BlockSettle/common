--- conflicted
+++ resolved
@@ -75,16 +75,10 @@
    void OnChatroomsList(const Chat::ChatroomsListResponse&) override;
    void OnRoomMessages(const Chat::RoomMessagesResponse&) override;
    void OnSearchUsersResponse(const Chat::SearchUsersResponse&) override;
-<<<<<<< HEAD
-=======
+
 
    void OnSessionPublicKeyResponse(const Chat::SessionPublicKeyResponse&) override;
    void OnReplySessionPublicKeyResponse(const Chat::ReplySessionPublicKeyResponse&) override;
-
-   void OnGenCommonOTCResponse(const Chat::GenCommonOTCResponse &) override;
-   void OnAnswerCommonOTCResponse(const Chat::AnswerCommonOTCResponse &) override;
-   void OnUpdateCommonOTCResponse(const Chat::UpdateCommonOTCResponse &) override;
->>>>>>> 7cf635af
 
    void OnDataReceived(const std::string& data) override;
    void OnConnected() override;
@@ -129,66 +123,6 @@
    bool encryptByIESAndSaveMessageInDb(const std::shared_ptr<Chat::MessageData>& message);
    std::shared_ptr<Chat::MessageData> decryptIESMessage(const std::shared_ptr<Chat::MessageData>& message);
    QString getUserId();
-
-<<<<<<< HEAD
-=======
-public:
-   // OTC related stubs
-   // SubmitCommonOTCRequest - should send OTC request to chat server to OTC chat
-   // Results:
-   //    Can result in signals
-   //       OTCRequestAccepted - request sent to OTC chat and was accepted
-   //       OTCRequestRejected - OTC request was rejected by chat server.
-   //    If return false - no signals will be emitted
-   // Returns:
-   //    true - request was submitted
-   //    false - request was not delivered to chat server.
-   bool SubmitCommonOTCRequest(const bs::network::OTCRequest& request);
-   bool SubmitPrivateOTCRequest(const std::string& targetId, const bs::network::OTCRequest& request);
-
-   // cancel current OTC request sent to OTC chat
-   bool PullCommonOTCRequest(const std::string& serverOTCId);
-   bool PullPrivateOTCRequest(const std::string& targetId, const std::string& serverOTCId);
-
-   bool SubmitCommonOTCResponse(const bs::network::OTCResponse& response);
-
-private:
-   // OTC related messaging endpoint
-   bool sendCommonOTCRequest(const bs::network::OTCRequest& request);
-   bool sendPrivateOTCRequest(const std::string& targetId, const bs::network::OTCRequest& request);
-   bool sendPullCommonOTCRequest();
-   bool sendCommonOTCResponse();
-
-   // OTC related signals
-signals:
-   // self OTC request accepted.
-   void OTCRequestAccepted(const std::shared_ptr<Chat::OTCRequestData>& otcRequest);
-
-   // self OTC request to OTC room was rejected by chat server
-   void OTCOwnRequestRejected(const QString& reason);
-
-   // we got a new OTC request from someone in OTC chat
-   void NewOTCRequestReceived(const std::shared_ptr<Chat::OTCRequestData>& otcRequest);
-
-   // OTC request was pulled by requester. We should receive it even if it our own.
-   // we could not just remove OTC, it should be initiated by chat server
-   void OTCRequestCancelled(const std::string& serverOTCId);
-
-   // OTC request expired and is not settled
-   void OTCRequestExpired(const std::string& serverOTCId);
-
-   // own OTC request sent to OTC chat expired
-   void OwnOTCRequestExpired(const std::string& serverOTCId);
-
-   // CommonOTCResponseAccepted/CommonOTCResponseRejected - chat server accepted/rejected our
-   //    response to OTC from common OTC chat
-   void CommonOTCResponseAccepted(const std::shared_ptr<Chat::OTCResponseData>& otcResponse);
-   void CommonOTCResponseRejected(const std::string& serverOTCId, const QString& reason);
-
-   // CommonOTCResponseReceived - we get response to our request sent to common
-   //    OTC chat room
-   void CommonOTCResponseReceived(const std::shared_ptr<Chat::OTCResponseData>& otcResponse);
->>>>>>> 7cf635af
 
 private:
    void sendRequest(const std::shared_ptr<Chat::Request>& request);
@@ -237,13 +171,6 @@
    std::shared_ptr<ApplicationSettings>   appSettings_;
    std::shared_ptr<spdlog::logger>        logger_;
 
-<<<<<<< HEAD
-   std::unique_ptr<ChatDB>                   chatDb_;
-   std::map<QString, autheid::PublicKey>     pubKeys_;
-   std::shared_ptr<ZmqBIP15XDataConnection>  connection_;
-   std::shared_ptr<UserHasher>               hasher_;
-   std::map<QString, Botan::SecureVector<uint8_t>>   userNonces_;
-=======
    std::unique_ptr<ChatDB>                                     chatDb_;
    std::map<QString, BinaryData>                               contactPublicKeys_;
 
@@ -252,7 +179,6 @@
    std::shared_ptr<ZmqBIP15XDataConnection>                    connection_;
    std::shared_ptr<UserHasher>                                 hasher_;
    std::map<QString, Botan::SecureVector<uint8_t>>             userNonces_;
->>>>>>> 7cf635af
 
    // Queue of messages to be sent for each receiver, once we received the public key.
    using messages_queue = std::queue<std::shared_ptr<Chat::MessageData> >;
@@ -287,24 +213,6 @@
    void onMessageRead(std::shared_ptr<Chat::MessageData> message) override;
    void onRoomMessageRead(std::shared_ptr<Chat::MessageData> message) override;
 
-<<<<<<< HEAD
-=======
-private:
-   std::string GetNextOTCId();
-   std::string GetNextResponseId();
-
-private:
-   // OTC temp fields. will be removed after OTC goes through chat server
-   uint64_t          nextOtcId_ = 1;
-   uint64_t          nextResponseId_ = 1;
-
-   std::string       ownSubmittedOTCId_;
-   std::string       ownServerOTCId_;
-
-   // based on server request id
-   std::unordered_set<std::string> aliveOtcRequests_;
-
->>>>>>> 7cf635af
    // ModelChangesHandler interface
 public:
    void onContactUpdatedByInput(std::shared_ptr<Chat::ContactRecordData> crecord) override;
