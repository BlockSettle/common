#ifndef CHAT_CLIENT_H
#define CHAT_CLIENT_H

#include "BaseChatClient.h"
#include "ChatClientTree/TreeObjects.h"
#include "ChatHandleInterfaces.h"
#include "DataConnectionListener.h"
#include "chat.pb.h"

#include <queue>
#include <unordered_set>

#include <QAbstractItemModel>
#include <QObject>

namespace Chat {
   class Request;
   }

class ApplicationSettings;
class ChatClientDataModel;
class UserHasher;
class UserSearchModel;
class ChatTreeModelWrapper;

class ChatClient : public BaseChatClient
      , public ChatItemActionsHandler
      , public ChatSearchActionsHandler
      , public ChatMessageReadHandler
      , public ModelChangesHandler
{
   Q_OBJECT

public:
   ChatClient(const std::shared_ptr<ConnectionManager> &
              , const std::shared_ptr<ApplicationSettings> &
              , const std::shared_ptr<spdlog::logger> &);
   ~ChatClient() noexcept override;

   ChatClient(const ChatClient&) = delete;
   ChatClient& operator = (const ChatClient&) = delete;
   ChatClient(ChatClient&&) = delete;
   ChatClient& operator = (ChatClient&&) = delete;

   std::shared_ptr<ChatClientDataModel> getDataModel();
   std::shared_ptr<UserSearchModel> getUserSearchModel();
   std::shared_ptr<ChatTreeModelWrapper> getProxyModel();

   std::shared_ptr<Chat::Data> sendOwnMessage(
         const std::string& message, const std::string &receiver);
   std::shared_ptr<Chat::Data> SubmitPrivateOTCRequest(const bs::network::OTCRequest& otcRequest
                                                       , const std::string &receiver);
   std::shared_ptr<Chat::Data> SubmitPrivateOTCResponse(const bs::network::OTCResponse& otcResponse
                                                        , const std::string &receiver);
   std::shared_ptr<Chat::Data> SubmitPrivateCancel(const std::string &receiver);
   std::shared_ptr<Chat::Data> SubmitPrivateUpdate(const bs::network::OTCUpdate& update
                                                   , const std::string &receiver);

   std::shared_ptr<Chat::Data> sendRoomOwnMessage(
         const std::string& message, const std::string &receiver);

   void sendFriendRequest(const std::string &friendUserId);
   void acceptFriendRequest(const std::string &friendUserId);
   void rejectFriendRequest(const std::string &friendUserId);
<<<<<<< HEAD
=======
   void removeFriendOrRequest(const std::string& userId);

>>>>>>> 024e4814
   void clearSearch();
   bool isFriend(const std::string &userId);

   Chat::Data_ContactRecord getContact(const std::string &userId) const;

   void retrieveUserMessages(const std::string &userId);
   void loadRoomMessagesFromDB(const std::string& roomId);

private:
   void initMessage(Chat::Data *msg, const std::string& receiver);

   void readDatabase();

signals:
   void ConnectedToServer();

   void LoginFailed();
   void LoggedOut();
   void IncomingFriendRequest(const std::vector<std::string>& users);
   void FriendRequestAccepted(const std::vector<std::string>& users);
   void FriendRequestRejected(const std::vector<std::string>& users);
   void MessagesUpdate(const std::vector<std::shared_ptr<Chat::MessageData>> &messages, bool isFirstFetch);
   void RoomMessagesUpdate(const std::vector<std::shared_ptr<Chat::MessageData>> &messages, bool isFirstFetch);
   void MessageIdUpdated(const std::string& localId, const std::string& serverId, const std::string& chatId);
   void SearchUserListReceived(const std::vector<std::shared_ptr<Chat::Data>>& users, bool emailEntered);
   void NewContactRequest(const std::string &userId);
   void ContactRequestAccepted(const std::string &userId);
   void RoomsInserted();

protected:
   BinaryData getOwnAuthPublicKey() const override;
   SecureBinaryData   getOwnAuthPrivateKey() const override;
   std::string getChatServerHost() const override;
   std::string getChatServerPort() const override;
   Chat::Data_Message_Encryption resolveMessageEncryption(std::shared_ptr<Chat::Data> message) const override;

   void OnLoginCompleted() override;
   void OnLofingFailed() override;
   void OnLogoutCompleted() override;

   void onRoomsLoaded(const std::vector<std::shared_ptr<Chat::Data>>& roomsList) override;
   void onUserListChanged(Chat::Command command, const std::vector<std::string>& userList) override;
   void onContactListLoaded(const std::vector<std::shared_ptr<Chat::Data>>& remoteContacts) override;

   void onSearchResult(const std::vector<std::shared_ptr<Chat::Data>>& userData) override;

   void onDMMessageReceived(const std::shared_ptr<Chat::Data>& messageData) override;
   void onRoomMessageReceived(const std::shared_ptr<Chat::Data>& messageData) override;

   void onMessageSent(const std::string& receiverId, const std::string& localId, const std::string& serverId) override;
   void onMessageStatusChanged(const std::string& chatId, const std::string& messageId, int newStatus) override;

   void onContactAccepted(const std::string& contactId) override;
   void onContactRejected(const std::string& contactId) override;
   void onFriendRequest(const std::string& userId, const std::string& contactId, const BinaryData& pk) override;
   void onContactRemove(const std::string& contactId) override;

   // ChatItemActionsHandler interface
public:
   void onActionAddToContacts(const std::string& userId) override;
   void onActionRemoveFromContacts(std::shared_ptr<Chat::Data> crecord) override;
   void onActionAcceptContactRequest(std::shared_ptr<Chat::Data> crecord) override;
   void onActionRejectContactRequest(std::shared_ptr<Chat::Data> crecord) override;
   void onActionEditContactRequest(std::shared_ptr<Chat::Data> crecord) override;
   bool onActionIsFriend(const std::string& userId) override;

   // ChatSearchActionsHandler interface
public:
   void onActionSearchUsers(const std::string &text) override;
   void onActionResetSearch() override;

   // ChatMessageReadHandler interface
public:
   void onMessageRead(std::shared_ptr<Chat::Data> message) override;
   void onRoomMessageRead(std::shared_ptr<Chat::Data> message) override;

   // ModelChangesHandler interface
public:
   void onContactUpdatedByInput(std::shared_ptr<Chat::Data> crecord) override;

private:
   std::shared_ptr<ApplicationSettings>   appSettings_;

   std::shared_ptr<ChatClientDataModel>   model_;
   std::shared_ptr<UserSearchModel>       userSearchModel_;
   std::shared_ptr<ChatTreeModelWrapper>  proxyModel_;

   bool              emailEntered_{ false };
};

#endif   // CHAT_CLIENT_H<|MERGE_RESOLUTION|>--- conflicted
+++ resolved
@@ -62,11 +62,8 @@
    void sendFriendRequest(const std::string &friendUserId);
    void acceptFriendRequest(const std::string &friendUserId);
    void rejectFriendRequest(const std::string &friendUserId);
-<<<<<<< HEAD
-=======
    void removeFriendOrRequest(const std::string& userId);
 
->>>>>>> 024e4814
    void clearSearch();
    bool isFriend(const std::string &userId);
 
