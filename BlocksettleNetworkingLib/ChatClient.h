#ifndef CHAT_CLIENT_H
#define CHAT_CLIENT_H

#include "ChatClientTree/TreeObjects.h"
#include "ChatDB.h"
#include "ChatHandleInterfaces.h"
#include "ChatProtocol/ChatProtocol.h"
#include "ChatCommonTypes.h"
#include "DataConnectionListener.h"
#include "SecureBinaryData.h"
#include "ZMQ_BIP15X_DataConnection.h"

#include <queue>
#include <unordered_set>

#include <QAbstractItemModel>
#include <QObject>
#include <QTimer>

namespace spdlog {
   class logger;
}
namespace Chat {
   class Request;
}

class ApplicationSettings;
class ChatClientDataModel;
class ConnectionManager;
class UserHasher;
class ZmqBIP15XDataConnection;
<<<<<<< HEAD
class UserSearchModel;
=======
class ChatTreeModelWrapper;
>>>>>>> 578a5c22

class ChatClient : public QObject
             , public DataConnectionListener
             , public Chat::ResponseHandler
             , public ChatItemActionsHandler
             , public ChatSearchActionsHandler
             , public ChatMessageReadHandler
             , public ModelChangesHandler
{
   Q_OBJECT

public:
   ChatClient(const std::shared_ptr<ConnectionManager> &
            , const std::shared_ptr<ApplicationSettings> &
            , const std::shared_ptr<spdlog::logger> &);
   ~ChatClient() noexcept override;

   ChatClient(const ChatClient&) = delete;
   ChatClient& operator = (const ChatClient&) = delete;
   ChatClient(ChatClient&&) = delete;
   ChatClient& operator = (ChatClient&&) = delete;

   std::shared_ptr<ChatClientDataModel> getDataModel();
<<<<<<< HEAD
   std::shared_ptr<UserSearchModel> getUserSearchModel();
=======
   std::shared_ptr<ChatTreeModelWrapper> getProxyModel();
>>>>>>> 578a5c22

   std::string loginToServer(const std::string& email, const std::string& jwt
      , const ZmqBIP15XDataConnection::cbNewKey &);
   void logout(bool send = true);

   void OnHeartbeatPong(const Chat::HeartbeatPongResponse &) override;
   void OnUsersList(const Chat::UsersListResponse &) override;
   void OnMessages(const Chat::MessagesResponse &) override;
   void OnLoginReturned(const Chat::LoginResponse &) override;
   void OnLogoutResponse(const Chat::LogoutResponse &) override;
   void OnSendMessageResponse(const Chat::SendMessageResponse& ) override;
   void OnMessageChangeStatusResponse(const Chat::MessageChangeStatusResponse&) override;
   void OnContactsActionResponseDirect(const Chat::ContactsActionResponseDirect&) override;
   void OnContactsActionResponseServer(const Chat::ContactsActionResponseServer&) override;
   void OnContactsListResponse(const Chat::ContactsListResponse&) override;
   void OnChatroomsList(const Chat::ChatroomsListResponse&) override;
   void OnRoomMessages(const Chat::RoomMessagesResponse&) override;
   void OnSearchUsersResponse(const Chat::SearchUsersResponse&) override;

   void OnDataReceived(const std::string& data) override;
   void OnConnected() override;
   void OnDisconnected() override;
   void OnError(DataConnectionError errorCode) override;

   /////////////////////////////////////////////////////////////////////////////
   // OTC related messages handling
   /////////////////////////////////////////////////////////////////////////////
   // HandleCommonOTCRequest - new OTC request in common OTC chat room
   void HandleCommonOTCRequest(const std::shared_ptr<Chat::OTCRequestData>& liveOTCRequest);

   // HandleCommonOTCRequestAccepted - our OTC request to common room was
   //    accepted by server
   void HandleCommonOTCRequestAccepted(const std::shared_ptr<Chat::OTCRequestData>& liveOTCRequest);

   // HandleCommonOTCRequestRejected - our OTC request to common room was
   //    rejected by server
   void HandleCommonOTCRequestRejected(const std::string& rejectReason);

   // HandleCommonOTCRequestCancelled - OTC request sent to common OTC room was
   //    cancelled by requestor. Could be both ours and someone else
   void HandleCommonOTCRequestCancelled(const QString& serverOTCId);

   void HandleCommonOTCRequestExpired(const QString& serverOTCId);

   // HandleAcceptedCommonOTCResponse - chat server accepts our response to
   //    OTC request in OTC chat room
   void HandleAcceptedCommonOTCResponse(const std::shared_ptr<Chat::OTCResponseData>& response);

   // HandleRejectedCommonOTCResponse - chat server accepts our response to
   //    OTC request in OTC chat room
   void HandleRejectedCommonOTCResponse(const QString& otcId, const std::string& reason);

   // HandleCommonOTCResponse - handle response we receive to our OTC request
   //    sent to common OTC chat room
   void HandleCommonOTCResponse(const std::shared_ptr<Chat::OTCResponseData>& response);

   // get update during negotiation
   void HandleOTCUpdate(const std::shared_ptr<Chat::OTCUpdateData>& update);

   /////////////////////////////////////////////////////////////////////////////

   std::shared_ptr<Chat::MessageData> sendOwnMessage(
         const QString& message, const QString &receiver);
   std::shared_ptr<Chat::MessageData> sendRoomOwnMessage(
         const QString& message, const QString &receiver);

   void retrieveUserMessages(const QString &userId);
   void retrieveRoomMessages(const QString &roomId);

   // Called when a peer asks for our public key.
   void OnAskForPublicKey(const Chat::AskForPublicKeyResponse &response) override;

   // Called when we asked for a public key of peer, and got result.
   void OnSendOwnPublicKey(const Chat::SendOwnPublicKeyResponse &response) override;

   bool getContacts(ContactRecordDataList &contactList);
   bool addOrUpdateContact(const QString &userId,
                           Chat::ContactStatus status,
                           const QString &userName = QStringLiteral(""));
   bool removeContact(const QString &userId);
   void sendFriendRequest(const QString &friendUserId);
   void acceptFriendRequest(const QString &friendUserId);
   void declineFriendRequest(const QString &friendUserId);
   void sendUpdateMessageState(const std::shared_ptr<Chat::MessageData>& message);
   void sendSearchUsersRequest(const QString& userIdPattern);
   QString deriveKey(const QString& email) const;
   void clearSearch();
   bool isFriend(const QString &userId);
   bool encryptByIESAndSaveMessageInDb(const std::shared_ptr<Chat::MessageData>& message);
   bool decryptIESMessage(std::shared_ptr<Chat::MessageData>& message);
   QString getUserId();

public:
   // OTC related stubs
   // SubmitCommonOTCRequest - should send OTC request to chat server to OTC chat
   // Results:
   //    Can result in signals
   //       OTCRequestAccepted - request sent to OTC chat and was accepted
   //       OTCRequestRejected - OTC request was rejected by chat server.
   //    If return false - no signals will be emited
   // Returns:
   //    true - request was submitted
   //    false - request was not delivered to chat server.
   bool SubmitCommonOTCRequest(const bs::network::OTCRequest& request);

   // cancel current OTC request sent to OTC chat
   bool PullCommonOTCRequest(const QString& serverOTCId);

   bool SubmitCommonOTCResponse(const bs::network::OTCResponse& response);

private:
   // OTC related messaging endpoint
   bool sendCommonOTCRequest(const bs::network::OTCRequest& request);
   bool sendPullCommonOTCRequest();
   bool sendCommonOTCResponse();

   // OTC related signals
signals:
   // self OTC request accepted.
   void OTCRequestAccepted(const std::shared_ptr<Chat::OTCRequestData>& otcRequest);

   // self OTC request to OTC room was rejected by chat server
   void OTCOwnRequestRejected(const QString& reason);

   // we got a new OTC request from someone in OTC chat
   void NewOTCRequestReceived(const std::shared_ptr<Chat::OTCRequestData>& otcRequest);

   // OTC request was pulledby requestor. We should receive it even if it our own.
   // we could not just remove OTC, it should be initiated by chat server
   void OTCRequestCancelled(const QString& serverOTCId);

   // OTC request expired and is not settled
   void OTCRequestExpired(const QString& serverOTCId);

   // own OTC request sent to OTC chat expired
   void OwnOTCRequestExpired(const QString& serverOTCId);

   // CommonOTCResponseAccepted/CommonOTCResponseRejected - chat server accepted/rejected our
   //    response to OTC from common OTC chat
   void CommonOTCResponseAccepted(const std::shared_ptr<Chat::OTCResponseData>& otcResponse);
   void CommonOTCResponseRejected(const QString& serverOTCId, const QString& reason);

   // CommonOTCResponseReceived - we get response to our request sent to common
   //    OTC chat room
   void CommonOTCResponseReceived(const std::shared_ptr<Chat::OTCResponseData>& otcResponse);

private:
   void sendRequest(const std::shared_ptr<Chat::Request>& request);
   void readDatabase();

signals:
   void ConnectedToServer();
   void ConnectionClosed();
   void ConnectionError(int errorCode);

   void LoginFailed();
   void LoggedOut();
   void UsersReplace(const std::vector<std::string>& users);
   void UsersAdd(const std::vector<std::string>& users);
   void UsersDel(const std::vector<std::string>& users);
   void IncomingFriendRequest(const std::vector<std::string>& users);
   void FriendRequestAccepted(const std::vector<std::string>& users);
   void FriendRequestRejected(const std::vector<std::string>& users);
   void MessagesUpdate(const std::vector<std::shared_ptr<Chat::MessageData>> &messages, bool isFirstFetch);
   void RoomMessagesUpdate(const std::vector<std::shared_ptr<Chat::MessageData>> &messages, bool isFirstFetch);
   void MessageIdUpdated(const QString& localId, const QString& serverId,const QString& chatId);
   void MessageStatusUpdated(const QString& messageId, const QString& chatId, int newStatus);
   void RoomsAdd(const std::vector<std::shared_ptr<Chat::RoomData>>& rooms);
   void SearchUserListReceived(const std::vector<std::shared_ptr<Chat::UserData>>& users);
   void NewContactRequest(const QString &userId);
   void ContactRequestAccepted(const QString &userId);

   void ForceLogoutSignal();
public slots:
   //void onMessageRead(const std::shared_ptr<Chat::MessageData>& message);

private slots:
   void onForceLogoutSignal();
   void sendHeartbeat();
   void addMessageState(const std::shared_ptr<Chat::MessageData>& message, Chat::MessageData::State state);
   void retrySendQueuedMessages(const std::string userId);
   void eraseQueuedMessages(const std::string userId);

private:
   std::shared_ptr<ConnectionManager>     connectionManager_;
   std::shared_ptr<ApplicationSettings>   appSettings_;
   std::shared_ptr<spdlog::logger>        logger_;



   std::unique_ptr<ChatDB>                   chatDb_;
   std::map<QString, autheid::PublicKey>     pubKeys_;
   std::shared_ptr<ZmqBIP15XDataConnection>  connection_;
   std::shared_ptr<UserHasher>               hasher_;
   std::map<QString, Botan::SecureVector<uint8_t>>   userNonces_;

   // Queue of messages to be sent for each receiver, once we received the public key.
   std::map<QString, std::queue<QString>>    enqueued_messages_;

   QTimer            heartbeatTimer_;

   std::string       currentUserId_;
   std::string       currentJwt_;
   std::atomic_bool  loggedIn_{ false };

   autheid::PrivateKey  ownPrivKey_;
   std::shared_ptr<ChatClientDataModel> model_;
<<<<<<< HEAD
   std::shared_ptr<UserSearchModel> userSearchModel_;
=======
   std::shared_ptr<ChatTreeModelWrapper> proxyModel_;
>>>>>>> 578a5c22

   // ChatItemActionsHandler interface
public:
   void onActionAddToContacts(const QString& userId) override;
   void onActionRemoveFromContacts(std::shared_ptr<Chat::ContactRecordData> crecord) override;
   void onActionAcceptContactRequest(std::shared_ptr<Chat::ContactRecordData> crecord) override;
   void onActionRejectContactRequest(std::shared_ptr<Chat::ContactRecordData> crecord) override;
   bool onActionIsFriend(const QString& userId) override;

   // ChatSearchActionsHandler interface
public:
   void onActionSearchUsers(const std::string &text) override;
   void onActionResetSearch() override;

   // ChatMessageReadHandler interface
public:
   void onMessageRead(std::shared_ptr<Chat::MessageData> message) override;
   void onRoomMessageRead(std::shared_ptr<Chat::MessageData> message) override;

private:
   /////////////////////////////////////////////////////////////////////////////
   // OTC simulation methods
   std::string GetNextRequestorId();
   std::string GetNextResponderId();
   std::string GetNextOTCId();
   std::string GetNextServerOTCId();
   std::string GetNextResponseId();
   std::string GetNextServerResponseId();
   std::string GetNextNegotiationChannelId();
   void ScheduleForExpire(const std::shared_ptr<Chat::OTCRequestData>& liveOTCRequest);
   /////////////////////////////////////////////////////////////////////////////

private:
   // OTC temp fields. will be removed after OTC goes through chat server
   uint64_t          nextOtcId_ = 1;
   const std::string baseFakeRequestorId_ = "fake_req";
   uint64_t          nextRequestorId_ = 1;
   const std::string baseFakeResponderId_ = "fake_resp";
   uint64_t          nextResponderId_ = 1;
   uint64_t          nextResponseId_ = 1;
   uint64_t          negotiationChannelId_ = 1;

   QString           ownSubmittedOTCId_;
   QString           ownServerOTCId_;

   // based on server reqest id
   std::unordered_set<std::string> aliveOtcRequests_;

   // ModelChangesHandler interface
public:
   void onContactUpdatedByInput(std::shared_ptr<Chat::ContactRecordData> crecord) override;
};
#endif   // CHAT_CLIENT_H<|MERGE_RESOLUTION|>--- conflicted
+++ resolved
@@ -29,11 +29,8 @@
 class ConnectionManager;
 class UserHasher;
 class ZmqBIP15XDataConnection;
-<<<<<<< HEAD
 class UserSearchModel;
-=======
 class ChatTreeModelWrapper;
->>>>>>> 578a5c22
 
 class ChatClient : public QObject
              , public DataConnectionListener
@@ -57,11 +54,8 @@
    ChatClient& operator = (ChatClient&&) = delete;
 
    std::shared_ptr<ChatClientDataModel> getDataModel();
-<<<<<<< HEAD
    std::shared_ptr<UserSearchModel> getUserSearchModel();
-=======
    std::shared_ptr<ChatTreeModelWrapper> getProxyModel();
->>>>>>> 578a5c22
 
    std::string loginToServer(const std::string& email, const std::string& jwt
       , const ZmqBIP15XDataConnection::cbNewKey &);
@@ -269,11 +263,8 @@
 
    autheid::PrivateKey  ownPrivKey_;
    std::shared_ptr<ChatClientDataModel> model_;
-<<<<<<< HEAD
    std::shared_ptr<UserSearchModel> userSearchModel_;
-=======
    std::shared_ptr<ChatTreeModelWrapper> proxyModel_;
->>>>>>> 578a5c22
 
    // ChatItemActionsHandler interface
 public:
