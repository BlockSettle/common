/*

***********************************************************************************
* Copyright (C) 2018 - 2020, BlockSettle AB
* Distributed under the GNU Affero General Public License (AGPL v3)
* See LICENSE or http://www.gnu.org/licenses/agpl.html
*
**********************************************************************************

*/
#include "BsClient.h"

#include <spdlog/spdlog.h>
#include <QTimer>

#include "FutureValue.h"
#include "MessageUtils.h"
#include "ProtobufUtils.h"
#include "WsDataConnection.h"

//#include "bs_proxy_terminal.pb.h"
//#include "bs_proxy_terminal_pb.pb.h"

using namespace Blocksettle::Communication;
using namespace Blocksettle::Communication::ProxyTerminal;

namespace {

   const auto kServerError = QObject::tr("Server error").toStdString();
   const auto kTimeoutError = QObject::tr("Request timeout").toStdString();

   template<class T>
   static T errorResponse(const std::string &errorMsg)
   {
      T result;
      result.errorMsg = errorMsg;
      return result;
   }

}

BsClient::~BsClient()
{
   // Stop receiving events from DataConnectionListener before BsClient is partially destroyed
   connection_.reset();
}

void BsClient::setConnection(std::unique_ptr<DataConnection> connection)
{
   assert(!connection_);
   connection_ = std::move(connection);
}

void BsClient::startLogin(const std::string &email)
{
   Request request;
   auto d = request.mutable_start_login();
   d->set_email(email);

   sendRequest(&request, std::chrono::seconds(10), [this] {
      bct_->onStartLoginDone(false, kTimeoutError);
   });
}

void BsClient::authorize(const std::string &apiKey)
{
   Request request;
   auto d = request.mutable_authorize();
   d->set_api_key(apiKey);

   sendRequest(&request, std::chrono::seconds(10), [this] {
      bct_->onAuthorizeDone(BsClientCallbackTarget::AuthorizeError::Timeout, {});
   });
}

void BsClient::sendPbMessage(std::string data)
{
   Request request;
   auto d = request.mutable_proxy_pb();
   d->set_data(std::move(data));
   sendMessage(&request);
}

void BsClient::sendCancelOnCCTrade(const std::string& clOrdId)
{
   SPDLOG_LOGGER_DEBUG(logger_, "send cancel on CC trade {}", clOrdId);

   ProxyTerminalPb::Request request;

   auto cancelMessage = request.mutable_cc_cancel();
   cancelMessage->set_client_order_id(clOrdId);

   sendPbMessage(request.SerializeAsString());
}

void BsClient::sendCancelOnXBTTrade(const std::string& settlementId)
{
   SPDLOG_LOGGER_DEBUG(logger_, "send cancel on XBT trade {}", settlementId);

   ProxyTerminalPb::Request request;

   auto cancelMessage = request.mutable_xbt_cancel();
   cancelMessage->set_settlement_id(settlementId);

   sendPbMessage(request.SerializeAsString());
}

void BsClient::sendUnsignedPayin(const std::string& settlementId
   , const bs::network::UnsignedPayinData& unsignedPayinData)
{
   SPDLOG_LOGGER_DEBUG(logger_, "send unsigned payin {}", settlementId);

   ProxyTerminalPb::Request request;

   auto data = request.mutable_unsigned_payin();
   data->set_settlement_id(settlementId);
   data->set_unsigned_payin(unsignedPayinData.unsignedPayin);

   sendPbMessage(request.SerializeAsString());
}

void BsClient::sendSignedPayin(const std::string& settlementId, const BinaryData& signedPayin)
{
   SPDLOG_LOGGER_DEBUG(logger_, "send signed payin {}", settlementId);

   ProxyTerminalPb::Request request;

   auto data = request.mutable_signed_payin();
   data->set_settlement_id(settlementId);
   data->set_signed_payin(signedPayin.toBinStr());

   sendPbMessage(request.SerializeAsString());
}

void BsClient::sendSignedPayout(const std::string& settlementId, const BinaryData& signedPayout)
{
   SPDLOG_LOGGER_DEBUG(logger_, "send signed payout {}", settlementId);

   ProxyTerminalPb::Request request;

   auto data = request.mutable_signed_payout();
   data->set_settlement_id(settlementId);
   data->set_signed_payout(signedPayout.toBinStr());

   sendPbMessage(request.SerializeAsString());
}

void BsClient::findEmailHash(const std::string &email)
{
   Request request;
   auto d = request.mutable_get_email_hash();
   d->set_email(email);

   auto timeoutCb = [this, email] {
      SPDLOG_LOGGER_ERROR(logger_, "getting email hash timed out for address: {}", email);
      bct_->onEmailHashReceived(email, "");
   };

   auto processCb = [this, email](const Blocksettle::Communication::ProxyTerminal::Response &response) {
      const auto &hash = response.get_email_hash().hash();
      SPDLOG_LOGGER_DEBUG(logger_, "got email hash address: {}, hash: {}", email, hash);
      bct_->onEmailHashReceived(email, hash);
   };

   sendRequest(&request, std::chrono::seconds(10), std::move(timeoutCb), std::move(processCb));
}

void BsClient::sendFutureRequest(const bs::network::FutureRequest &details)
{
   ProxyTerminalPb::Request request;
   auto futureRequest = request.mutable_future_request();
   futureRequest->set_side(bs::message::toBS(details.side));
   futureRequest->set_price(details.price);
   futureRequest->set_amount(details.amount.GetValue());
   futureRequest->set_type(details.type);
   sendPbMessage(request.SerializeAsString());
}

void BsClient::cancelLogin()
{
   Request request;
   request.mutable_cancel_login();
   sendMessage(&request);
}

void BsClient::getLoginResult()
{
   Request request;
   request.mutable_get_login_result();

   // Add some time to be able get timeout error from the server
   sendRequest(&request, autheidLoginTimeout() + std::chrono::seconds(3), [this] {
      BsClientLoginResult result;
      result.errorMsg = kTimeoutError;
      bct_->onGetLoginResultDone(result);
   });
}

void BsClient::logout()
{
   Request request;
   request.mutable_logout();
   sendMessage(&request);
}

void BsClient::celerSend(CelerAPI::CelerMessageType messageType, const std::string &data)
{
   Request request;
   auto d = request.mutable_celer();
   d->set_message_type(int(messageType));
   d->set_data(data);
   sendMessage(&request);
}

void BsClient::signAuthAddress(const bs::Address address, const SignCb &cb)
{
   cancelActiveSign();

   auto processCb = [this, cb, address](const Response &response) {
      if (!response.has_sign_auth_address()) {
         SPDLOG_LOGGER_ERROR(logger_, "unexpected response from BsProxy, expected sign_auth_address response");
         cb(errorResponse<SignResponse>(kServerError));
         return;
      }

      const auto &d = response.sign_auth_address();
      SignResponse result;
      result.success = d.basic().success();
      result.errorMsg = d.basic().error_msg();
      result.userCancelled = d.user_cancelled();
      cb(result);
   };

   auto timeoutCb = [cb] {
      cb(errorResponse<SignResponse>(kTimeoutError));
   };

   Request request;
   auto d = request.mutable_sign_auth_address();
   d->set_address(address.display());
   lastSignRequestId_ = sendRequest(&request, autheidAuthAddressTimeout() + std::chrono::seconds(5), std::move(timeoutCb), std::move(processCb));
}

void BsClient::confirmAuthAddress(const bs::Address address, const BsClient::AuthConfirmCb &cb)
{
   auto processCb = [this, cb, address](const Response &response) {
      if (!response.has_confirm_auth_submit()) {
         SPDLOG_LOGGER_ERROR(logger_, "unexpected response from BsProxy, expected confirm_auth_submit response");
         cb(bs::error::AuthAddressSubmitResult::ServerError);
         return;
      }

      const auto &d = response.confirm_auth_submit();

      cb(static_cast<bs::error::AuthAddressSubmitResult>(d.status_code()));
   };

   auto timeoutCb = [cb] {
      cb(bs::error::AuthAddressSubmitResult::RequestTimeout);
   };

   Request request;
   auto d = request.mutable_confirm_auth_address();
   d->set_address(address.display());
   sendRequest(&request, std::chrono::seconds(10), std::move(timeoutCb), std::move(processCb));
}

void BsClient::submitCcAddress(const bs::Address address, uint32_t seed, const std::string &ccProduct, const BasicCb &cb)
{
   auto processCb = [this, cb, address](const Response &response) {
      if (!response.has_submit_cc_address()) {
         SPDLOG_LOGGER_ERROR(logger_, "unexpected response from BsProxy, expected submit_cc_address response");
         cb(errorResponse<BasicResponse>(kServerError));
         return;
      }

      const auto &d = response.submit_cc_address();
      BasicResponse result;
      result.success = d.success();
      result.errorMsg = d.error_msg();
      cb(result);
   };

   auto timeoutCb = [cb] {
      cb(errorResponse<BasicResponse>(kTimeoutError));
   };

   Request request;
   auto d = request.mutable_submit_cc_address();
   d->mutable_address()->set_address(address.display());
   d->set_seed(seed);
   d->set_cc_product(ccProduct);
   sendRequest(&request, std::chrono::seconds(10), std::move(timeoutCb), std::move(processCb));
}

void BsClient::signCcAddress(const bs::Address address, const BsClient::SignCb &cb)
{
   cancelActiveSign();

   auto processCb = [this, cb, address](const Response &response) {
      if (!response.has_sign_cc_address()) {
         SPDLOG_LOGGER_ERROR(logger_, "unexpected response from BsProxy, expected sign_cc_address response");
         cb(errorResponse<SignResponse>(kServerError));
         return;
      }

      const auto &d = response.sign_cc_address();
      SignResponse result;
      result.success = d.basic().success();
      result.errorMsg = d.basic().error_msg();
      result.userCancelled = d.user_cancelled();
      cb(result);
   };

   auto timeoutCb = [cb] {
      cb(errorResponse<SignResponse>(kTimeoutError));
   };

   Request request;
   auto d = request.mutable_sign_cc_address();
   d->set_address(address.display());
   lastSignRequestId_ = sendRequest(&request, autheidCcAddressTimeout() + std::chrono::seconds(5), std::move(timeoutCb), std::move(processCb));
}

void BsClient::confirmCcAddress(const bs::Address address, const BsClient::BasicCb &cb)
{
   auto processCb = [this, cb, address](const Response &response) {
      if (!response.has_confirm_cc_address()) {
         SPDLOG_LOGGER_ERROR(logger_, "unexpected response from BsProxy, expected confirm_cc_address response");
         cb(errorResponse<BasicResponse>(kServerError));
         return;
      }

      const auto &d = response.confirm_cc_address();
      BasicResponse result;
      result.success = d.success();
      result.errorMsg = d.error_msg();
      cb(result);
   };

   auto timeoutCb = [cb] {
      cb(errorResponse<BasicResponse>(kTimeoutError));
   };

   Request request;
   auto d = request.mutable_confirm_cc_address();
   d->set_address(address.display());
   sendRequest(&request, std::chrono::seconds(10), std::move(timeoutCb), std::move(processCb));
}

void BsClient::cancelActiveSign()
{
   // Proxy will not send response for cancelled sign request.
   // And so cancelled sign will result in timeout callback calling.
   // This is a workaround for that problem.

   if (lastSignRequestId_ == 0) {
      return;
   }

   size_t count = activeRequests_.erase(lastSignRequestId_);
   lastSignRequestId_ = 0;

   if (count > 0) {
      Request request;
      request.mutable_cancel_sign();
      sendMessage(&request);
   }
}

void BsClient::setFuturesDeliveryAddr(const std::string &addr)
{
   ProxyTerminalPb::Request request;
   auto deliveryMessage = request.mutable_delivery_address();
   deliveryMessage->set_addr(addr);
   sendPbMessage(request.SerializeAsString());
}

// static
std::chrono::seconds BsClient::autheidLoginTimeout()
{
   return std::chrono::seconds(60);
}

// static
std::chrono::seconds BsClient::autheidAuthAddressTimeout()
{
   return std::chrono::seconds(30);
}

// static
std::chrono::seconds BsClient::autheidCcAddressTimeout()
{
   return std::chrono::seconds(90);
}

// static
std::string BsClient::requestTitleAuthAddr()
{
   return "Authentication Address";
}

// static
std::string BsClient::requestDescAuthAddr(const bs::Address &address)
{
   return fmt::format("Authentication Address: {}", address.display());
}

// static
std::string BsClient::requestTitleCcAddr()
{
   return "Equity Token issuance";
}

// static
std::string BsClient::requestDescCcAddr(const DescCc &descCC)
{
   return fmt::format("Product: {}", descCC.ccProduct);
}

void BsClient::OnDataReceived(const std::string &data)
{
   auto response = std::make_shared<Response>();
   bool result = response->ParseFromString(data);
   if (!result) {
      SPDLOG_LOGGER_ERROR(logger_, "can't parse response from BS proxy");
      return;
   }

   if (response->request_id() != 0) {
      auto it = activeRequests_.find(response->request_id());
      if (it == activeRequests_.end()) {
         SPDLOG_LOGGER_ERROR(logger_, "discard late response from BsProxy (requestId: {})", response->request_id());
         return;
      }

      if (it->second.processCb) {
         it->second.processCb(*response);
      }

      activeRequests_.erase(it);
   }

   switch (response->data_case()) {
      case Response::kStartLogin:
         processStartLogin(response->start_login());
         return;
      case Response::kAuthorize:
         processAuthorize(response->authorize());
         return;
      case Response::kGetLoginResult:
         processGetLoginResult(response->get_login_result());
         return;
      case Response::kCeler:
         processCeler(response->celer());
         return;
      case Response::kProxyPb:
         processProxyPb(response->proxy_pb());
         return;
      case Response::kGenAddrUpdated:
         processGenAddrUpdated(response->gen_addr_updated());
         return;
      case Response::kUserStatusUpdated:
         processUserStatusUpdated(response->user_status_updated());
         return;
      case Response::kUpdateFeeRate:
         processUpdateFeeRate(response->update_fee_rate());
         return;
      case Response::kUpdateBalance:
         processBalanceUpdate(response->update_balance());
         return;
      case Response::kTradingEnabled:
         processTradingEnabledStatus(response->trading_enabled());
         return;

      case Response::kGetEmailHash:
      case Response::kSignAuthAddress:
      case Response::kConfirmAuthSubmit:
      case Response::kSubmitCcAddress:
      case Response::kSignCcAddress:
      case Response::kConfirmCcAddress:
         // Will be handled from processCb
         return;

      case Response::DATA_NOT_SET:
         SPDLOG_LOGGER_ERROR(logger_, "invalid response from proxy");
         return;
   }

   SPDLOG_LOGGER_CRITICAL(logger_, "unknown response was detected!");
}

void BsClient::OnConnected()
{
   bct_->Connected();
}

void BsClient::OnDisconnected()
{
   bct_->Disconnected();
}

void BsClient::OnError(DataConnectionListener::DataConnectionError errorCode)
{
   SPDLOG_LOGGER_ERROR(logger_, "connection to bs proxy failed ({})", int(errorCode));
   bct_->onConnectionFailed();
}

BsClient::RequestId BsClient::sendRequest(Request *request, std::chrono::milliseconds timeout
   , TimeoutCb timeoutCb, ProcessCb processCb)
{
   const int64_t requestId = newRequestId();
   ActiveRequest activeRequest;
   activeRequest.processCb = std::move(processCb);
   activeRequest.timeoutCb = std::move(timeoutCb);
   activeRequests_.emplace(requestId, std::move(activeRequest));

<<<<<<< HEAD
   bct_->startTimer(timeout, [this, requestId] {
=======
   bct_->startTimer(timeout, [this, requestId, handle = validityFlag_.handle()] {
      if (!handle.isValid()) {
         return;
      }
>>>>>>> 8c426fc6
      auto it = activeRequests_.find(requestId);
      if (it == activeRequests_.end()) {
         return;
      }

      // Erase iterator before calling callback!
      // Callback could be be blocking and iterator might become invalid after callback return.
      auto callback = std::move(it->second.timeoutCb);
      activeRequests_.erase(it);

      // Callback could be blocking
      callback();
   });

   request->set_request_id(requestId);
   sendMessage(request);

   return requestId;
}

void BsClient::sendMessage(Request *request)
{
   connection_->send(request->SerializeAsString());
}

void BsClient::processStartLogin(const Response_StartLogin &response)
{
   bool success = response.error().error_code() == 0;
   bct_->onStartLoginDone(success, response.error().message());
}

void BsClient::processAuthorize(const Response_Authorize &response)
{
   if (response.error() || response.email().empty()) {
      BsClientCallbackTarget::AuthorizeError error{};
      switch (response.error()) {
         case bs::types::API_KEY_ERROR_UNKNOWN_KEY:
            error = BsClientCallbackTarget::AuthorizeError::UnknownApiKey;
            break;
         case bs::types::API_KEY_ERROR_UNKNOWN_IP_ADDR:
            error = BsClientCallbackTarget::AuthorizeError::UnknownIpAddr;
            break;
         default:
            error = BsClientCallbackTarget::AuthorizeError::ServerError;
            break;
      }
      bct_->onAuthorizeDone(error, {});
      return;
   }
   bct_->onAuthorizeDone(BsClientCallbackTarget::AuthorizeError::NoError
      , response.email());
}

void BsClient::processGetLoginResult(const Response_GetLoginResult &response)
{
   BsClientLoginResult result;
   result.status = static_cast<AutheIDClient::ErrorType>(response.error().error_code());
   result.errorMsg = response.error().message();
   result.userType = static_cast<bs::network::UserType>(response.user_type());
   result.celerLogin = response.celer_login();
   result.chatTokenData = BinaryData::fromString(response.chat_token_data());
   result.chatTokenSign = BinaryData::fromString(response.chat_token_sign());
   result.bootstrapDataSigned = response.bootstrap_data_signed();
   result.enabled = response.enabled();
   result.feeRatePb = response.fee_rate();
   result.tradeSettings = bs::TradeSettings::fromPb(response.trade_settings());
   bct_->onGetLoginResultDone(result);
}

void BsClient::processCeler(const Response_Celer &response)
{
   auto messageType = CelerAPI::CelerMessageType(response.message_type());
   if (!CelerAPI::isValidMessageType(messageType)) {
      SPDLOG_LOGGER_ERROR(logger_, "invalid celer msg type received: {}", int(messageType));
      return;
   }
   bct_->onCelerRecv(messageType, response.data());
}

void BsClient::processProxyPb(const Response_ProxyPb &response)
{
   Blocksettle::Communication::ProxyTerminalPb::Response message;
   if (!message.ParseFromString(response.data())) {
      SPDLOG_LOGGER_ERROR(logger_, "invalid PB message");
      return;
   }
   bct_->onProcessPbMessage(message);
}

void BsClient::processGenAddrUpdated(const Response_GenAddrUpdated &response)
{
   SPDLOG_LOGGER_DEBUG(logger_, "bootstrap data updated");
   bct_->onBootstrapDataUpdated(response.bootstrap_data_signed());
}

void BsClient::processUserStatusUpdated(const Response_UserStatusUpdated &response)
{
   SPDLOG_LOGGER_DEBUG(logger_, "user account state changed, new user type: {}, enabled: {}"
      , response.user_type(), response.enabled());
   bct_->onAccountStateChanged(static_cast<bs::network::UserType>(response.user_type()), response.enabled());
}

void BsClient::processUpdateFeeRate(const Response_UpdateFeeRate &response)
{
   bct_->onFeeRateReceived(response.fee_rate());
}

void BsClient::processBalanceUpdate(const Response_UpdateBalance &response)
{
   for (const auto &balance : response.balances()) {
      bct_->onBalanceUpdated(balance.currency(), balance.balance());
   }
   if (!balanceLoaded_) {
      balanceLoaded_ = true;
      bct_->onBalanceLoaded();
   }
}

BsClient::RequestId BsClient::newRequestId()
{
   lastRequestId_ += 1;
   return lastRequestId_;
}

void BsClient::processTradingEnabledStatus(bool tradingEnabled)
{
   bct_->onTradingStatusChanged(tradingEnabled);
}


BsClientQt::BsClientQt(const std::shared_ptr<spdlog::logger>& logger
   , QObject* parent)
   : QObject(parent), BsClient(logger, this)
{
   qRegisterMetaType<BsClientLoginResult>();
<<<<<<< HEAD
   qRegisterMetaType<BsClientCallbackTarget::AuthorizeError>();
   qRegisterMetaType<Blocksettle::Communication::ProxyTerminalPb::Response>();
=======
>>>>>>> 8c426fc6
}

void BsClientQt::startTimer(std::chrono::milliseconds timeout
   , const std::function<void()>& cb)
{
   QTimer::singleShot(timeout, this, cb);
}<|MERGE_RESOLUTION|>--- conflicted
+++ resolved
@@ -515,14 +515,10 @@
    activeRequest.timeoutCb = std::move(timeoutCb);
    activeRequests_.emplace(requestId, std::move(activeRequest));
 
-<<<<<<< HEAD
-   bct_->startTimer(timeout, [this, requestId] {
-=======
    bct_->startTimer(timeout, [this, requestId, handle = validityFlag_.handle()] {
       if (!handle.isValid()) {
          return;
       }
->>>>>>> 8c426fc6
       auto it = activeRequests_.find(requestId);
       if (it == activeRequests_.end()) {
          return;
@@ -658,11 +654,8 @@
    : QObject(parent), BsClient(logger, this)
 {
    qRegisterMetaType<BsClientLoginResult>();
-<<<<<<< HEAD
    qRegisterMetaType<BsClientCallbackTarget::AuthorizeError>();
    qRegisterMetaType<Blocksettle::Communication::ProxyTerminalPb::Response>();
-=======
->>>>>>> 8c426fc6
 }
 
 void BsClientQt::startTimer(std::chrono::milliseconds timeout
