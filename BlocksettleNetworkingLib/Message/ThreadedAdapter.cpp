--- conflicted
+++ resolved
@@ -14,7 +14,6 @@
 using namespace bs::message;
 
 ThreadedAdapter::ThreadedAdapter()
-   : continueExecution_(std::make_shared<std::atomic_bool>(true))
 {
    // start thread
    processingThread_ = std::thread(&ThreadedAdapter::processingRoutine, this);
@@ -22,11 +21,7 @@
 
 ThreadedAdapter::~ThreadedAdapter() noexcept
 {
-<<<<<<< HEAD
-   *continueExecution_ = false;
-=======
    continueExecution_ = false;
->>>>>>> 9b9e8ddd
    decltype(pendingEnvelopes_) cleanQueue;
    pendingEnvelopes_.swap(cleanQueue);
    pendingEnvelopesEvent_.SetEvent();
@@ -43,10 +38,10 @@
 
 void ThreadedAdapter::processingRoutine()
 {
-   while (*continueExecution_) {
+   while (continueExecution_) {
       pendingEnvelopesEvent_.WaitForEvent();
 
-      if (!*continueExecution_) {
+      if (!continueExecution_) {
          break;
       }
 
@@ -68,12 +63,6 @@
       if (envelope == nullptr) {
          continue;
       }
-<<<<<<< HEAD
-      if (!*continueExecution_) {
-         break;
-      }
-=======
->>>>>>> 9b9e8ddd
       if (!processEnvelope(*envelope)) {
          FastLock locker{ pendingEnvelopesLock_ };
          pendingEnvelopes_.emplace(envelope);
