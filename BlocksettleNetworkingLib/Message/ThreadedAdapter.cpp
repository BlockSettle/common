/*

***********************************************************************************
* Copyright (C) 2019 - 2020, BlockSettle AB
* Distributed under the GNU Affero General Public License (AGPL v3)
* See LICENSE or http://www.gnu.org/licenses/agpl.html
*
**********************************************************************************

*/
#include "Message/ThreadedAdapter.h"
#include "FastLock.h"

using namespace bs::message;

ThreadedAdapter::ThreadedAdapter()
{
   // start thread
   processingThread_ = std::thread(&ThreadedAdapter::processingRoutine, this);
}

ThreadedAdapter::~ThreadedAdapter() noexcept
{
<<<<<<< HEAD
   continueExecution_ = false;
   decltype(pendingEnvelopes_) cleanQueue;
   pendingEnvelopes_.swap(cleanQueue);
   pendingEnvelopesEvent_.SetEvent();
   if (processingThread_.joinable()) {
      processingThread_.join();
   }
=======
   stop();
>>>>>>> 8c426fc6
}

bool ThreadedAdapter::process(const Envelope &envelope)
{
   SendEnvelopeToThread(envelope);
   return true;
}

void ThreadedAdapter::stop()
{
   continueExecution_ = false;
   decltype(pendingEnvelopes_) cleanQueue;
   pendingEnvelopes_.swap(cleanQueue);
   pendingEnvelopesEvent_.SetEvent();
   if (processingThread_.joinable()) {
      processingThread_.join();
   }
}

void ThreadedAdapter::processingRoutine()
{
   while (continueExecution_) {
      pendingEnvelopesEvent_.WaitForEvent();

      if (!continueExecution_) {
         break;
      }

      std::shared_ptr<Envelope> envelope;

      {
         FastLock locker{pendingEnvelopesLock_};

         if (!pendingEnvelopes_.empty()) {
            envelope = pendingEnvelopes_.front();
            pendingEnvelopes_.pop();
         }

         if (pendingEnvelopes_.empty()) {
            pendingEnvelopesEvent_.ResetEvent();
         }
      }

      if (envelope == nullptr) {
         continue;
      }
      if (!processEnvelope(*envelope)) {
         FastLock locker{ pendingEnvelopesLock_ };
         pendingEnvelopes_.emplace(envelope);
      }
   }
}

void ThreadedAdapter::SendEnvelopeToThread(const Envelope &envelope)
{
   FastLock locker{pendingEnvelopesLock_};
   pendingEnvelopes_.emplace(std::make_shared<Envelope>(envelope));
   pendingEnvelopesEvent_.SetEvent();
}<|MERGE_RESOLUTION|>--- conflicted
+++ resolved
@@ -21,17 +21,7 @@
 
 ThreadedAdapter::~ThreadedAdapter() noexcept
 {
-<<<<<<< HEAD
-   continueExecution_ = false;
-   decltype(pendingEnvelopes_) cleanQueue;
-   pendingEnvelopes_.swap(cleanQueue);
-   pendingEnvelopesEvent_.SetEvent();
-   if (processingThread_.joinable()) {
-      processingThread_.join();
-   }
-=======
    stop();
->>>>>>> 8c426fc6
 }
 
 bool ThreadedAdapter::process(const Envelope &envelope)
