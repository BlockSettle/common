--- conflicted
+++ resolved
@@ -92,11 +92,7 @@
 {
    std::set<std::shared_ptr<bs::message::Adapter>> result;
    if (supervisor_ && !supervisor_->process(env)) {
-<<<<<<< HEAD
-      logger_->debug("[Router::process] msg {} intercepted by supervisor", env.id);
-=======
       logger_->info("[Router::process] msg #{} seized by supervisor", env.id());
->>>>>>> 0534f37f
       return {};
    }
    if (!env.receiver || env.receiver->isBroadcast()) {
