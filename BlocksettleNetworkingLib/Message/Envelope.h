--- conflicted
+++ resolved
@@ -79,14 +79,9 @@
       {
          GlobalBroadcast = UINT64_MAX,
          Publish = UINT64_MAX - 1,           // response to subscription request
-<<<<<<< HEAD
          Update = UINT64_MAX - 2,            // message from one adapter to another that does not require subscriptions and is not a request
-         MinValue = UINT64_MAX - 15          // all values above should be treated as type values only
-=======
-         Response = UINT64_MAX - 2,          // response without specific request id - just to signify a non-request
          Processed = UINT64_MAX - 3,         // mark message as processed to prevent infinite broadcast loop
-         MinValue = UINT64_MAX - 15          // all values above should be treated as flags only
->>>>>>> 9a58d068
+         MinValue = UINT64_MAX - 15          // all values above should be treated as envelope type values only
       };
 
       struct Envelope
@@ -144,12 +139,10 @@
             return responseId_;
          }
 
-<<<<<<< HEAD
          void resetEnvelopeType() { responseId_ = 0; }
-=======
-         void resetFlags() { responseId_ = 0; }
-         void setFlag(const EnvelopeFlags f) { responseId_ = (SeqId)f; }
->>>>>>> 9a58d068
+
+         void setEnvelopeType(const EnvelopeType f) { responseId_ = (SeqId)f; }
+
 
          EnvelopeType envelopeType() const
          {
