#ifndef BS_SYNC_WALLET_H
#define BS_SYNC_WALLET_H

#include <atomic>
#include <functional>
#include <string>
#include <vector>
#include <unordered_map>
#include <QObject>
#include <QMutex>
#include <QPointer>
#include "Address.h"
#include "ArmoryObject.h"
#include "AsyncClient.h"
#include "Assets.h"
#include "BtcDefinitions.h"
#include "ClientClasses.h"
#include "CoreWallet.h"
#include "LedgerEntry.h"
#include "UtxoReservation.h"
#include "WalletEncryption.h"

namespace spdlog {
   class logger;
}
class SignContainer;

namespace bs {
   namespace sync {
      namespace wallet {

         constexpr uint64_t kMinRelayFee = 1000;

         struct Comment
         {
            enum Type {
               ChangeAddress,
               AuthAddress,
               SettlementPayOut
            };
            static const char *toString(Type t)
            {
               switch (t)
               {
               case ChangeAddress:     return "--== Change Address ==--";
               case AuthAddress:       return "--== Auth Address ==--";
               case SettlementPayOut:  return "--== Settlement Pay-Out ==--";
               default:                return "";
               }
            }
         };

         bs::core::wallet::TXSignRequest createTXRequest(const std::string &walletId
            , const std::vector<UTXO> &inputs
            , const std::vector<std::shared_ptr<ScriptRecipient>> &
            , const std::function<bs::Address(std::string &index)> &cbChangeAddr = nullptr
            , const uint64_t fee = 0, bool isRBF = false, const uint64_t& origFee = 0);

      }  // namepsace wallet


      class Wallet : public QObject   // Abstract parent for terminal wallet classes
      {
         Q_OBJECT

      public:
         Wallet(SignContainer *, const std::shared_ptr<spdlog::logger> &logger = nullptr);
         ~Wallet() override;

         using CbAddress = std::function<void(const bs::Address &)>;
         using CbAddresses = std::function<void(const std::vector<std::pair<bs::Address, std::string>> &)>;

         virtual void synchronize(const std::function<void()> &cbDone);

         virtual std::string walletId() const { return "defaultWalletID"; }
         virtual std::string name() const { return walletName_; }
         virtual std::string shortName() const { return name(); }
         virtual std::string description() const = 0;
         virtual void setDescription(const std::string &) = 0;
         virtual core::wallet::Type type() const { return core::wallet::Type::Bitcoin; }
         NetworkType networkType() const { return netType_; }
         virtual bool hasId(const std::string &id) const { return (walletId() == id); }

         virtual void setData(const std::string &) {}
         virtual void setData(uint64_t) {}

         virtual void setArmory(const std::shared_ptr<ArmoryObject> &);
         virtual void setUserId(const BinaryData &) {}

         bool operator ==(const Wallet &w) const { return (w.walletId() == walletId()); }
         bool operator !=(const Wallet &w) const { return (w.walletId() != walletId()); }

         virtual bool containsAddress(const bs::Address &addr) = 0;
         virtual bool containsHiddenAddress(const bs::Address &) const { return false; }
         virtual bool getAddrBalance(const bs::Address &addr, std::function<void(std::vector<uint64_t>)>) const;
         virtual bool getAddrTxN(const bs::Address &addr, std::function<void(uint32_t)>) const;
//         virtual BinaryData getRootId() const = 0;
         virtual bool getSpendableTxOutList(std::function<void(std::vector<UTXO>)>
            , QObject *obj, uint64_t val = UINT64_MAX);
         virtual bool getSpendableZCList(std::function<void(std::vector<UTXO>)>
            , QObject *obj);
         virtual bool getUTXOsToSpend(uint64_t val, std::function<void(std::vector<UTXO>)>) const;
         virtual bool getRBFTxOutList(std::function<void(std::vector<UTXO>)>) const;
         virtual std::vector<std::string> registerWallet(const std::shared_ptr<ArmoryObject> &armory = nullptr
            , bool asNew = false);
         virtual void unregisterWallet();
         virtual bool getHistoryPage(uint32_t id, std::function<void(const Wallet *wallet
            , std::vector<ClientClasses::LedgerEntry>)>, bool onlyNew = false) const;

         virtual bool isBalanceAvailable() const;
         virtual void updateBalances(const std::function<void(std::vector<uint64_t>)> &cb = nullptr);
         virtual BTCNumericTypes::balance_type getSpendableBalance() const;
         virtual BTCNumericTypes::balance_type getUnconfirmedBalance() const;
         virtual BTCNumericTypes::balance_type getTotalBalance() const;
         virtual void firstInit(bool force = false);

         virtual bool isWatchingOnly() const { return false; }
         virtual std::vector<bs::wallet::EncryptionType> encryptionTypes() const { return {}; }
         virtual std::vector<SecureBinaryData> encryptionKeys() const { return {}; }
         virtual std::pair<unsigned int, unsigned int> encryptionRank() const { return { 0, 0 }; }
         virtual bool hasExtOnlyAddresses() const { return false; }
         virtual std::string getAddressComment(const bs::Address& address) const;
         virtual bool setAddressComment(const bs::Address &addr, const std::string &comment, bool sync = true);
         virtual std::string getTransactionComment(const BinaryData &txHash);
         virtual bool setTransactionComment(const BinaryData &txOrHash, const std::string &comment, bool sync = true);

         virtual std::vector<bs::Address> getUsedAddressList() const { return usedAddresses_; }
         virtual std::vector<bs::Address> getExtAddressList() const { return usedAddresses_; }
         virtual std::vector<bs::Address> getIntAddressList() const { return usedAddresses_; }
         virtual bool isExternalAddress(const Address &) const { return true; }
         virtual size_t getUsedAddressCount() const { return usedAddresses_.size(); }
         virtual size_t getExtAddressCount() const { return usedAddresses_.size(); }
         virtual size_t getIntAddressCount() const { return usedAddresses_.size(); }
         virtual size_t getWalletAddressCount() const { return addrCount_; }
         virtual bool getActiveAddressCount(const std::function<void(size_t)> &) const;

<<<<<<< HEAD
         virtual bs::Address getNewExtAddress(AddressEntryType aet = AddressEntryType_Default) = 0;
         virtual bs::Address getNewIntAddress(AddressEntryType aet = AddressEntryType_Default) = 0;
         virtual bs::Address getNewChangeAddress(AddressEntryType aet = AddressEntryType_Default) 
            { return getNewIntAddress(aet); }

=======
         virtual bs::Address getNewExtAddress(AddressEntryType aet = AddressEntryType_Default
            , const CbAddress &cb = nullptr) = 0;
         virtual bs::Address getNewIntAddress(AddressEntryType aet = AddressEntryType_Default
            , const CbAddress &cb = nullptr) = 0;
         virtual bs::Address getNewChangeAddress(AddressEntryType aet = AddressEntryType_Default
            , const CbAddress &cb = nullptr) { return getNewExtAddress(aet); }
         virtual bs::Address getRandomChangeAddress(AddressEntryType aet = AddressEntryType_Default
            , const CbAddress &cb = nullptr);
>>>>>>> 5291fa32
         virtual std::string getAddressIndex(const bs::Address &) = 0;
         virtual bool addressIndexExists(const std::string &index) const = 0;

         //Adds an arbitrary address identified by index
         virtual int addAddress(const bs::Address &, const std::string &index, AddressEntryType, bool sync = true);

         //Request a bunch of addresses identified by index and aet - returns a vector of address-index pairs
         virtual void newAddresses(const std::vector<std::pair<std::string, AddressEntryType>> &, const CbAddresses &
            , bool persistent = true);

         virtual bool getLedgerDelegateForAddress(const bs::Address &
            , const std::function<void(const std::shared_ptr<AsyncClient::LedgerDelegate> &)> &
            , QObject *context = nullptr);

         virtual BTCNumericTypes::balance_type getTxBalance(int64_t val) const { return val / BTCNumericTypes::BalanceDivider; }
         virtual QString displayTxValue(int64_t val) const;
         virtual QString displaySymbol() const { return QLatin1String("XBT"); }
         virtual bool isTxValid(const BinaryData &) const { return true; }

         virtual core::wallet::TXSignRequest createTXRequest(const std::vector<UTXO> &
            , const std::vector<std::shared_ptr<ScriptRecipient>> &
            , const uint64_t fee = 0, bool isRBF = false
            , bs::Address changeAddress = {}, const uint64_t& origFee = 0);
         virtual core::wallet::TXSignRequest createPartialTXRequest(uint64_t spendVal
            , const std::vector<UTXO> &inputs = {}, bs::Address changeAddress = {}
            , float feePerByte = 0
            , const std::vector<std::shared_ptr<ScriptRecipient>> &recipients = {}
            , const BinaryData prevPart = {});

         static bool isSegWitInput(const UTXO& input);

         virtual bool deleteRemotely() { return false; } //stub

      signals:
         void addressAdded();
         void walletReset();
         void walletReady(const QString &id);

         void balanceUpdated(std::string walletId, std::vector<uint64_t>) const;
         void balanceChanged(std::string walletId, std::vector<uint64_t>) const;
         void metaDataChanged();

      protected:
         virtual std::vector<BinaryData> getAddrHashes() const = 0;

         template <typename MapT> void updateMap(const MapT &src, MapT &dst) const {
            QMutexLocker lock(&addrMapsMtx_);
            for (const auto &elem : src) {     // std::map::insert doesn't replace elements
               dst[elem.first] = std::move(elem.second);
            }
         }

         template <typename ArgT> void invokeCb(const std::map<BinaryData, ArgT> &data
            , std::map<bs::Address, std::vector<std::function<void(ArgT)>>> &cbMap
            , const ArgT &defVal) const {
            for (const auto &queuedCb : cbMap) {
               const auto &it = data.find(queuedCb.first.id());
               if (it != data.end()) {
                  for (const auto &cb : queuedCb.second) {
                     cb(it->second);
                  }
               }
               else {
                  for (const auto &cb : queuedCb.second) {
                     cb(defVal);
                  }
               }
            }
            cbMap.clear();
         }

         bool getSpendableTxOutList(const std::shared_ptr<AsyncClient::BtcWallet> &
            , std::function<void(std::vector<UTXO>)>, QObject *obj, uint64_t val);
         bool getSpendableZCList(const std::shared_ptr<AsyncClient::BtcWallet> &
            , std::function<void(std::vector<UTXO>)>, QObject *obj);
         bool getUTXOsToSpend(const std::shared_ptr<AsyncClient::BtcWallet> &
            , uint64_t val, std::function<void(std::vector<UTXO>)>) const;
         bool getRBFTxOutList(const std::shared_ptr<AsyncClient::BtcWallet> &
            , std::function<void(std::vector<UTXO>)>) const;
         bool getHistoryPage(const std::shared_ptr<AsyncClient::BtcWallet> &
            , uint32_t id, std::function<void(const Wallet *wallet
               , std::vector<ClientClasses::LedgerEntry>)>, bool onlyNew = false) const;

         bool isRegistered(void) const { return isRegistered_; }
         void setRegistered(void) { isRegistered_ = true; }

      protected:
         std::string       walletName_;
         SignContainer  *  signContainer_;
         BTCNumericTypes::balance_type spendableBalance_ = 0;
         BTCNumericTypes::balance_type unconfirmedBalance_ = 0;
         BTCNumericTypes::balance_type totalBalance_ = 0;
         std::shared_ptr<ArmoryObject> armory_;
         std::shared_ptr<AsyncClient::BtcWallet>   btcWallet_;
         std::shared_ptr<spdlog::logger>  logger_; // May need to be set manually.
         mutable std::vector<bs::Address>       usedAddresses_;
         NetworkType netType_ = NetworkType::Invalid;
         mutable QMutex    addrMapsMtx_;
         size_t            addrCount_ = 0;

         std::map<bs::Address, std::string>  addrComments_;
         std::map<BinaryData, std::string>   txComments_;

         mutable std::map<BinaryData, std::vector<uint64_t> >  addressBalanceMap_;
         mutable std::map<BinaryData, uint32_t>                addressTxNMap_;
         mutable std::atomic_bool   updateAddrBalance_{ false };
         mutable std::atomic_bool   updateAddrTxN_{ false };
         mutable std::map<bs::Address, std::vector<std::function<void(std::vector<uint64_t>)>>> cbBal_;
         mutable std::map<bs::Address, std::vector<std::function<void(uint32_t)>>>              cbTxN_;

         class UtxoFilterAdapter : public bs::UtxoReservation::Adapter
         {
         public:
            UtxoFilterAdapter(const std::string &walletId) : walletId_(walletId) {}
            void filter(std::vector<UTXO> &utxos) { parent_->filter(walletId_, utxos); }
         private:
            const std::string walletId_;
         };
         std::shared_ptr<UtxoFilterAdapter>  utxoAdapter_;

      private:
         std::map<std::string, std::vector<std::pair<QPointer<QObject>, std::function<void(std::vector<UTXO>)>>>> spendableCallbacks_;
         std::map<std::string, std::vector<std::pair<QPointer<QObject>, std::function<void(std::vector<UTXO>)>>>> zcListCallbacks_;

         mutable std::map<uint32_t, std::vector<ClientClasses::LedgerEntry>>  historyCache_;
         std::atomic_bool  heartbeatRunning_ = { false };
         bool isRegistered_ = false;
      };


      struct Transaction
      {
         enum Direction {
            Unknown,
            Received,
            Sent,
            Internal,
            Auth,
            PayIn,
            PayOut,
            Revoke,
            Delivery,
            Payment
         };

         static const char *toString(Direction dir) {
            switch (dir)
            {
            case Received:    return QT_TR_NOOP("Received");
            case Sent:        return QT_TR_NOOP("Sent");
            case Internal:    return QT_TR_NOOP("Internal");
            case Auth:        return QT_TR_NOOP("AUTHENTICATION");
            case PayIn:       return QT_TR_NOOP("PAY-IN");
            case PayOut:      return QT_TR_NOOP("PAY-OUT");
            case Revoke:      return QT_TR_NOOP("REVOKE");
            case Delivery:    return QT_TR_NOOP("Delivery");
            case Payment:     return QT_TR_NOOP("Payment");
            case Unknown:
            default:          return QT_TR_NOOP("Undefined");
            }
         }
         static const char *toStringDir(Direction dir) {
            switch (dir)
            {
            case Received: return QT_TR_NOOP("Received with");
            case Sent:     return QT_TR_NOOP("Sent to");
            default:       return toString(dir);
            }
         }
      };

   }  //namespace sync
}  //namespace bs

#endif //BS_SYNC_WALLET_H<|MERGE_RESOLUTION|>--- conflicted
+++ resolved
@@ -134,22 +134,11 @@
          virtual size_t getWalletAddressCount() const { return addrCount_; }
          virtual bool getActiveAddressCount(const std::function<void(size_t)> &) const;
 
-<<<<<<< HEAD
          virtual bs::Address getNewExtAddress(AddressEntryType aet = AddressEntryType_Default) = 0;
          virtual bs::Address getNewIntAddress(AddressEntryType aet = AddressEntryType_Default) = 0;
          virtual bs::Address getNewChangeAddress(AddressEntryType aet = AddressEntryType_Default) 
             { return getNewIntAddress(aet); }
 
-=======
-         virtual bs::Address getNewExtAddress(AddressEntryType aet = AddressEntryType_Default
-            , const CbAddress &cb = nullptr) = 0;
-         virtual bs::Address getNewIntAddress(AddressEntryType aet = AddressEntryType_Default
-            , const CbAddress &cb = nullptr) = 0;
-         virtual bs::Address getNewChangeAddress(AddressEntryType aet = AddressEntryType_Default
-            , const CbAddress &cb = nullptr) { return getNewExtAddress(aet); }
-         virtual bs::Address getRandomChangeAddress(AddressEntryType aet = AddressEntryType_Default
-            , const CbAddress &cb = nullptr);
->>>>>>> 5291fa32
          virtual std::string getAddressIndex(const bs::Address &) = 0;
          virtual bool addressIndexExists(const std::string &index) const = 0;
 
