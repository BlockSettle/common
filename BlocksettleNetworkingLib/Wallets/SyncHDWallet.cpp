--- conflicted
+++ resolved
@@ -58,7 +58,6 @@
       auto leafIds = std::make_shared<std::set<std::string>>();
       for (const auto &leaf : leaves)
          leafIds->insert(leaf->walletId());
-<<<<<<< HEAD
 
       for (const auto &leaf : leaves) 
       {
@@ -66,32 +65,10 @@
          {
             leafIds->erase(id);
             if (leafIds->empty() && cbDone)
-=======
-      }
-      for (const auto &leaf : leaves) {
-         const auto &cbLeafDone = [this, leaf, leafIds, cbDone] {
-            leafIds->erase(leaf->walletId());
-            if (encryptionTypes_.empty()) {
-               encryptionTypes_ = leaf->encryptionTypes();
-               encryptionKeys_ = leaf->encryptionKeys();
-               encryptionRank_ = leaf->encryptionRank();
-               emit metaDataChanged();
-            }
-            if (leafIds->empty() && cbDone) {
->>>>>>> 5291fa32
                cbDone();
          };
 
          leaf->synchronize(cbLeafDone);
-<<<<<<< HEAD
-         if (encryptionTypes_.empty()) 
-         {
-            encryptionTypes_ = leaf->encryptionTypes();
-            encryptionKeys_ = leaf->encryptionKeys();
-            encryptionRank_ = leaf->encryptionRank();
-         }
-=======
->>>>>>> 5291fa32
       }
    };
 
@@ -256,12 +233,8 @@
    }
 }
 
-<<<<<<< HEAD
 std::vector<std::string> hd::Wallet::registerWallet(
    const std::shared_ptr<ArmoryConnection> &armory, bool asNew)
-=======
-void hd::Wallet::registerWallet(const std::shared_ptr<ArmoryObject> &armory, bool asNew)
->>>>>>> 5291fa32
 {
    std::vector<std::string> result;
    for (const auto &leaf : getLeaves()) 
