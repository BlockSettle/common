--- conflicted
+++ resolved
@@ -588,18 +588,6 @@
    return getHistoryPage(btcWallet_, id, clientCb, onlyNew);
 }
 
-<<<<<<< HEAD
-=======
-bs::Address Wallet::getRandomChangeAddress(AddressEntryType aet, const CbAddress &cb)
-{
-   if (getUsedAddressCount() < 3) {
-      return getNewChangeAddress(aet, cb);
-   }
-   const auto &addresses = getUsedAddressList();
-   return addresses[qrand() % addresses.size()];
-}
-
->>>>>>> 5291fa32
 QString Wallet::displayTxValue(int64_t val) const
 {
    return QLocale().toString(val / BTCNumericTypes::BalanceDivider, 'f', BTCNumericTypes::default_precision);
@@ -885,14 +873,8 @@
       {
          aet = addr.getType();
          idxCopy = getAddressIndex(addr);
-<<<<<<< HEAD
          if (idxCopy.empty()) 
-            idxCopy = addr.display<std::string>();
-=======
-         if (idxCopy.empty()) {
             idxCopy = addr.display();
-         }
->>>>>>> 5291fa32
       }
 
       signContainer_->syncNewAddress(walletId(), idxCopy, aet, [](const bs::Address &) {});
@@ -907,13 +889,9 @@
 {
    if (signContainer_)
       signContainer_->syncNewAddresses(walletId(), inData, cb);
-<<<<<<< HEAD
-=======
-   }
    else {
       if (logger_) {
          logger_->warn("[{}] no signer set", __func__);
       }
    }
->>>>>>> 5291fa32
 }