#include "SyncWallet.h"

#include <QLocale>
#include <QMutexLocker>
#include <bech32/ref/c++/segwit_addr.h>
#include <spdlog/spdlog.h>
#include "CheckRecipSigner.h"
#include "CoinSelection.h"
#include "SignContainer.h"

using namespace bs::sync;

Wallet::Wallet(SignContainer *container, const std::shared_ptr<spdlog::logger> &logger)
   : QObject(nullptr)
   , signContainer_(container), logger_(logger)
{}

Wallet::~Wallet()
{
   UtxoReservation::delAdapter(utxoAdapter_);
}

const std::string& Wallet::walletIdInt(void) const
{
   /***
   Overload this if your wallet class supports internal chains. 
   A wallet object without an internal chain should throw a 
   runtime error. 
   ***/

   throw std::runtime_error("no internal chain");
}

void Wallet::synchronize(const std::function<void()> &cbDone)
{
   const auto &cbProcess = [this, cbDone] (bs::sync::WalletData data) 
   {
      netType_ = data.netType;
      for (const auto &addr : data.addresses) 
      {
         addAddress(addr.address, addr.index, addr.address.getType(), false);
         setAddressComment(addr.address, addr.comment, false);
      }

      for (const auto &txComment : data.txComments)
         setTransactionComment(txComment.txHash, txComment.comment, false);

      if (cbDone)
         cbDone();
   };

   signContainer_->syncWallet(walletId(), cbProcess);
}

std::string Wallet::getAddressComment(const bs::Address &address) const
{
   const auto &itComment = addrComments_.find(address);
   if (itComment != addrComments_.end()) {
      return itComment->second;
   }
   return {};
}

bool Wallet::setAddressComment(const bs::Address &address, const std::string &comment, bool sync)
{
   if (address.isNull() || comment.empty()) {
      return false;
   }
   addrComments_[address] = comment;
   if (sync && signContainer_) {
      signContainer_->syncAddressComment(walletId(), address, comment);
   }
   emit addressAdded();
   return true;
}

std::string Wallet::getTransactionComment(const BinaryData &txHash)
{
   const auto &itComment = txComments_.find(txHash);
   if (itComment != txComments_.end()) {
      return itComment->second;
   }
   return {};
}

bool Wallet::setTransactionComment(const BinaryData &txOrHash, const std::string &comment, bool sync)
{
   if (txOrHash.isNull() || comment.empty()) {
      return false;
   }
   BinaryData txHash;
   if (txOrHash.getSize() == 32) {
      txHash = txOrHash;
   } else {   // raw transaction then
      Tx tx(txOrHash);
      if (!tx.isInitialized()) {
         return false;
      }
      txHash = tx.getThisHash();
   }
   txComments_[txHash] = comment;
   if (sync && signContainer_) {
      signContainer_->syncTxComment(walletId(), txHash, comment);
   }
   return true;   //stub
}

bool Wallet::isBalanceAvailable() const
{
   return 
      (armory_ != nullptr) && 
      (armory_->state() == ArmoryConnection::State::Ready) && 
      isRegistered();
}

BTCNumericTypes::balance_type Wallet::getSpendableBalance() const
{
   if (!isBalanceAvailable()) {
      return std::numeric_limits<double>::infinity();
   }
   return spendableBalance_;
}

BTCNumericTypes::balance_type Wallet::getUnconfirmedBalance() const
{
   if (!isBalanceAvailable()) {
      return 0;
   }
   return unconfirmedBalance_;
}

BTCNumericTypes::balance_type Wallet::getTotalBalance() const
{
   if (!isBalanceAvailable()) {
      return std::numeric_limits<double>::infinity();
   }
   return totalBalance_;
}

std::vector<uint64_t> Wallet::getAddrBalance(const bs::Address &addr) const
{
   if (!isBalanceAvailable())
      throw std::runtime_error("uninitialized db connection");

   std::unique_lock<std::mutex> lock(addrMapsMtx_);

   auto iter = addressBalanceMap_.find(addr.prefixed());
   if (iter == addressBalanceMap_.end())
      return {};

   return iter->second;
}

////////////////////////////////////////////////////////////////////////////////
////
//// Combined DB fetch methods
////
////////////////////////////////////////////////////////////////////////////////
bool Wallet::updateBalances(const std::function<void(void)> &cb)
{
   /***
   The callback is only used to signify request completion, use the
   get methods to grab the individual balances
   ***/

   if (!isBalanceAvailable())
      return false;

   const auto &cbBalances = [this, cb]
   (ReturnMessage<std::map<std::string, CombinedBalances>> balanceVector)->void
   {
      try
      {
         auto&& bv = balanceVector.get();

         //reset wallet balance and count, as these values are not diffs
         totalBalance_ = 0;
         spendableBalance_ = 0;
         unconfirmedBalance_ = 0;
         addrCount_ = 0;

         for (auto& wltBal : bv)
         {
            //wallet balance
            totalBalance_ += static_cast<BTCNumericTypes::balance_type>(
               wltBal.second.walletBalanceAndCount_[0]) / BTCNumericTypes::BalanceDivider;
            spendableBalance_ += static_cast<BTCNumericTypes::balance_type>(
               wltBal.second.walletBalanceAndCount_[1]) / BTCNumericTypes::BalanceDivider;
            unconfirmedBalance_ += static_cast<BTCNumericTypes::balance_type>(
               wltBal.second.walletBalanceAndCount_[2]) / BTCNumericTypes::BalanceDivider;

            //wallet txn count
            addrCount_ += wltBal.second.walletBalanceAndCount_[3];

            //address balances
            updateMap<std::map<BinaryData, std::vector<uint64_t>>>(
               wltBal.second.addressBalances_, addressBalanceMap_);
         }

         if(cb)
            cb();
      }
      catch (const std::exception &e)
      {
         if (logger_)
         {
            logger_->error("[hd::Leaf::updateBalances] Return data error " \
               "- {}", e.what());
         }
      }
   };

   std::vector<std::string> walletIDs;
   walletIDs.push_back(walletId());
   try
   {
      walletIDs.push_back(walletIdInt());
   }
   catch (std::exception&)
   {}

   armory_->bdv()->getCombinedBalances(walletIDs, cbBalances);
   return true;
}

bool Wallet::getSpendableTxOutList(
   std::function<void(std::vector<UTXO>)> cb, uint64_t val)
{
   //combined utxo fetch method

<<<<<<< HEAD
   if (!isBalanceAvailable())
      return false;

   const auto &cbTxOutList = [this, val, cb]
      (ReturnMessage<std::vector<UTXO>> txOutList) 
   {
      try 
      {
=======
   if (obj) {
      auto &callbacks = spendableCallbacks_[btcWallet->walletID()];
      callbacks.push_back({ obj, cb });
      if (callbacks.size() > 1) {
         return true;
      }
   }

   const auto &cbTxOutList = [this, obj, cb, val, btcWallet]
                             (ReturnMessage<std::vector<UTXO>> txOutList) {
      try {
>>>>>>> 59f4df13
         // Before invoking the callbacks, process the UTXOs for the purposes of
         // handling internal/external addresses (UTXO filtering, balance
         // adjusting, etc.).
         auto txOutListObj = txOutList.get();
<<<<<<< HEAD
         std::vector<UTXO> txOutListCopy = txOutListObj;
         if (utxoAdapter_) {
            utxoAdapter_->filter(txOutListCopy);
         }
         if (val != UINT64_MAX) {
            uint64_t sum = 0;
            int cutOffIdx = -1;
            for (size_t i = 0; i < txOutListCopy.size(); i++) {
               const auto &utxo = txOutListCopy[i];
               sum += utxo.getValue();
               if (sum >= val) {
                  cutOffIdx = (int)i;
                  break;
               }
            }
            if (cutOffIdx >= 0) {
               txOutListCopy.resize(cutOffIdx + 1);
            }
         }
=======
         const auto &cbProcess = [this, obj, cb, val, btcWallet, txOutListObj] {
            std::vector<UTXO> txOutListCopy = txOutListObj;
            if (utxoAdapter_) {
               utxoAdapter_->filter(txOutListCopy);
            }
            if (val != UINT64_MAX) {
               uint64_t sum = 0;
               int cutOffIdx = -1;
               for (size_t i = 0; i < txOutListCopy.size(); i++) {
                  const auto &utxo = txOutListCopy[i];
                  sum += utxo.getValue();
                  if (sum >= val) {
                     cutOffIdx = (int)i;
                     break;
                  }
               }
               if (cutOffIdx >= 0) {
                  txOutListCopy.resize(cutOffIdx + 1);
               }
            }
            if (obj == nullptr) {
               if (cb) {
                  cb(txOutListCopy);
               }
            }
            else {
               QMetaObject::invokeMethod(this, [this, btcWallet, txOutListCopy] {
                  auto &callbacks = spendableCallbacks_[btcWallet->walletID()];
                  for (const auto &cbPairs : callbacks) {
                     if (cbPairs.first) {
                        cbPairs.second(txOutListCopy);
                     }
                  }
                  spendableCallbacks_.erase(btcWallet->walletID());
               });
            }
         };
>>>>>>> 59f4df13

         cb(txOutListCopy);
      }
      catch (const std::exception &e) 
      {
         if (logger_ != nullptr) 
         {
            logger_->error(
               "[bs::sync::Wallet::getSpendableTxOutList] Return data " \
               "error {} - value {}", e.what(), val);
         }
      }
   };

   std::vector<std::string> walletIDs;
   walletIDs.push_back(walletId());
   try
   {
      walletIDs.push_back(walletIdInt());
   }
   catch(std::exception&)
   {}

   armory_->bdv()->getCombinedSpendableTxOutListForValue(
      walletIDs, val, cbTxOutList);
   return true;
}

bool Wallet::getSpendableZCList(std::function<void(std::vector<UTXO>)> cb) const
{
   if (!isBalanceAvailable())
      return false;

   const auto &cbZCList = [this, cb](
      ReturnMessage<std::vector<UTXO>> utxos)-> void 
   {
      try 
      {
         auto inUTXOs = utxos.get();
         cb(inUTXOs);
      }
      catch (const std::exception &e) 
      {
         if (logger_ != nullptr) 
         {
            logger_->error("[bs::sync::Wallet::getSpendableZCList] Return data error " \
               "- {}", e.what());
         }
      }
   };

   std::vector<std::string> walletIDs;
   walletIDs.push_back(walletId());
   try
   {
      walletIDs.push_back(walletIdInt());
   }
   catch (std::exception&)
   {}

   armory_->bdv()->getCombinedSpendableZcOutputs(walletIDs, cbZCList);
   return true;
}

bool Wallet::getRBFTxOutList(std::function<void(std::vector<UTXO>)> cb) const
{
   if (!isBalanceAvailable())
      return false;

   const auto &cbArmory = [this, cb]
      (ReturnMessage<std::vector<UTXO>> utxos)->void
   {
      try 
      {
         auto inUTXOs = utxos.get();
         cb(std::move(inUTXOs));
      }
      catch(std::exception& e) 
      {
         if(logger_ != nullptr) 
         {
            logger_->error("[bs::sync::Wallet::getRBFTxOutList] Return data error - " \
               "{}", e.what());
         }
      }
   };

   std::vector<std::string> walletIDs;
   walletIDs.push_back(walletId());
   try
   {
      walletIDs.push_back(walletIdInt());
   }
   catch (std::exception&)
   {}

   armory_->bdv()->getCombinedRBFTxOuts(walletIDs, cbArmory);
   return true;
}

bool Wallet::getAddressTxnCounts(std::function<void(void)> cb)
{
   /***
   Same as updateBalances, this methods grabs the addr txn count
   for all addresses in wallet (inner chain included) and caches
   them locally.

   Use getAddressTxnCount to get a specific count for a given 
   address from the cache.
   ***/

   if (!isBalanceAvailable())
      return false;

   auto cbCounts = [this, cb]
      (ReturnMessage<std::map<std::string, CombinedCounts>> counts)->void
   {
      auto&& countMap = counts.get();

      for (auto& countPair : countMap)
      {
         updateMap<std::map<BinaryData, uint64_t>>(
            countPair.second.addressTxnCounts_, addressTxNMap_);
      }

      if (cb)
         cb();
   };

   std::vector<std::string> walletIDs;
   walletIDs.push_back(walletId());
   try
   {
      walletIDs.push_back(walletIdInt());
   }
   catch (std::exception&)
   {}

   armory_->bdv()->getCombinedAddrTxnCounts(walletIDs, cbCounts);
   return true;
}

////////////////////////////////////////////////////////////////////////////////

bool Wallet::getHistoryPage(const std::shared_ptr<AsyncClient::BtcWallet> &btcWallet
   , uint32_t id, std::function<void(const Wallet *wallet
   , std::vector<ClientClasses::LedgerEntry>)> clientCb, bool onlyNew) const
{
   if (!isBalanceAvailable()) {
      return false;
   }
   const auto &cb = [this, id, onlyNew, clientCb]
                    (ReturnMessage<std::vector<ClientClasses::LedgerEntry>> entries)->void {
      try {
         auto le = entries.get();
         if (!onlyNew) {
            clientCb(this, le);
         }
         else {
            const auto &histPage = historyCache_.find(id);
            if (histPage == historyCache_.end()) {
               clientCb(this, le);
            }
            else if (histPage->second.size() == le.size()) {
               clientCb(this, {});
            }
            else {
               std::vector<ClientClasses::LedgerEntry> diff;
               struct comparator {
                  bool operator() (const ClientClasses::LedgerEntry &a, const ClientClasses::LedgerEntry &b) const {
                     return (a.getTxHash() < b.getTxHash());
                  }
               };
               std::set<ClientClasses::LedgerEntry, comparator> diffSet;
               diffSet.insert(le.begin(), le.end());
               for (const auto &entry : histPage->second) {
                  diffSet.erase(entry);
               }
               for (const auto &diffEntry : diffSet) {
                  diff.emplace_back(diffEntry);
               }
               clientCb(this, diff);
            }
         }
         historyCache_[id] = le;
      }
      catch (const std::exception& e) {
         if (logger_ != nullptr) {
            logger_->error("[bs::sync::Wallet::getHistoryPage] Return data " \
               "error - {} - ID {}", e.what(), id);
         }
      }
   };
   btcWallet->getHistoryPage(id, cb);
   return true;
}

QString Wallet::displayTxValue(int64_t val) const
{
   return QLocale().toString(val / BTCNumericTypes::BalanceDivider, 'f', BTCNumericTypes::default_precision);
}

void Wallet::setArmory(const std::shared_ptr<ArmoryObject> &armory)
{
   if (!armory_ && (armory != nullptr)) {
      armory_ = armory;
   }

   if (!utxoAdapter_) {
      utxoAdapter_ = std::make_shared<UtxoFilterAdapter>(walletId());
      if (!UtxoReservation::addAdapter(utxoAdapter_)) {
         utxoAdapter_ = nullptr;
      }
   }
}

std::vector<std::string> Wallet::registerWallet(const std::shared_ptr<ArmoryObject> &armory, bool asNew)
{
   setArmory(armory);

   if (armory_) 
   {
      const auto &cbRegister = [this](const std::string &) 
      {
         logger_->debug("Wallet ready: {}", walletId());
         this->setRegistered();
         emit walletReady(QString::fromStdString(walletId()));
      };

      const auto regId = armory_->registerWallet(
         walletId(), getAddrHashes(), cbRegister, asNew);
      logger_->debug("register wallet {}, {} addresses = {}", walletId(), getAddrHashes().size(), regId);
      return { regId };
   }
   return {};
}

void Wallet::unregisterWallet()
{
   heartbeatRunning_ = false;
   historyCache_.clear();
}

void Wallet::firstInit(bool force)
{
   if (!firstInit_ || force)
   {
      updateBalances();
      firstInit_ = true;
   }
}

bs::core::wallet::TXSignRequest wallet::createTXRequest(const std::string &walletId
   , const std::vector<UTXO> &inputs
   , const std::vector<std::shared_ptr<ScriptRecipient>> &recipients
   , const std::function<bs::Address(std::string &)> &cbChangeAddr
   , const uint64_t fee, bool isRBF, const uint64_t &origFee)
{
   bs::core::wallet::TXSignRequest request;
   request.walletId = walletId;

   uint64_t inputAmount = 0;
   uint64_t spendAmount = 0;

   if (inputs.empty()) {
      throw std::logic_error("no UTXOs");
   }

   for (const auto& utxo : inputs) {
      inputAmount += utxo.getValue();
   }
   request.inputs = inputs;

   for (const auto& recipient : recipients) {
      if (recipient == nullptr) {
         throw std::logic_error("invalid recipient");
      }
      spendAmount += recipient->getValue();
   }
   if (inputAmount < spendAmount + fee) {
      throw std::logic_error("input amount " + std::to_string(inputAmount) + " is less than spend + fee (" + std::to_string(spendAmount + fee) + ")");
   }

   request.recipients = recipients;
   request.RBF = isRBF;

   if (isRBF && (fee < wallet::kMinRelayFee)) {
      request.fee = wallet::kMinRelayFee;
   } else {
      request.fee = fee;
   }

   const uint64_t changeAmount = inputAmount - (spendAmount + fee);
   if (changeAmount) {
      if (cbChangeAddr) {
         const auto changeAddress = cbChangeAddr(request.change.index);
         if (!changeAddress.isNull()) {
            request.change.value = changeAmount;
            request.change.address = changeAddress;
         }
         else if (changeAmount >= fee) {
            throw std::runtime_error("failed to get change address");
         }
      }
      else {
         throw std::logic_error("can't get change address for " + std::to_string(changeAmount));
      }
   }

   return request;
}

bs::core::wallet::TXSignRequest Wallet::createTXRequest(const std::vector<UTXO> &inputs
   , const std::vector<std::shared_ptr<ScriptRecipient>> &recipients, const uint64_t fee
   , bool isRBF, bs::Address changeAddress, const uint64_t& origFee)
{
   const auto &cbNewChangeAddr = [this](std::string &index) -> bs::Address {
      const auto result = getNewChangeAddress();
      setAddressComment(result, wallet::Comment::toString(wallet::Comment::ChangeAddress));
      index = getAddressIndex(result);
      return result;
   };
   const auto &cbChangeAddr = [changeAddress, cbNewChangeAddr](std::string &index) {
      if (changeAddress.isNull()) {
         return cbNewChangeAddr(index);
      }
      return changeAddress;
   };
   return wallet::createTXRequest(walletId(), inputs, recipients, cbChangeAddr
      , fee, isRBF, origFee);
}

bs::core::wallet::TXSignRequest Wallet::createPartialTXRequest(uint64_t spendVal
   , const std::vector<UTXO> &inputs, bs::Address changeAddress
   , float feePerByte
   , const std::vector<std::shared_ptr<ScriptRecipient>> &recipients
   , const BinaryData prevPart)
{
   uint64_t inputAmount = 0;
   uint64_t fee = 0;
   auto utxos = inputs;
   if (utxos.empty()) {
      throw std::invalid_argument("No usable UTXOs");
   }

   if (feePerByte > 0) {
      unsigned int idMap = 0;
      std::map<unsigned int, std::shared_ptr<ScriptRecipient>> recipMap;
      for (const auto &recip : recipients) {
         if (recip->getValue()) {
            recipMap.emplace(idMap++, recip);
         }
      }

      PaymentStruct payment(recipMap, 0, feePerByte, ADJUST_FEE);
      for (auto &utxo : utxos) {
         const auto scrAddr = bs::Address(utxo.getRecipientScrAddr());
         utxo.txinRedeemSizeBytes_ = (unsigned int)scrAddr.getInputSize();
         inputAmount += utxo.getValue();
      }

      if (!inputAmount) {
         throw std::invalid_argument("Couldn't find address entries for UTXOs");
      }

      const auto coinSelection = std::make_shared<CoinSelection>([utxos](uint64_t) { return utxos; }
         , std::vector<AddressBookEntry>{}, getSpendableBalance() * BTCNumericTypes::BalanceDivider
         , armory_ ? armory_->topBlock() : UINT32_MAX);

      try {
         const auto selection = coinSelection->getUtxoSelectionForRecipients(payment, utxos);
         fee = selection.fee_;
         utxos = selection.utxoVec_;
         inputAmount = selection.value_;
      }
      catch (...) {}
   }
   else {
      size_t nbUtxos = 0;
      for (auto &utxo : utxos) {
         inputAmount += utxo.getValue();
         nbUtxos++;
         if (inputAmount >= (spendVal + fee)) {
            break;
         }
      }
      if (nbUtxos < utxos.size()) {
         utxos.erase(utxos.begin() + nbUtxos, utxos.end());
      }
   }

   if (utxos.empty()) {
      throw std::logic_error("No UTXOs");
   }

   bs::core::wallet::TXSignRequest request;
   request.walletId = walletId();
//   request.wallet = this;
   request.populateUTXOs = true;
   Signer signer;
   if (!prevPart.isNull()) {
      signer.deserializeState(prevPart);
      if (feePerByte > 0) {
         bs::CheckRecipSigner chkSigner(prevPart);
         fee += chkSigner.estimateFee(feePerByte);
      }
   }
   signer.setFlags(SCRIPT_VERIFY_SEGWIT);
   request.fee = fee;

   inputAmount = 0;
   for (const auto& utxo : utxos) {
      signer.addSpender(std::make_shared<ScriptSpender>(utxo.getTxHash(), utxo.getTxOutIndex(), utxo.getValue()));
      request.inputs.push_back(utxo);
      inputAmount += utxo.getValue();
      if (inputAmount >= (spendVal + fee)) {
         break;
      }
   }
   if (!inputAmount) {
      throw std::logic_error("No inputs detected");
   }

   if (!recipients.empty()) {
      uint64_t spendAmount = 0;
      for (const auto& recipient : recipients) {
         if (recipient == nullptr) {
            throw std::logic_error("Invalid recipient");
         }
         spendAmount += recipient->getValue();
         signer.addRecipient(recipient);
      }
      if (spendAmount != spendVal) {
         throw std::invalid_argument("Recipient[s] amount != spend value");
      }
   }
   request.recipients = recipients;

   if (inputAmount > (spendVal + fee)) {
      const uint64_t changeVal = inputAmount - (spendVal + fee);
      if (changeAddress.isNull()) {
         throw std::invalid_argument("Change address required, but missing");
      }
      signer.addRecipient(changeAddress.getRecipient(changeVal));
      request.change.value = changeVal;
      request.change.address = changeAddress;
      request.change.index = getAddressIndex(changeAddress);
   }

   request.prevStates.emplace_back(signer.serializeState());
   return request;
}

bool Wallet::getLedgerDelegateForAddress(const bs::Address &addr
   , const std::function<void(const std::shared_ptr<AsyncClient::LedgerDelegate> &)> &cb
   , QObject *context)
{
   if (armory_) {
      return armory_->getLedgerDelegateForAddress(walletId(), addr, cb, context);
   }
   return false;
}

int Wallet::addAddress(
   const bs::Address &addr, const std::string &index, 
   AddressEntryType aet, bool sync)
{
   if (!addr.isNull())
      usedAddresses_.push_back(addr);

   if (sync && signContainer_) 
   {
      std::string idxCopy = index;
      if (idxCopy.empty() && !addr.isNull()) 
      {
         aet = addr.getType();
         idxCopy = getAddressIndex(addr);
         if (idxCopy.empty()) 
            idxCopy = addr.display();
      }

      signContainer_->syncNewAddress(walletId(), idxCopy, aet, [](const bs::Address &) {});
   }

   return (usedAddresses_.size() - 1);
}

void Wallet::newAddresses(
   const std::vector<std::pair<std::string, AddressEntryType>> &inData, 
   const CbAddresses &cb, bool persistent)
{
   if (signContainer_)
      signContainer_->syncNewAddresses(walletId(), inData, cb);
   else {
      if (logger_) {
         logger_->warn("[{}] no signer set", __func__);
      }
   }
}

void Wallet::trackChainAddressUse(std::function<void(bs::sync::SyncState)> cb)
{
   //1) round up all addresses that have a tx count
   std::set<BinaryData> usedAddrSet;
   for (auto& addrPair : addressTxNMap_)
   {
      if (addrPair.second != 0)
         usedAddrSet.insert(addrPair.first);
   }

   //2) send to armory wallet for processing
   signContainer_->syncAddressBatch(walletId(), usedAddrSet, cb);
}

size_t Wallet::getActiveAddressCount()
{
   std::unique_lock<std::mutex> lock(addrMapsMtx_);
   
   size_t count = 0;
   for (auto& addrBal : addressBalanceMap_)
   {
      if (addrBal.second[0] != 0)
         ++count;
   }

   return count;
}<|MERGE_RESOLUTION|>--- conflicted
+++ resolved
@@ -228,33 +228,16 @@
 {
    //combined utxo fetch method
 
-<<<<<<< HEAD
    if (!isBalanceAvailable())
       return false;
 
    const auto &cbTxOutList = [this, val, cb]
-      (ReturnMessage<std::vector<UTXO>> txOutList) 
-   {
-      try 
-      {
-=======
-   if (obj) {
-      auto &callbacks = spendableCallbacks_[btcWallet->walletID()];
-      callbacks.push_back({ obj, cb });
-      if (callbacks.size() > 1) {
-         return true;
-      }
-   }
-
-   const auto &cbTxOutList = [this, obj, cb, val, btcWallet]
-                             (ReturnMessage<std::vector<UTXO>> txOutList) {
+      (ReturnMessage<std::vector<UTXO>> txOutList) {
       try {
->>>>>>> 59f4df13
          // Before invoking the callbacks, process the UTXOs for the purposes of
          // handling internal/external addresses (UTXO filtering, balance
          // adjusting, etc.).
          auto txOutListObj = txOutList.get();
-<<<<<<< HEAD
          std::vector<UTXO> txOutListCopy = txOutListObj;
          if (utxoAdapter_) {
             utxoAdapter_->filter(txOutListCopy);
@@ -274,52 +257,11 @@
                txOutListCopy.resize(cutOffIdx + 1);
             }
          }
-=======
-         const auto &cbProcess = [this, obj, cb, val, btcWallet, txOutListObj] {
-            std::vector<UTXO> txOutListCopy = txOutListObj;
-            if (utxoAdapter_) {
-               utxoAdapter_->filter(txOutListCopy);
-            }
-            if (val != UINT64_MAX) {
-               uint64_t sum = 0;
-               int cutOffIdx = -1;
-               for (size_t i = 0; i < txOutListCopy.size(); i++) {
-                  const auto &utxo = txOutListCopy[i];
-                  sum += utxo.getValue();
-                  if (sum >= val) {
-                     cutOffIdx = (int)i;
-                     break;
-                  }
-               }
-               if (cutOffIdx >= 0) {
-                  txOutListCopy.resize(cutOffIdx + 1);
-               }
-            }
-            if (obj == nullptr) {
-               if (cb) {
-                  cb(txOutListCopy);
-               }
-            }
-            else {
-               QMetaObject::invokeMethod(this, [this, btcWallet, txOutListCopy] {
-                  auto &callbacks = spendableCallbacks_[btcWallet->walletID()];
-                  for (const auto &cbPairs : callbacks) {
-                     if (cbPairs.first) {
-                        cbPairs.second(txOutListCopy);
-                     }
-                  }
-                  spendableCallbacks_.erase(btcWallet->walletID());
-               });
-            }
-         };
->>>>>>> 59f4df13
 
          cb(txOutListCopy);
       }
-      catch (const std::exception &e) 
-      {
-         if (logger_ != nullptr) 
-         {
+      catch (const std::exception &e) {
+         if (logger_ != nullptr) {
             logger_->error(
                "[bs::sync::Wallet::getSpendableTxOutList] Return data " \
                "error {} - value {}", e.what(), val);
@@ -329,8 +271,7 @@
 
    std::vector<std::string> walletIDs;
    walletIDs.push_back(walletId());
-   try
-   {
+   try {
       walletIDs.push_back(walletIdInt());
    }
    catch(std::exception&)
