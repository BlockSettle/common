--- conflicted
+++ resolved
@@ -461,29 +461,6 @@
    return createAddress(aet, cb, isExtOnly_ ? false : true);
 }
 
-<<<<<<< HEAD
-=======
-bs::Address hd::Leaf::getRandomChangeAddress(AddressEntryType aet, const CbAddress &cb)
-{
-   if (isExtOnly_) {
-      if (extAddresses_.empty()) {
-         return getNewExtAddress(aet, cb);
-      } else if (extAddresses_.size() == 1) {
-         return extAddresses_[0];
-      }
-      return extAddresses_[qrand() % extAddresses_.size()];
-   }
-   else {
-      if (!lastIntIdx_) {
-         return getNewChangeAddress(aet, cb);
-      }
-      else {
-         return intAddresses_[qrand() % intAddresses_.size()];
-      }
-   }
-}
-
->>>>>>> 5291fa32
 std::vector<BinaryData> hd::Leaf::getAddrHashes() const
 {
    std::vector<BinaryData> result;
@@ -523,12 +500,8 @@
    return result;
 }
 
-<<<<<<< HEAD
 std::vector<std::string> hd::Leaf::registerWallet(
    const std::shared_ptr<ArmoryConnection> &armory, bool asNew)
-=======
-std::vector<std::string> hd::Leaf::registerWallet(const std::shared_ptr<ArmoryObject> &armory, bool asNew)
->>>>>>> 5291fa32
 {
    setArmory(armory);
 
@@ -595,21 +568,16 @@
 bs::Address hd::Leaf::createAddress(const AddrPoolKey &key, const CbAddress &cb, bool signal)
 {
    const bool isInternal = (key.path.get(-2) == addrTypeInternal);
-<<<<<<< HEAD
    if (isInternal && isExtOnly_)
-=======
-   if (isInternal && isExtOnly_) {
       if (cb) {
          cb({});
       }
->>>>>>> 5291fa32
       return {};
 
    bs::Address result;
    AddrPoolKey keyCopy = key;
    if (key.aet == AddressEntryType_Default)
       keyCopy.aet = defaultAET_;
-<<<<<<< HEAD
 
    auto swapKey = [this, &result, &keyCopy](void)->bool
    {   
@@ -632,25 +600,6 @@
       auto topUpCb = [promPtr](void)
       {
          promPtr->set_value(true);
-=======
-   }
-   const auto addrPoolIt = addressPool_.find(keyCopy);
-   if (addrPoolIt != addressPool_.end()) {
-      result = std::move(addrPoolIt->second);
-      addressPool_.erase(addrPoolIt->first);
-      poolByAddr_.erase(result);
-   }
-   else {
-      const auto &cbPool = [this, cb, keyCopy] {
-         const auto addrPoolIt = addressPool_.find(keyCopy);
-         if (addrPoolIt != addressPool_.end()) {
-            const auto addr = addrPoolIt->second;
-            addressPool_.erase(addrPoolIt->first);
-            poolByAddr_.erase(addr);
-            if (cb) {
-               cb(addr);
-            }
-         }
          else {
             logger_->warn("[createAddress] failed to find {} in the pool ({}) after top-up"
                , keyCopy.path.toString(), addressPool_.size());
@@ -658,7 +607,6 @@
                cb({});
             }
          }
->>>>>>> 5291fa32
       };
 
       bool extInt = true;
