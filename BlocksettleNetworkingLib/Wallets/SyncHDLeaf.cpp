#include "SyncHDLeaf.h"

#include "AddressValidationState.h"
#include "CheckRecipSigner.h"
#include "FastLock.h"
#include "WalletSignerContainer.h"

#include <unordered_map>

#include <QLocale>
#include <QMutexLocker>

const uint32_t kExtConfCount = 6;
const uint32_t kIntConfCount = 1;

using namespace bs::sync;

hd::Leaf::Leaf(const std::string &walletId, const std::string &name, const std::string &desc
   , WalletSignerContainer *container, const std::shared_ptr<spdlog::logger> &logger
   , bs::core::wallet::Type type, bool extOnlyAddresses)
   : bs::sync::Wallet(container, logger)
   , walletId_(walletId)
   , type_(type)
   , name_(name)
   , desc_(desc)
   , isExtOnly_(extOnlyAddresses)
{}

hd::Leaf::~Leaf() = default;

void hd::Leaf::synchronize(const std::function<void()> &cbDone)
{
   const auto &cbProcess = [this, cbDone](bs::sync::WalletData data)
   {
      reset();

      encryptionTypes_ = data.encryptionTypes;
      encryptionKeys_ = data.encryptionKeys;
      encryptionRank_ = data.encryptionRank;
      netType_ = data.netType;
      if (wct_) {
         wct_->metadataChanged(walletId());
      }

      if (data.highestExtIndex == UINT32_MAX ||
         data.highestIntIndex == UINT32_MAX)
         throw WalletException("unintialized addr chain use index");

      lastExtIdx_ = data.highestExtIndex;
      lastIntIdx_ = data.highestIntIndex;

      logger_->debug("[sync::hd::Leaf::synchronize] {}: last indices {}+{}={} address[es]"
         , walletId(), lastExtIdx_, lastIntIdx_, data.addresses.size());
      for (const auto &addr : data.addresses) {
         addAddress(addr.address, addr.index, false);
         setAddressComment(addr.address, addr.comment, false);
      }

      for (const auto &addr : data.addrPool) {
         //addPool normally won't contain comments
         const auto path = bs::hd::Path::fromString(addr.index);
<<<<<<< HEAD
         {
            FastLock locker{addressPoolLock_};
            addressPool_[{ path, addr.address.getType() }] = addr.address;
            poolByAddr_[addr.address] = { path, addr.address.getType() };
         }
=======
         addressPool_[{ path }] = addr.address;
         poolByAddr_[addr.address] = { path };
>>>>>>> 450661ad
      }

      for (const auto &txComment : data.txComments) {
         setTransactionComment(txComment.txHash, txComment.comment, false);
      }

      if (cbDone)
         cbDone();
   };

   signContainer_->syncWallet(walletId(), cbProcess);
}

void hd::Leaf::setPath(const bs::hd::Path &path)
{
   if (path != path_) {
      path_ = path;
      suffix_.clear();
      suffix_ = bs::hd::Path::elemToKey(index());
      walletName_ = name_ + "/" + suffix_;
   }

   if (!path.length()) {
      reset();
   }
}

std::vector<BinaryData> hd::Leaf::getRegAddresses(const std::vector<PooledAddress> &src)
{
   std::vector<BinaryData> result;
   for (const auto &addr : src) {
      result.push_back(addr.second.prefixed());
   }
   return result;
}

bool hd::Leaf::isOwnId(const std::string &wId) const
{
   if (wId == walletId()) {
      return true;
   }
   if (!isExtOnly_ && (walletIdInt() == wId)) {
      return true;
   }
   return false;
}

void hd::Leaf::onRefresh(const std::vector<BinaryData> &ids, bool online)
{
   const auto &cbRegisterExt = [this, online] {
      if (isExtOnly_ || (regIdExt_.empty() && regIdInt_.empty())) {
         if (online) {
            postOnline();
         }
      }
   };
   const auto &cbRegisterInt = [this, online] {
      if (regIdExt_.empty() && regIdInt_.empty()) {
         if (online) {
            postOnline();
         }
      }
   };

   std::unique_lock<std::mutex> lock(regMutex_);
   if (!regIdExt_.empty() || !regIdInt_.empty()) {
      for (const auto &id : ids) {
         if (id.isNull()) {
            continue;
         }
         logger_->debug("[sync::hd::Leaf::onRefresh] {}: id={}, extId={}, intId={}", walletId()
            , id.toBinStr(), regIdExt_, regIdInt_);
         if (id == regIdExt_) {
            regIdExt_.clear();
            cbRegisterExt();
         } else if (id == regIdInt_) {
            regIdInt_.clear();
            cbRegisterInt();
         }
      }
   }

   if (!scanRegId_.empty()) {
      for (const auto &id : ids) {
         if (scanRegId_ == id.toBinStr()) {
            resumeScan(id.toBinStr());
         }
      }
   }

   if (!unconfTgtRegIds_.empty()) {
      for (const auto &id : ids) {
         const auto it = std::find(unconfTgtRegIds_.cbegin(), unconfTgtRegIds_.cend(), id.toBinStr());
         if (it != unconfTgtRegIds_.end()) {
            unconfTgtRegIds_.erase(it);
         }
      }

      if (unconfTgtRegIds_.empty()) {
         bs::sync::Wallet::init();
      }
   }
}

std::vector<std::string> hd::Leaf::setUnconfirmedTarget()
{
   std::vector<std::string> regIDs;

   if (btcWallet_) {
      regIDs.push_back(btcWallet_->setUnconfirmedTarget(kExtConfCount));
   }
   if (btcWalletInt_) {
      regIDs.push_back(btcWalletInt_->setUnconfirmedTarget(kIntConfCount));
   }

   return regIDs;
}

void hd::Leaf::postOnline()
{
   if (firstInit_)
      return;

   unconfTgtRegIds_ = setUnconfirmedTarget();

   const auto &cbTrackAddrChain = [this](bs::sync::SyncState st) {
      if (st != bs::sync::SyncState::Success) {
         updateBalances();
         if (wct_) {
            wct_->walletReady(walletId());
         }
         return;
      }
      synchronize([this] {
         updateBalances();
         if (wct_) {
            wct_->walletReady(walletId());
         }
      });
   };
   const bool rc = getAddressTxnCounts([this, cbTrackAddrChain] {
      trackChainAddressUse(cbTrackAddrChain);
   });
}

void hd::Leaf::init(bool force)
{
   if (firstInit_ && !force)
      return;

   if (!armory_ || (armory_->state() != ArmoryState::Ready)) {
      return;
   }
   postOnline();

   if (firstInit_ && force) {
      bs::sync::Wallet::init(force);
   }
}

void hd::Leaf::reset()
{
   std::lock_guard<std::mutex> lock(regMutex_);

   lastIntIdx_ = lastExtIdx_ = 0;
   usedAddresses_.clear();
   intAddresses_.clear();
   extAddresses_.clear();
   addrToIndex_.clear();
   addrPrefixedHashes_.clear();
   addressPool_.clear();
   poolByAddr_.clear();
   if (wct_) {
      wct_->walletReset(walletId());
   }
   unconfTgtRegIds_.clear();
}

const std::string& hd::Leaf::walletId() const
{
   return walletId_;
}

const std::string& hd::Leaf::walletIdInt() const
{
   if (isExtOnly_)
      throw std::runtime_error("not internal chain");

   if (walletIdInt_.empty()) {
      for (const auto &c : walletId()) {
         if (isupper(c)) {
            walletIdInt_.push_back(tolower(c));
         }
         else if (islower(c)) {
            walletIdInt_.push_back(toupper(c));
         }
         else {
            walletIdInt_.push_back(c);
         }
      }
   }
   return walletIdInt_;
}

std::string hd::Leaf::description() const
{
   return desc_;
}

std::string hd::Leaf::shortName() const
{
   std::string name;
   switch (static_cast<bs::hd::Purpose>(path_.get(0) & ~bs::hd::hardFlag)) {
   case bs::hd::Purpose::Native:
      name = QObject::tr("Native SegWit").toStdString();
      break;
   case bs::hd::Purpose::Nested:
      name = QObject::tr("Nested SegWit").toStdString();
      break;
   case bs::hd::Purpose::NonSegWit:
      name = QObject::tr("Legacy").toStdString();
      break;
   default:
      name = QObject::tr("Unknown").toStdString();
      break;
   }
   name += " " + suffix_;
   return name;
}

bool hd::Leaf::containsAddress(const bs::Address &addr)
{
   return !getAddressIndex(addr).empty();
}

bool hd::Leaf::containsHiddenAddress(const bs::Address &addr) const
{
   return (poolByAddr_.find(addr) != poolByAddr_.end());
}

// Return an external-facing address.
void hd::Leaf::getNewExtAddress(const CbAddress &cb)
{
   createAddress(cb, false);
}

// Return an internal-facing address.
void hd::Leaf::getNewIntAddress(const CbAddress &cb)
{
   createAddress(cb, true);
}

// Return a change address.
void hd::Leaf::getNewChangeAddress(const CbAddress &cb)
{
   createAddress(cb, isExtOnly_ ? false : true);
}

std::vector<BinaryData> hd::Leaf::getAddrHashes() const
{
   std::vector<BinaryData> result;

   const auto addrsExt = getAddrHashesExt();
   const auto addrsInt = getAddrHashesInt();

   result.insert(result.end(), addrsExt.cbegin(), addrsExt.cend());
   result.insert(result.end(), addrsInt.cbegin(), addrsInt.cend());

   return result;
}

std::vector<BinaryData> hd::Leaf::getAddrHashesExt() const
{
   std::vector<BinaryData> result;
   result.insert(result.end(), addrPrefixedHashes_.external.cbegin(), addrPrefixedHashes_.external.cend());

   {
      FastLock locker{addressPoolLock_};
      for (const auto &addr : addressPool_) {
         if (addr.first.path.get(-2) == addrTypeExternal) {
            result.push_back(addr.second.id());
         }
      }
   }
   return result;
}

std::vector<BinaryData> hd::Leaf::getAddrHashesInt() const
{
   std::vector<BinaryData> result;
   result.insert(result.end(), addrPrefixedHashes_.internal.cbegin(), addrPrefixedHashes_.internal.cend());
   {
      FastLock locker{addressPoolLock_};
      for (const auto &addr : addressPool_) {
         if (addr.first.path.get(-2) == addrTypeInternal) {
            result.push_back(addr.second.id());
         }
      }
   }
   return result;
}

std::vector<std::string> hd::Leaf::registerWallet(
   const std::shared_ptr<ArmoryConnection> &armory, bool asNew)
{
   setArmory(armory);

   if (armory_) {
      const auto addrsExt = getAddrHashesExt();
      const auto addrsInt = isExtOnly_ ? std::vector<BinaryData>{} : getAddrHashesInt();
      std::vector<std::string> regIds;
      auto notifCount = std::make_shared<unsigned>(0);
      const auto &cbRegistered = [this, notifCount](const std::string &)
      {
         if (!isExtOnly_) {
            if ((*notifCount)++ == 0)
               return;
         }
         isRegistered_ = true;
         OnLeafRegistrationCompleted();
      };

      std::unique_lock<std::mutex> lock(regMutex_);
      btcWallet_ = armory_->instantiateWallet(walletId());
      regIdExt_ = armory_->registerWallet(btcWallet_
         , walletId(), walletId(), addrsExt, cbRegistered, asNew);
      regIds.push_back(regIdExt_);

      if (!isExtOnly_) {
         btcWalletInt_ = armory_->instantiateWallet(walletIdInt());
         regIdInt_ = armory_->registerWallet(btcWalletInt_
            , walletIdInt(), walletId(), addrsInt, cbRegistered, asNew);
         regIds.push_back(regIdInt_);
      }
      logger_->debug("[sync::hd::Leaf::registerWallet] registered {}+{} addresses in {}, {} regIds {} {}"
         , addrsExt.size(), addrsInt.size(), walletId(), regIds.size()
         , regIdExt_, regIdInt_);
      return regIds;
   }
   return {};
}

void hd::Leaf::createAddress(const CbAddress &cb, bool isInternal)
{
   bs::hd::Path addrPath;
   if (isInternal && !isExtOnly_) {
      addrPath.append(addrTypeInternal);
      addrPath.append(lastIntIdx_++);
   }
   else {
      addrPath.append(addrTypeExternal);
      addrPath.append(lastExtIdx_++);
   }
   createAddress(cb, { addrPath });
}

void hd::Leaf::createAddress(const CbAddress &cb, const AddrPoolKey &key)
{
   const auto &swapKey = [this, key](void) -> bs::Address
   {
      bs::Address result;
<<<<<<< HEAD
      FastLock locker{addressPoolLock_};
      const auto addrPoolIt = addressPool_.find(keyCopy);
=======
      const auto addrPoolIt = addressPool_.find(key);
>>>>>>> 450661ad
      if (addrPoolIt != addressPool_.end()) {
         result = std::move(addrPoolIt->second);
         addressPool_.erase(addrPoolIt->first);
         poolByAddr_.erase(result);
      }
      return result;
   };

   const auto &cbAddAddr = [this, cb, key](const bs::Address &addr) {
      addAddress(addr, key.path.toString());
      if (cb) {
         cb(addr);
      }
      if (wct_) {
         wct_->addressAdded(walletId());
      }
   };

   const auto result = swapKey();
   if (result.isNull()) {
      auto topUpCb = [this, key, swapKey, cbAddAddr, cb](void)
      {
         const auto result = swapKey();
         if (result.isNull()) {
<<<<<<< HEAD
            logger_->error("[sync::hd::Leaf::createAddress] failed to find {}/{} after topping up the pool"
               , keyCopy.path.toString(), (int)keyCopy.aet);
=======
            logger_->error("[{}] failed to find {} after topping up the pool"
               , __func__, key.path.toString());
>>>>>>> 450661ad
            cb(result);
         }
         else {
            cbAddAddr(result);
         }
      };

      const bool extInt = (key.path.get(-2) == addrTypeExternal) ? true : false;
      topUpAddressPool(extInt, topUpCb);
   }
   else {
      cbAddAddr(result);
   }
}

void hd::Leaf::topUpAddressPool(bool extInt, const std::function<void()> &cb)
{
   if (!signContainer_) {
      logger_->error("[sync::hd::Leaf::topUpAddressPool] uninited signer container");
      throw std::runtime_error("uninitialized sign container");
   }

   auto fillUpAddressPoolCallback = [this, extInt, cb](
      const std::vector<std::pair<bs::Address, std::string>>& addrVec)
   {
      /***
      This lambda adds the newly generated addresses to the address pool.

      New addresses generated by topUpAddressPool are not instantiated yet,
      they are only of use for registering the underlying script hashes
      with the DB, which is why they are only saved in the pool.
      ***/

      for (const auto &addrPair : addrVec) {
         const auto path = bs::hd::Path::fromString(addrPair.second);
<<<<<<< HEAD

         FastLock locker{addressPoolLock_};
         addressPool_[{ path, addrPair.first.getType() }] = addrPair.first;
         poolByAddr_[addrPair.first] = { path, addrPair.first.getType() };
=======
         addressPool_[{ path }] = addrPair.first;
         poolByAddr_[addrPair.first] = { path };
>>>>>>> 450661ad
      }

      //register new addresses with db
      if (armory_) {
         std::vector<BinaryData> addrHashes;
         for (auto& addrPair : addrVec) {
            addrHashes.push_back(addrPair.first.prefixed());
         }
         auto cbRegistered = [cb](const std::string &regId)
         {
            if (cb)
               cb();
         };

         if (extInt) {
            armory_->registerWallet(btcWallet_
               , walletId(), walletId(), addrHashes, cbRegistered, true);
         }
         else {
            armory_->registerWallet(btcWalletInt_
               , walletIdInt(), walletId(), addrHashes, cbRegistered, true);
         }
         return;
      }

      if (cb) {
         cb();
      }
   };

   const unsigned int lookup = extInt ? extAddressPoolSize_ : intAddressPoolSize_;
   signContainer_->extendAddressChain(
      walletId(), lookup, extInt, fillUpAddressPoolCallback);
}

void hd::Leaf::scan(const std::function<void(bs::sync::SyncState)> &cb)
{
   if (!signContainer_) {
      logger_->error("[sync::hd::Leaf::scan] no sign container set");
      cb(bs::sync::SyncState::NothingToDo);
      return;
   }
   if (!scanWallet_) {
      const auto &cbTrackAddrChain = [this, cb](bs::sync::SyncState st) {
         if (st == bs::sync::SyncState::Success) {
            scanWallet_ = armory_->instantiateWallet(walletId() + "_scan");
            scan(cb);
         }
      };
      getAddressTxnCounts([this, cbTrackAddrChain] {
         trackChainAddressUse(cbTrackAddrChain);
      });
      return;
   }

   const auto &cbExtAddrChain = [this, cb]
      (const std::vector<std::pair<bs::Address, std::string>>& addrVec)
   {
      std::vector<BinaryData> addrHashes;
      for (auto& addrPair : addrVec) {
         addrHashes.push_back(addrPair.first.prefixed());
      }
      scanRegId_ = armory_->registerWallet(scanWallet_, scanWallet_->walletID(), scanWallet_->walletID(), addrHashes, nullptr);
      cbScanMap_[scanRegId_] = cb;
   };

   const unsigned int nbLookup = scanExt_ ? extAddressPoolSize_ : intAddressPoolSize_;
   signContainer_->extendAddressChain(walletId(), nbLookup, scanExt_, cbExtAddrChain);
}

void hd::Leaf::resumeScan(const std::string &refreshId)
{
   const auto &cbIt = cbScanMap_.find(refreshId);
   if (cbIt == cbScanMap_.end()) {
      logger_->error("[sync::hd::Leaf::resumeScan] failed to find scan callback for id {}", refreshId);
      return;
   }
   const auto cb = cbIt->second;
   cbScanMap_.erase(refreshId);

   const auto &cbTxNs = [this, cb](const std::map<std::string, CombinedCounts> &countMap) {
      if (countMap.size() != 1) {
         logger_->warn("[hd::Leaf::resumeScan] invalid countMap size: {}", countMap.size());
         if (cb) {
            cb(bs::sync::SyncState::Failure);
         }
         return;
      }
      const auto itCounts = countMap.find(scanWallet_->walletID());
      if (itCounts == countMap.end()) {
         logger_->warn("[hd::Leaf::resumeScan] invalid countMap (scan wallet id not found)");
         if (cb) {
            cb(bs::sync::SyncState::Failure);
         }
         return;
      }

      const auto &lbdCompleteScan = [this, cb](bs::sync::SyncState state) {
         logger_->debug("[hd::Leaf::resumeScan] completing scan with state {} and {} address[es]"
            , (int)state, activeScannedAddresses_.size());
         synchronize([this] {
            logger_->debug("[hd::Leaf::resumeScan] synchronized after scan is complete");
            if (wct_) {
               wct_->addressAdded(walletId());
            }
         });
         if (cb) {
            cb(state);
         }
         scanExt_ = true;
         activeScannedAddresses_.clear();
         scanWallet_.reset();
         cbScanMap_.clear();
      };
      if (itCounts->second.addressTxnCounts_.empty()) {
         logger_->debug("[hd::Leaf::resumeScan] ext: {} found no more active addresses", scanExt_);
         if (scanExt_) {
            if (isExtOnly_) {
               signContainer_->syncAddressBatch(walletId(), activeScannedAddresses_, lbdCompleteScan);
               return;
            }
            scanExt_ = false;
         }
         else {
            signContainer_->syncAddressBatch(walletId(), activeScannedAddresses_, lbdCompleteScan);
            return;
         }
      }
      for (const auto &addr : itCounts->second.addressTxnCounts_) {
         activeScannedAddresses_.insert(addr.first);
      }
      scan(cb);
   };
   armory_->getCombinedTxNs({ scanWallet_->walletID() }, cbTxNs);
}

hd::Leaf::AddrPoolKey hd::Leaf::getAddressIndexForAddr(const BinaryData &addr) const
{
   bs::Address p2pk(addr, AddressEntryType_P2PKH);
   bs::Address p2sh(addr, AddressEntryType_P2SH);
   AddrPoolKey index;
   for (const auto &bd : { p2pk.unprefixed(), p2sh.unprefixed() }) {
      const auto itIndex = addrToIndex_.find(bd);
      if (itIndex != addrToIndex_.end()) {
         index = itIndex->second;
         break;
      }
   }
   return index;
}

hd::Leaf::AddrPoolKey hd::Leaf::addressIndex(const bs::Address &addr) const
{
   const auto itIndex = addrToIndex_.find(addr.unprefixed());
   if (itIndex == addrToIndex_.end()) {
      return {};
   }
   return itIndex->second;
}

bs::hd::Path hd::Leaf::getPathForAddress(const bs::Address &addr) const
{
   const auto index = addressIndex(addr);
   if (index.empty()) {
      const auto &itPool = poolByAddr_.find(addr);
      if (itPool == poolByAddr_.end()) {
         return {};
      }
      return itPool->second.path;
   }
   if (index.path.length() < 2) {
      return {};
   }
   return index.path;
}

bool hd::Leaf::getLedgerDelegateForAddress(const bs::Address &addr
   , const std::function<void(const std::shared_ptr<AsyncClient::LedgerDelegate> &)> &cb)
{
   if (!armory_) {
      return false;
   }
   {
      std::unique_lock<std::mutex> lock(*cbMutex_);
      const auto &itCb = cbLedgerByAddr_.find(addr);
      if (itCb != cbLedgerByAddr_.end()) {
         logger_->error("[sync::hd::Leaf::getLedgerDelegateForAddress] ledger callback for addr {} already exists", addr.display());
         return false;
      }
      cbLedgerByAddr_[addr] = cb;
   }

   const auto path = getPathForAddress(addr);
   if (path.get(-2) == addrTypeInternal) {
      return armory_->getLedgerDelegateForAddress(walletIdInt(), addr);
   }
   else {
      return armory_->getLedgerDelegateForAddress(walletId(), addr);
   }
}

bool hd::Leaf::hasId(const std::string &id) const
{
   return ((walletId() == id) || (!isExtOnly_ && (walletIdInt() == id)));
}

int hd::Leaf::addAddress(const bs::Address &addr, const std::string &index, bool sync)
{
   const auto path = bs::hd::Path::fromString(index);
   const bool isInternal = (path.get(-2) == addrTypeInternal);
   const int id = bs::sync::Wallet::addAddress(addr, index, sync);
   const auto addrIndex = path.get(-1);
   if (isInternal) {
      intAddresses_.push_back(addr);
      addrPrefixedHashes_.internal.insert(addr.id());
      if (addrIndex >= lastIntIdx_) {
         lastIntIdx_ = addrIndex + 1;
      }
   } else {
      extAddresses_.push_back(addr);
      addrPrefixedHashes_.external.insert(addr.id());
      if (addrIndex >= lastExtIdx_) {
         lastExtIdx_ = addrIndex + 1;
      }
   }
   addrToIndex_[addr.unprefixed()] = {path};
   return id;
}

bool hd::Leaf::getSpendableTxOutList(const ArmoryConnection::UTXOsCb &cb, uint64_t val)
{  // process the UTXOs for the purposes of handling internal/external addresses
   const ArmoryConnection::UTXOsCb &cbWrap = [this, cb](const std::vector<UTXO> &utxos) {
      std::vector<UTXO> filteredUTXOs;
      for (const auto &utxo : utxos) {
         const auto nbConf = armory_->getConfirmationsNumber(utxo.getHeight());
         const auto addr = bs::Address::fromUTXO(utxo);
         const auto confCutOff = isExternalAddress(addr) ? kExtConfCount : kIntConfCount;
         if (nbConf >= confCutOff) {
            filteredUTXOs.emplace_back(std::move(utxo));
         }
      }
      if (cb) {
         cb(filteredUTXOs);
      }
   };
   return bs::sync::Wallet::getSpendableTxOutList(cbWrap, val);
}

BTCNumericTypes::balance_type hd::Leaf::getSpendableBalance() const
{
   return (Wallet::getSpendableBalance() - spendableBalanceCorrection_);
}

bool hd::Leaf::getHistoryPage(uint32_t id, std::function<void(const Wallet *wallet
   , std::vector<ClientClasses::LedgerEntry>)> cb, bool onlyNew) const
{
   auto cbCnt = std::make_shared<std::atomic_uint>(0);
   auto result = std::make_shared<std::vector<ClientClasses::LedgerEntry>>();
   const auto &cbWrap = [this, cb, cbCnt, result](const Wallet *wallet
      , std::vector<ClientClasses::LedgerEntry> entries) {
      result->insert(result->end(), entries.begin(), entries.end());
      if (isExtOnly_ || (cbCnt->fetch_add(1) > 0)) {
         cb(wallet, *result);
      }
   };
   bool rc = Wallet::getHistoryPage(btcWallet_, id, cbWrap, onlyNew);
   if (!isExtOnly_) {
      rc &= Wallet::getHistoryPage(btcWalletInt_, id, cbWrap, onlyNew);
   }
   return rc;
}

std::string hd::Leaf::getAddressIndex(const bs::Address &addr)
{
   const auto path = getPathForAddress(addr);
   if (path.length()) {
      return path.toString();
   }
   return {};
}

bool hd::Leaf::isExternalAddress(const bs::Address &addr) const
{
   const auto &path = getPathForAddress(addr);
   if (path.length() < 2) {
      return false;
   }
   return (path.get(-2) == addrTypeExternal);
}

<<<<<<< HEAD
bool hd::Leaf::addressIndexExists(const std::string &index) const
{
   const auto path = bs::hd::Path::fromString(index);
   if (path.length() < 2) {
      return false;
   }
   for (const auto &addr : addressMap_) {
      if (addr.first.path == path) {
         return true;
      }
   }
   return false;
=======
bs::hd::Path::Elem hd::Leaf::getLastAddrPoolIndex(bs::hd::Path::Elem addrType) const
{
   bs::hd::Path::Elem result = 0;
   for (const auto &addr : addressPool_) {
      const auto &path = addr.first.path;
      if (path.get(-2) == addrType) {
         result = qMax(result, path.get(-1));
      }
   }
   if (!result) {
      result = (addrType == addrTypeInternal) ? lastIntIdx_ : lastExtIdx_;
   }
   return result;
>>>>>>> 450661ad
}

void hd::Leaf::merge(const std::shared_ptr<Wallet> walletPtr)
{
   //rudimentary implementation, flesh it out on the go
   auto leafPtr = std::dynamic_pointer_cast<hd::Leaf>(walletPtr);
   if (leafPtr == nullptr)
      throw std::runtime_error("sync::Wallet child class mismatch");

   addrComments_.insert(
      leafPtr->addrComments_.begin(), leafPtr->addrComments_.end());
   txComments_.insert(
      leafPtr->txComments_.begin(), leafPtr->txComments_.end());

   {
      FastLock locker{addressPoolLock_};
      addressPool_ = leafPtr->addressPool_;
      poolByAddr_ = leafPtr->poolByAddr_;
   }

   intAddresses_ = leafPtr->intAddresses_;
   extAddresses_ = leafPtr->extAddresses_;

   lastIntIdx_ = leafPtr->lastIntIdx_;
   lastExtIdx_ = leafPtr->lastExtIdx_;
}

/////////////////////////////////////////////////////////////////////////////////////////////////////////////////

hd::XBTLeaf::XBTLeaf(const std::string &walletId, const std::string &name, const std::string &desc
   , WalletSignerContainer *container,const std::shared_ptr<spdlog::logger> &logger, bool extOnlyAddresses)
   : Leaf(walletId, name, desc, container, logger, bs::core::wallet::Type::Bitcoin, extOnlyAddresses)
{
}


/////////////////////////////////////////////////////////////////////////////////////////////////////////////////

hd::AuthLeaf::AuthLeaf(const std::string &walletId, const std::string &name, const std::string &desc
   , WalletSignerContainer *container,const std::shared_ptr<spdlog::logger> &logger)
   : Leaf(walletId, name, desc, container, logger, bs::core::wallet::Type::Authentication, true)
{
   intAddressPoolSize_ = 0;
   extAddressPoolSize_ = 5;
}


/////////////////////////////////////////////////////////////////////////////////////////////////////////////////

hd::CCLeaf::CCLeaf(const std::string &walletId, const std::string &name, const std::string &desc
   , WalletSignerContainer *container, const std::shared_ptr<spdlog::logger> &logger)
   : hd::Leaf(walletId, name, desc, container, logger, bs::core::wallet::Type::ColorCoin, true)
{}

hd::CCLeaf::~CCLeaf()
{
   validationStarted_ = false;
}

void hd::CCLeaf::setCCDataResolver(const std::shared_ptr<CCDataResolver> &resolver)
{
   ccResolver_ = resolver;
   setPath(path_);
   checker_ = std::make_shared<TxAddressChecker>(ccResolver_->genesisAddrFor(suffix_), armory_);
}

void hd::CCLeaf::setPath(const bs::hd::Path &path)
{
   hd::Leaf::setPath(path);
   if ((path_.length() > 0) && ccResolver_) {
      suffix_ = ccResolver_->nameByWalletIndex(static_cast<bs::hd::Path::Elem>(path_.get(-1)));
      if (!suffix_.empty()) {
         walletName_ = name_ + "/" + suffix_;
      }
   }
}

void hd::CCLeaf::setArmory(const std::shared_ptr<ArmoryConnection> &armory)
{
   hd::Leaf::setArmory(armory);
   if (armory_) {
      if (!act_) {
         act_ = make_unique<CCWalletACT>(this);
         act_->init(armory.get());
      }
   }
   if (checker_ && armory) {
      checker_->setArmory(armory);
   }
   if (checker_ && !validationStarted_) {
      validationEnded_ = false;
      validationProc();
   }
}

void hd::CCLeaf::refreshInvalidUTXOs(const bool& ZConly)
{
   {
      std::unique_lock<std::mutex> lock(*addrMapsMtx_);
      addressBalanceMap_->clear();
   }

   if (!ZConly) {
      const auto &cbRefresh = [this](std::vector<UTXO> utxos) {
         const auto &cbUpdateSpendableBalance = [this](const std::vector<UTXO> &spendableUTXOs) {
            std::unique_lock<std::mutex> lock(*addrMapsMtx_);
            for (const auto &utxo : spendableUTXOs) {
               const auto &addr = utxo.getRecipientScrAddr();
               auto &balanceVec = (*addressBalanceMap_)[addr];
               if (balanceVec.empty()) {
                  balanceVec = { 0, 0, 0 };
               }
               balanceVec[0] += utxo.getValue();
               balanceVec[1] += utxo.getValue();
            }
         };
         findInvalidUTXOs(utxos, cbUpdateSpendableBalance);
      };
      hd::Leaf::getSpendableTxOutList(cbRefresh, UINT64_MAX);
   }

   const auto &cbRefreshZC = [this](const std::vector<UTXO> &utxos) {
      const auto &cbUpdateZcBalance = [this](const std::vector<UTXO> &ZcUTXOs) {
         std::unique_lock<std::mutex> lock(*addrMapsMtx_);
         for (const auto &utxo : ZcUTXOs) {
            auto &balanceVec = (*addressBalanceMap_)[utxo.getRecipientScrAddr()];
            if (balanceVec.empty()) {
               balanceVec = { 0, 0, 0 };
            }
            balanceVec[2] += utxo.getValue();
            balanceVec[0] = balanceVec[1] + balanceVec[2];
         }
      };
      findInvalidUTXOs(utxos, cbUpdateZcBalance);
   };
   hd::Leaf::getSpendableZCList(cbRefreshZC);
}

void hd::CCLeaf::restartValidation()
{
   validationProc();
}

void hd::CCLeaf::validationProc()
{
   validationStarted_ = true;
   if (!armory_ || (armory_->state() != ArmoryState::Ready) || !isRegistered_ || checker_ == nullptr) {
      validationStarted_ = false;
      return;
   }

   refreshInvalidUTXOs();
   hd::Leaf::init();

   if (!validationStarted_) {
      return;
   }

   auto onValidationCompletedCB = [this]()
   {
      validationEnded_ = true;
      if (wct_) {
         wct_->walletReset(walletId());
      }
   };

   auto addressList = getUsedAddressList();
   if (addressList.empty()) {
      onValidationCompletedCB();
      return;
   }

   auto addressValidationState = std::make_shared<AddressValidationState>(onValidationCompletedCB);

   addressValidationState->SetAddressList(addressList);

   for (const auto &addr : addressList) {
      const auto &cbLedger = [this, addr, addressValidationState]
                              (const std::shared_ptr<AsyncClient::LedgerDelegate> &ledger) {
         if (!validationStarted_ || !ccResolver_) {
            return;
         }

         if (ledger == nullptr) {
            logger_->error("[CCLeaf::validationProc::cbLedger] failed to get ledger for : {}"
               , addr.display());
            return;
         }

         const auto &cbPages = [this, addr, addressValidationState, ledger] (ReturnMessage<uint64_t> pages) {
            try {
               const auto pageCnt = pages.get();

               addressValidationState->SetAddressPagesCount(addr, pageCnt);
               for (uint32_t pageId = 0; pageId < pageCnt; ++pageId) {
                  const auto &cbCheck = [this, addr, pageId, addressValidationState](const Tx &tx) {
                     const auto &cbResult = [this, tx, addressValidationState, addr, pageId](bool contained) {
                        if (!contained && tx.isInitialized()) {
                           invalidTxHash_.insert(tx.getThisHash());
                        }
                        // if this is last TX for last page or last address  -
                        // onValidationCompletedCB will be called from within addressValidationState
                        addressValidationState->OnTxProcessed(addr, pageId);
                     };

                     checker_->containsInputAddress(tx, cbResult, ccResolver_->lotSizeFor(suffix_));
                  };

                  const auto &cbHistory = [this, addr, pageId, addressValidationState, cbCheck](ReturnMessage<std::vector<ClientClasses::LedgerEntry>> entries)
                  {
                     try {
                        const auto &le = entries.get();
                        addressValidationState->SetAddressPageTxCount(addr, pageId, le.size());

                        for (const auto &entry : le) {
                           armory_->getTxByHash(entry.getTxHash(), cbCheck);
                        }
                     } catch (const std::exception &e) {
                        if (logger_ != nullptr) {
                           logger_->error("[hd::CCLeaf::validationProc] Return data " \
                              "error - {}. Validation never be marked as completed for : {}", e.what()
                              , walletId());
                        }
                     }
                  };

                  ledger->getHistoryPage(pageId, cbHistory);
               }
            }
            catch (const std::exception &e) {
               if (logger_) {
                  logger_->error("[hd::CCLeaf::validationProc] cbPages failed: {}", e.what());
               }
            }
         };
         ledger->getPageCount(cbPages);
      };
      getLedgerDelegateForAddress(addr, cbLedger);
   }
}

void hd::CCLeaf::findInvalidUTXOs(const std::vector<UTXO> &utxos, const ArmoryConnection::UTXOsCb &cb)
{
   std::set<BinaryData> txHashes;
   std::map<BinaryData, UTXO> utxoMap;
   for (const auto &utxo : utxos) {
      if (!validationStarted_) {
         return;
      }
      const auto &hash = utxo.getTxHash();
      txHashes.insert(hash);
      utxoMap[hash] = utxo;
   }
   const auto &cbProcess = [this, utxoMap, cb, utxos](const std::vector<Tx> &txs) {
      struct TxResultData {
         Tx    tx;
         UTXO  utxo;
      };
      struct Result {
         uint64_t invalidBalance = 0;
         std::map<BinaryData, TxResultData> txHashMap;
      };
      auto result = std::make_shared<Result>();

      for (const auto &tx : txs) {
         const auto &txHash = tx.getThisHash();
         const auto &itUtxo = utxoMap.find(txHash);
         if (itUtxo == utxoMap.end()) {
            continue;
         }
         result->txHashMap[txHash] = { tx, itUtxo->second };
      }

      const auto txHashMap = result->txHashMap;
      for (const auto &txPair : txHashMap) {
         const auto &txHash = txPair.first;
         const auto &txData = txPair.second;
         const auto &cbResult = [this, txHash, txData, result, cb, utxos](bool contained) {
            if (!contained) {
               invalidTx_.insert(txData.utxo);
               invalidTxHash_.insert(txHash);
               result->invalidBalance += txData.utxo.getValue();
            }
            result->txHashMap.erase(txHash);
            if (result->txHashMap.empty()) {
               balanceCorrection_ += result->invalidBalance / BTCNumericTypes::BalanceDivider;
               cb(filterUTXOs(utxos));
            }
         };
         checker_->containsInputAddress(txData.tx, cbResult, ccResolver_->lotSizeFor(suffix_)
            , txData.utxo.getValue());
      }
   };
   if (txHashes.empty()) {
      cb(utxos);
   }
   else {
      armory_->getTXsByHash(txHashes, cbProcess);
   }
}

void hd::CCLeaf::init(bool force)
{
   if (force) {
      validationStarted_ = false;
   }
   if (checker_ && !validationStarted_) {
      validationEnded_ = false;
      validationProc();
   }
}

void hd::CCLeaf::CCWalletACT::onStateChanged(ArmoryState state)
{
   if (state == ArmoryState::Ready) {
      parent_->init(true);
   }
}

void hd::CCLeaf::onZeroConfReceived(const std::vector<bs::TXEntry> &entries)
{
   hd::Leaf::onZeroConfReceived(entries);
   refreshInvalidUTXOs(true);
}

std::vector<UTXO> hd::CCLeaf::filterUTXOs(const std::vector<UTXO> &utxos) const
{
   std::vector<UTXO> result;
   for (const auto &txOut : utxos) {
      if (invalidTx_.find(txOut) == invalidTx_.end()) {
         result.emplace_back(txOut);
      }
   }
   return result;
}

bool hd::CCLeaf::getSpendableZCList(const ArmoryConnection::UTXOsCb &cb) const
{
   if (validationStarted_ && !validationEnded_) {
      return false;
   }
   const auto &cbZCList = [this, cb](std::vector<UTXO> txOutList) {
      cb(filterUTXOs(txOutList));
   };
   return hd::Leaf::getSpendableZCList(cbZCList);
}

bool hd::CCLeaf::isBalanceAvailable() const
{
   return (validationEnded_ || !checker_) ? hd::Leaf::isBalanceAvailable() : false;
}

BTCNumericTypes::balance_type hd::CCLeaf::correctBalance(BTCNumericTypes::balance_type balance, bool apply) const
{
   if (!ccResolver_ || (ccResolver_->lotSizeFor(suffix_) == 0)) {
      return 0;
   }
   const BTCNumericTypes::balance_type correction = apply ? balanceCorrection_ : 0;
   return (balance - correction) * BTCNumericTypes::BalanceDivider / ccResolver_->lotSizeFor(suffix_);
}

BTCNumericTypes::balance_type hd::CCLeaf::getSpendableBalance() const
{
   return correctBalance(hd::Leaf::getSpendableBalance());
}

BTCNumericTypes::balance_type hd::CCLeaf::getUnconfirmedBalance() const
{
   return correctBalance(hd::Leaf::getUnconfirmedBalance(), false);
}

BTCNumericTypes::balance_type hd::CCLeaf::getTotalBalance() const
{
   return correctBalance(hd::Leaf::getTotalBalance());
}

std::vector<uint64_t> hd::CCLeaf::getAddrBalance(const bs::Address &addr) const
{
   if (!ccResolver_ || (ccResolver_->lotSizeFor(suffix_) == 0) || !validationEnded_
      || !Wallet::isBalanceAvailable()) {
      return {};
   }

   /*doesnt seem thread safe, yet addressBalanceMap_ can be changed by other threads*/
   auto inner = [addr, lotSizeInSatoshis= ccResolver_->lotSizeFor(suffix_)]
      (std::vector<uint64_t>& xbtBalances)->void {
      for (auto &balance : xbtBalances) {
         balance /= lotSizeInSatoshis;
      }
   };

   auto balVec = hd::Leaf::getAddrBalance(addr);
   inner(balVec);

   return balVec;
}

bool hd::CCLeaf::isTxValid(const BinaryData &txHash) const
{
   return (invalidTxHash_.find(txHash) == invalidTxHash_.end());
}

BTCNumericTypes::balance_type hd::CCLeaf::getTxBalance(int64_t val) const
{
   if (!ccResolver_) {
      return 0;
   }
   const auto lotSize = ccResolver_->lotSizeFor(suffix_);
   if (lotSize == 0) {
      return 0;
   }
   return (double)val / lotSize;
}

QString hd::CCLeaf::displayTxValue(int64_t val) const
{
   return QLocale().toString(getTxBalance(val), 'f', 0);
}

QString hd::CCLeaf::displaySymbol() const
{
   return suffix_.empty() ? hd::Leaf::displaySymbol() : QString::fromStdString(suffix_);
}

/////////////////////////////////////////////////////////////////////////////////////////////////////////////////

hd::SettlementLeaf::SettlementLeaf(const std::string &walletId, const std::string &name, const std::string &desc
   , WalletSignerContainer *container, const std::shared_ptr<spdlog::logger> &logger)
   : Leaf(walletId, name, desc, container, logger, bs::core::wallet::Type::Settlement, true)
{
   intAddressPoolSize_ = 0;
   extAddressPoolSize_ = 0;
}

void hd::SettlementLeaf::createAddress(const CbAddress &cb, const AddrPoolKey &key)
{
   throw std::runtime_error("Settlement leaves do not yield addresses");
}

void hd::SettlementLeaf::topUpAddressPool(bool extInt, const std::function<void()> &cb)
{
   throw std::runtime_error("Settlement leaves do not yield addresses");
}

void hd::SettlementLeaf::setSettlementID(const SecureBinaryData& id
   , const std::function<void(bool)> &cb)
{
   if (signContainer_ == nullptr) {
      if (cb)
         cb(false);
   }

   signContainer_->setSettlementID(walletId(), id, cb);
}

void hd::SettlementLeaf::getRootPubkey(const std::function<void(const SecureBinaryData &)> &cb) const
{
   if (signContainer_ == nullptr) {
      if (cb)
         cb({});
      return;
   }

   const auto &cbWrap = [cb](bool result, const SecureBinaryData &pubKey) {
      if (cb) {
         cb(result ? pubKey : SecureBinaryData{});
      }
   };
   return signContainer_->getRootPubkey(walletId(), cbWrap);
}<|MERGE_RESOLUTION|>--- conflicted
+++ resolved
@@ -59,16 +59,11 @@
       for (const auto &addr : data.addrPool) {
          //addPool normally won't contain comments
          const auto path = bs::hd::Path::fromString(addr.index);
-<<<<<<< HEAD
          {
             FastLock locker{addressPoolLock_};
-            addressPool_[{ path, addr.address.getType() }] = addr.address;
-            poolByAddr_[addr.address] = { path, addr.address.getType() };
-         }
-=======
-         addressPool_[{ path }] = addr.address;
-         poolByAddr_[addr.address] = { path };
->>>>>>> 450661ad
+            addressPool_[{ path }] = addr.address;
+            poolByAddr_[addr.address] = { path };
+         }
       }
 
       for (const auto &txComment : data.txComments) {
@@ -430,12 +425,10 @@
    const auto &swapKey = [this, key](void) -> bs::Address
    {
       bs::Address result;
-<<<<<<< HEAD
+
       FastLock locker{addressPoolLock_};
-      const auto addrPoolIt = addressPool_.find(keyCopy);
-=======
       const auto addrPoolIt = addressPool_.find(key);
->>>>>>> 450661ad
+
       if (addrPoolIt != addressPool_.end()) {
          result = std::move(addrPoolIt->second);
          addressPool_.erase(addrPoolIt->first);
@@ -460,13 +453,8 @@
       {
          const auto result = swapKey();
          if (result.isNull()) {
-<<<<<<< HEAD
-            logger_->error("[sync::hd::Leaf::createAddress] failed to find {}/{} after topping up the pool"
-               , keyCopy.path.toString(), (int)keyCopy.aet);
-=======
             logger_->error("[{}] failed to find {} after topping up the pool"
                , __func__, key.path.toString());
->>>>>>> 450661ad
             cb(result);
          }
          else {
@@ -502,15 +490,10 @@
 
       for (const auto &addrPair : addrVec) {
          const auto path = bs::hd::Path::fromString(addrPair.second);
-<<<<<<< HEAD
 
          FastLock locker{addressPoolLock_};
-         addressPool_[{ path, addrPair.first.getType() }] = addrPair.first;
-         poolByAddr_[addrPair.first] = { path, addrPair.first.getType() };
-=======
          addressPool_[{ path }] = addrPair.first;
          poolByAddr_[addrPair.first] = { path };
->>>>>>> 450661ad
       }
 
       //register new addresses with db
@@ -799,36 +782,6 @@
       return false;
    }
    return (path.get(-2) == addrTypeExternal);
-}
-
-<<<<<<< HEAD
-bool hd::Leaf::addressIndexExists(const std::string &index) const
-{
-   const auto path = bs::hd::Path::fromString(index);
-   if (path.length() < 2) {
-      return false;
-   }
-   for (const auto &addr : addressMap_) {
-      if (addr.first.path == path) {
-         return true;
-      }
-   }
-   return false;
-=======
-bs::hd::Path::Elem hd::Leaf::getLastAddrPoolIndex(bs::hd::Path::Elem addrType) const
-{
-   bs::hd::Path::Elem result = 0;
-   for (const auto &addr : addressPool_) {
-      const auto &path = addr.first.path;
-      if (path.get(-2) == addrType) {
-         result = qMax(result, path.get(-1));
-      }
-   }
-   if (!result) {
-      result = (addrType == addrTypeInternal) ? lastIntIdx_ : lastExtIdx_;
-   }
-   return result;
->>>>>>> 450661ad
 }
 
 void hd::Leaf::merge(const std::shared_ptr<Wallet> walletPtr)
