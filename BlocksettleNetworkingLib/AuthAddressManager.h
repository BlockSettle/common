/*

***********************************************************************************
* Copyright (C) 2018 - 2020, BlockSettle AB
* Distributed under the GNU Affero General Public License (AGPL v3)
* See LICENSE or http://www.gnu.org/licenses/agpl.html
*
**********************************************************************************

*/
#ifndef __AUTH_ADDRESS_MANAGER_H__
#define __AUTH_ADDRESS_MANAGER_H__

#include "AuthAddress.h"

#include <atomic>
#include <memory>
#include <set>
#include <unordered_set>
#include <vector>
#include <QObject>
#include <QThreadPool>

#include "ArmoryConnection.h"
#include "AutheIDClient.h"
#include "BSErrorCode.h"
#include "BSErrorCodeStrings.h"
#include "CommonTypes.h"
#include "WalletEncryption.h"
#include "ZMQ_BIP15X_Helpers.h"

#include "bs_communication.pb.h"

namespace spdlog {
   class logger;
}
namespace bs {
   namespace sync {
      namespace hd {
         class Leaf;
         class SettlementLeaf;
      }
      class Wallet;
      class WalletsManager;
   }
}
class AddressVerificator;
class ApplicationSettings;
class ArmoryConnection;
class BsClient;
class BaseCelerClient;
class RequestReplyCommand;
class ResolverFeed_AuthAddress;
class SignContainer;


class AuthAddressManager : public QObject, public ArmoryCallbackTarget
{
   Q_OBJECT

public:
   enum class ReadyError
   {
      NoError,
      MissingAuthAddr,
      MissingAddressList,
      MissingArmoryPtr,
      ArmoryOffline,
   };

   AuthAddressManager(const std::shared_ptr<spdlog::logger> &
      , const std::shared_ptr<ArmoryConnection> &);
   ~AuthAddressManager() noexcept override;

   AuthAddressManager(const AuthAddressManager&) = delete;
   AuthAddressManager& operator = (const AuthAddressManager&) = delete;
   AuthAddressManager(AuthAddressManager&&) = delete;
   AuthAddressManager& operator = (AuthAddressManager&&) = delete;

   void init(const std::shared_ptr<ApplicationSettings> &
      , const std::shared_ptr<bs::sync::WalletsManager> &
      , const std::shared_ptr<SignContainer> &);
   void setCelerClient(const std::shared_ptr<BaseCelerClient> &);

   size_t GetAddressCount();
   bs::Address GetAddress(size_t index);

   AddressVerificationState GetState(const bs::Address &addr) const;

   void setDefault(const bs::Address &addr);
<<<<<<< HEAD
   const bs::Address &getDefault() const { return defaultAddr_; }
   size_t getDefaultIndex() const;
=======
   bs::Address getDefault() const;
   virtual size_t getDefaultIndex() const;
>>>>>>> be4089dd

   bool HaveAuthWallet() const;
   bool HasAuthAddr() const;

   void createAuthWallet(const std::function<void()> &);
   bool CreateNewAuthAddress();

   bool hasSettlementLeaf(const bs::Address &) const;
   void createSettlementLeaf(const bs::Address &, const std::function<void()> &);

   void ConfirmSubmitForVerification(const std::weak_ptr<BsClient> &bsClient, const bs::Address &address);

   bool RevokeAddress(const bs::Address &address);

   ReadyError readyError() const;

   void OnDisconnectedFromCeler();

   std::vector<bs::Address> GetSubmittedAddressList() const;

   bool isAtLeastOneAwaitingVerification() const;
   bool isAllLoadded() const;
   const std::unordered_set<std::string> &GetBSAddresses() const;

   void setAuthAddressesSigned(const BinaryData &data);

   static std::string readyErrorStr(ReadyError error);

private slots:
   void tryVerifyWalletAddresses();
   void onAuthWalletChanged();
   void onWalletChanged(const std::string &walletId);
   void onTXSigned(unsigned int id, BinaryData signedTX, bs::error::ErrorCode result, const std::string &errorReason);

   void onWalletCreated();

signals:
   void AddressListUpdated();
   void VerifiedAddressListUpdated();
   void AddrVerifiedOrRevoked(const QString &addr, const QString &state);
   void AddrStateChanged();
   void AuthWalletChanged();
   void AuthWalletCreated(const QString &walletId);
   void ConnectionComplete();
   void Error(const QString &errorText) const;
   void Info(const QString &info);

   void AuthAddressSubmitError(const QString &address, const QString &error);
   void AuthAddressSubmitSuccess(const QString &address);
   void AuthAddressSubmitCancelled(const QString &address);
   void AuthRevokeTxSent();
   void gotBsAddressList();

private:
   void SetAuthWallet();
   void ClearAddressList();
   bool setup();
   void OnDataReceived(const std::string& data);

   void ProcessBSAddressListResponse(const std::string& response, bool sigVerified);

   bool HaveBSAddressList() const;

   void VerifyWalletAddressesFunction();
   bool WalletAddressesLoaded();
   void AddAddress(const bs::Address &addr);

   template <typename TVal> TVal lookup(const bs::Address &key, const std::map<bs::Address, TVal> &container) const;

   void SubmitToCeler(const bs::Address &);
   bool BroadcastTransaction(const BinaryData& transactionData);
   void SetBSAddressList(const std::unordered_set<std::string>& bsAddressList);

   // From ArmoryCallbackTarget
   void onStateChanged(ArmoryState) override;

   void markAsSubmitted(const bs::Address &address);

   std::vector<bs::Address> GetVerifiedAddressList() const;

   void SetState(const bs::Address &addr, AddressVerificationState state);

protected:
   std::shared_ptr<spdlog::logger>        logger_;
   std::shared_ptr<ArmoryConnection>      armory_;
   std::shared_ptr<ApplicationSettings>   settings_;
   std::shared_ptr<bs::sync::WalletsManager> walletsManager_;
   std::shared_ptr<BaseCelerClient>       celerClient_;
   std::shared_ptr<AddressVerificator>    addressVerificator_;

   mutable std::atomic_flag                  lockList_ = ATOMIC_FLAG_INIT;
   std::vector<bs::Address>                  addresses_;

   std::map<bs::Address, AddressVerificationState> states_;
   mutable std::atomic_flag                        statesLock_ = ATOMIC_FLAG_INIT;

   using HashMap = std::map<bs::Address, BinaryData>;
   mutable bs::Address  defaultAddr_{};

   std::unordered_set<std::string>           bsAddressList_;
   std::shared_ptr<bs::sync::Wallet>         authWallet_;

   std::shared_ptr<SignContainer>      signingContainer_;
   std::unordered_set<unsigned int>    signIdsRevoke_;

};

#endif // __AUTH_ADDRESS_MANAGER_H__<|MERGE_RESOLUTION|>--- conflicted
+++ resolved
@@ -88,13 +88,9 @@
    AddressVerificationState GetState(const bs::Address &addr) const;
 
    void setDefault(const bs::Address &addr);
-<<<<<<< HEAD
-   const bs::Address &getDefault() const { return defaultAddr_; }
+
+   bs::Address getDefault() const;
    size_t getDefaultIndex() const;
-=======
-   bs::Address getDefault() const;
-   virtual size_t getDefaultIndex() const;
->>>>>>> be4089dd
 
    bool HaveAuthWallet() const;
    bool HasAuthAddr() const;
