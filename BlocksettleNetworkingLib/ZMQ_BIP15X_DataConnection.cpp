#include <chrono>
#include <QStandardPaths>

#include "FastLock.h"
#include "MessageHolder.h"
#include "ZMQ_BIP15X_DataConnection.h"

using namespace std;

// Reset a partial message.
//
// INPUT:  None
// OUTPUT: None
// RETURN: None
void ZmqBIP15XMsgFragments::reset(void)
{
   packets_.clear();
   message_.reset();
}

// Insert data into a partial message.
//
// INPUT:  The data to insert. (BinaryData&)
// OUTPUT: None
// RETURN: A reference to the packet data. (BinaryDataRef)
BinaryDataRef ZmqBIP15XMsgFragments::insertDataAndGetRef(BinaryData& data)
{
   auto&& data_pair = std::make_pair(counter_++, std::move(data));
   auto iter = packets_.insert(std::move(data_pair));
   return iter.first->second.getRef();
}

// Erase the last packet in a partial message.
//
// INPUT:  None
// OUTPUT: None
// RETURN: None
void ZmqBIP15XMsgFragments::eraseLast(void)
{
   if (counter_ == 0)
      return;

   packets_.erase(counter_--);
}

// The constructor to use.
//
// INPUT:  Logger object. (const shared_ptr<spdlog::logger>&)
//         Ephemeral peer usage. Not recommended. (const bool&)
// OUTPUT: None
ZmqBIP15XDataConnection::ZmqBIP15XDataConnection(
   const shared_ptr<spdlog::logger>& logger
   , const bool& ephemeralPeers, bool monitored)
   : ZmqDataConnection(logger, monitored)
{
   currentReadMessage_.reset();
   string datadir =
      QStandardPaths::writableLocation(QStandardPaths::AppDataLocation).toStdString();
   string filename(CLIENT_AUTH_PEER_FILENAME);

   // In general, load the server key from a special Armory wallet file.
   if (!ephemeralPeers) {
      authPeers_ = make_shared<AuthorizedPeers>(
         datadir, filename);
   }
   else {
      authPeers_ = make_shared<AuthorizedPeers>();
   }

   // Create a random four-byte ID for the client.
   msgID = READ_UINT32_LE(CryptoPRNG::generateRandom(4));

   // BIP 151 connection setup. Technically should be per-socket or something
   // similar but data connections will only connect to one machine at a time.
   auto lbds = getAuthPeerLambda();
   bip151Connection_ = make_shared<BIP151Connection>(lbds);
}

// Get lambda functions related to authorized peers. Copied from Armory.
//
// INPUT:  None
// OUTPUT: None
// RETURN: AuthPeersLambdas object with required lambdas.
AuthPeersLambdas ZmqBIP15XDataConnection::getAuthPeerLambda() const
{
   auto authPeerPtr = authPeers_;

   auto getMap = [authPeerPtr](void)->const map<string, btc_pubkey>& {
      return authPeerPtr->getPeerNameMap();
   };

   auto getPrivKey = [authPeerPtr](
      const BinaryDataRef& pubkey)->const SecureBinaryData& {
      return authPeerPtr->getPrivateKey(pubkey);
   };

   auto getAuthSet = [authPeerPtr](void)->const set<SecureBinaryData>& {
      return authPeerPtr->getPublicKeySet();
   };

   return AuthPeersLambdas(getMap, getPrivKey, getAuthSet);
}

// The send function for the data connection. Ideally, this should not be used
// before the handshake is completed, but it is possible to use at any time.
// Whether or not the raw data is used, it will be placed in a ZmqBIP15XMsg
// object.
//
// INPUT:  The data to send. It'll be encrypted here if needed. (const string&)
// OUTPUT: None
// RETURN: True if success, false if failure.
bool ZmqBIP15XDataConnection::send(const string& data)
{
   string message = data;

   // For now, disable time-based key cycling. This should be re-enabled
   // eventually. It's an important part of BIP 151.
   //
   // Check if we need to do a rekey before sending the data.
/*   bool needsRekey = false;
   auto rightnow = chrono::system_clock::now();

   if (bip151Connection_->rekeyNeeded(message->getSerializedSize())) {
      needsRekey = true;
   }
   else {
      auto time_sec = chrono::duration_cast<chrono::seconds>(
         rightnow - outKeyTimePoint_);
      if (time_sec.count() >= AEAD_REKEY_INVERVAL_SECONDS)
         needsRekey = true;
   }

   if (needsRekey) {
      BinaryData rekeyData(BIP151PUBKEYSIZE);
      memset(rekeyData.getPtr(), 0, BIP151PUBKEYSIZE);

      ZmqBIP15XMsg rekeyPacket;
      std::vector<BinaryData> outPacket = rekeyPacket.serialize(rekeyData.getRef()
         , bip151Connection_.get(), ZMQ_MSGTYPE_AEAD_REKEY, 0);

      if (!send(move(outPacket[0].toBinStr()))) {
    std::cout << "DEBUG: ZmqBIP15XDataConnection::send - Rekey send failed" << dataLen << std::endl;
      }
      bip151Connection_->rekeyOuterSession();
      outKeyTimePoint_ = rightnow;
      ++outerRekeyCount_;
   }*/

   // Encrypt data here only after the BIP 150 handshake is complete.
   string sendData = data;
   size_t dataLen = sendData.size();
   if (bip151Connection_->getBIP150State() == BIP150State::SUCCESS) {
      ZmqBIP15XSerializedMessage msg;
      BIP151Connection* connPtr = nullptr;
      if (bip151HandshakeCompleted_) {
         connPtr = bip151Connection_.get();
      }
      BinaryData payload(data);
      msg.construct(payload.getDataVector(), connPtr
         , ZMQ_MSGTYPE_FRAGMENTEDPACKET_HEADER, msgID);
      sendData = msg.getNextPacket().toBinStr();
      dataLen = sendData.size();
   }

   // Now, we can send the data.
   int result = -1;
   {
      FastLock locker(lockSocket_);
      result = zmq_send(dataSocket_.get(), sendData.c_str(), dataLen, 0);
   }
   if (result != (int)dataLen) {
      if (logger_) {
         logger_->error("[ZmqBIP15XDataConnection::{}] {} failed to send "
            "data: {} (result={}, data size={}", __func__, connectionName_, zmq_strerror(zmq_errno())
            , result, dataLen);
      }
      return false;
   }

   return true;
}

// Kick off the BIP 151 handshake. This is the first function to call once the
// unencrypted connection is established.
//
// INPUT:  None
// OUTPUT: None
// RETURN: True if success, false if failure.
bool ZmqBIP15XDataConnection::startBIP151Handshake(const std::function<void()> &cbCompleted)
{
<<<<<<< HEAD
   ZmqBIP15XSerializedMessage msg;
=======
   cbCompleted_ = cbCompleted;
   ZmqBIP15XMsg msg;
>>>>>>> 962ef48e
   BinaryData nullPayload;

   msg.construct(nullPayload.getDataVector(), nullptr, ZMQ_MSGTYPE_AEAD_SETUP,
      0);
   auto& packet = msg.getNextPacket();
   return send(packet.toBinStr());
}

// The function that handles raw data coming in from the socket. The data may or
// may not be encrypted.
//
// INPUT:  The raw incoming data. It may or may not be encrypted. (const string&)
// OUTPUT: None
// RETURN: None
void ZmqBIP15XDataConnection::onRawDataReceived(const string& rawData)
{
   // Place the data in the processing queue and process the queue.
   BinaryData payload(rawData);
   if (payload.getSize() == 0)
   {
      logger_->error("[{}] Empty data packet ({}).", __func__, connectionName_);
      return;
   }

   if (leftOverData_.getSize() != 0)
   {
      leftOverData_.append(payload);
      payload = move(leftOverData_);
      leftOverData_.clear();
   }

   // Perform decryption if we're ready.
   if (bip151Connection_->connectionComplete())
   {
      auto result = bip151Connection_->decryptPacket(
         payload.getPtr(), payload.getSize(),
         payload.getPtr(), payload.getSize());

      // Failure isn't necessarily a problem if we're dealing with fragments.
      if (result != 0)
      {
         // If decryption "fails" but the result indicates fragmentation, save
         // the fragment and wait before doing anything, otherwise treat it as a
         // legit error.
         if (result <= ZMQ_MESSAGE_PACKET_SIZE && result > -1)
         {
            leftOverData_ = move(payload);
            return;
         }
         else
         {
            logger_->error("[{}] Packet decryption failed - Error {}", __func__
               , result);
            return;
         }
      }

      payload.resize(payload.getSize() - POLY1305MACLEN);
   }

   ProcessIncomingData(payload);
}

// Close the connection.
//
// INPUT:  None
// OUTPUT: None
// RETURN: True if success, false if failure.
bool ZmqBIP15XDataConnection::closeConnection()
{
   currentReadMessage_.reset();
   return ZmqDataConnection::closeConnection();
}

// The function that processes raw ZMQ connection data. It processes the BIP
// 150/151 handshake (if necessary) and decrypts the raw data.
//
// INPUT:  Reformed message. (const BinaryData&) // TO DO: FIX UP MSG
// OUTPUT: None
// RETURN: None
void ZmqBIP15XDataConnection::ProcessIncomingData(BinaryData& payload)
{
   // Deserialize packet.
   auto payloadRef = currentReadMessage_.insertDataAndGetRef(payload);
   auto result = currentReadMessage_.message_.parsePacket(payloadRef);
   if (!result)
   {
      if (logger_) {
         logger_->error("[ZmqBIP15XDataConnection::{}] Deserialization failed "
            "(connection {})", __func__, connectionName_);
      }

      currentReadMessage_.reset();
      return;
   }

   // Fragmented messages may not be marked as fragmented when decrypted but may
   // still be a fragment. That's fine. Just wait for the other fragments.
   if (!currentReadMessage_.message_.isReady())
   {
      return;
   }

   // If we're still handshaking, take the next step. (No fragments allowed.)
   if (currentReadMessage_.message_.getType() > ZMQ_MSGTYPE_AEAD_THRESHOLD)
   {
      if (!processAEADHandshake(currentReadMessage_.message_))
      {
         if (logger_) {
            logger_->error("[ZmqBIP15XDataConnection::{}] Handshake failed "
               "(connection {})", __func__, connectionName_);
         }
         return;
      }

      currentReadMessage_.reset();
      return;
   }

   // We can now safely obtain the full message.
   BinaryData inMsg;
   currentReadMessage_.message_.getMessage(&inMsg);

   // We shouldn't get here but just in case....
   if (bip151Connection_->getBIP150State() != BIP150State::SUCCESS) {
      if (logger_) {
         logger_->error("[ZmqBIP15XDataConnection::{}] Encryption handshake "
            "is incomplete (connection {})", __func__, connectionName_);
      }
      return;
   }

   // For now, ignore the BIP message ID. If we need callbacks later, we can go
   // back to what's in Armory and add support based off that.
/*   auto& msgid = currentReadMessage_.message_.getId();
   switch (msgid)
   {
   case ZMQ_CALLBACK_ID:
   {
      break;
   }

   default:
      break;
   }*/

   // Pass the final data up the chain.
<<<<<<< HEAD
   ZmqDataConnection::notifyOnData(inMsg.toBinStr());
   currentReadMessage_.reset();
=======
   auto&& outMsg = inMsg.getSingleBinaryMessage();
   ZmqDataConnection::notifyOnData(outMsg.toBinStr());
>>>>>>> 962ef48e
}

// Create the data socket.
//
// INPUT:  None
// OUTPUT: None
// RETURN: The data socket. (ZmqContext::sock_ptr)
ZmqContext::sock_ptr ZmqBIP15XDataConnection::CreateDataSocket()
{
   return context_->CreateClientSocket();
}

// Get the incoming data.
//
// INPUT:  None
// OUTPUT: None
// RETURN: True if success, false if failure.
bool ZmqBIP15XDataConnection::recvData()
{
   MessageHolder data;

   int result = zmq_msg_recv(&data, dataSocket_.get(), ZMQ_DONTWAIT);
   if (result == -1) {
      if (logger_) {
         logger_->error("[ZmqBIP15XDataConnection::{}] {} failed to recv data "
            "frame from stream: {}" , __func__, connectionName_
            , zmq_strerror(zmq_errno()));
      }
      return false;
   }

   // Process the raw data.
   onRawDataReceived(data.ToString());
   return true;
}

// The function processing the BIP 150/151 handshake packets.
//
// INPUT:  The handshake packet. (const ZmqBIP15XMsg&)
// OUTPUT: None
// RETURN: True if success, false if failure.
bool ZmqBIP15XDataConnection::processAEADHandshake(const ZmqBIP15XMsgPartial& msgObj)
{
   // Function used to send data out on the wire.
   auto writeData = [this](BinaryData& payload, uint8_t type, bool encrypt) {
      ZmqBIP15XSerializedMessage msg;
      BIP151Connection* connPtr = nullptr;
      if (encrypt) {
         connPtr = bip151Connection_.get();
      }

      msg.construct(payload.getDataVector(), connPtr, type, 0);
      auto& packet = msg.getNextPacket();
      send(packet.toBinStr());
   };

   // Read the message, get the type, and process as needed. Code mostly copied
   // from Armory.
   auto msgbdr = msgObj.getSingleBinaryMessage();
   switch (msgObj.getType()) {
   case ZMQ_MSGTYPE_AEAD_PRESENT_PUBKEY:
   {
      /*packet is server's pubkey, do we have it?*/

      //init server promise
      serverPubkeyProm_ = make_shared<promise<bool>>();

      //compute server name
      stringstream ss;
      ss << hostAddr_ << ":" << hostPort_;

      if (!bip151Connection_->havePublicKey(msgbdr, ss.str())) {
         //we don't have this key, call user prompt lambda
         promptUser(msgbdr, ss.str());
      }
      else {
         //set server key promise
         serverPubkeyProm_->set_value(true);
      }

      break;
   }

   case ZMQ_MSGTYPE_AEAD_ENCINIT:
   {
      if (bip151Connection_->processEncinit(msgbdr.getPtr(), msgbdr.getSize()
         , false) != 0) {
         logger_->error("[processHandshake] BIP 150/151 handshake process "
            "failed - AEAD_ENCINIT not processed");
         return false;
      }

      //valid encinit, send client side encack
      BinaryData encackPayload(BIP151PUBKEYSIZE);
      if (bip151Connection_->getEncackData(encackPayload.getPtr()
         , BIP151PUBKEYSIZE) != 0) {
         logger_->error("[processHandshake] BIP 150/151 handshake process "
            "failed - AEAD_ENCACK data not obtained");
         return false;
      }

      writeData(encackPayload, ZMQ_MSGTYPE_AEAD_ENCACK, false);

      //start client side encinit
      BinaryData encinitPayload(ENCINITMSGSIZE);
      if (bip151Connection_->getEncinitData(encinitPayload.getPtr()
         , ENCINITMSGSIZE, BIP151SymCiphers::CHACHA20POLY1305_OPENSSH) != 0) {
         logger_->error("[processHandshake] BIP 150/151 handshake process "
            "failed - AEAD_ENCINIT data not obtained");
         return false;
      }

      writeData(encinitPayload, ZMQ_MSGTYPE_AEAD_ENCINIT, false);

      break;
   }

   case ZMQ_MSGTYPE_AEAD_ENCACK:
   {
      if (bip151Connection_->processEncack(msgbdr.getPtr(), msgbdr.getSize()
         , true) == -1) {
         logger_->error("[processHandshake] BIP 150/151 handshake process "
            "failed - AEAD_ENCACK not processed");
         return false;
      }

      //have we seen the server's pubkey?
      if (serverPubkeyProm_ != nullptr) {
         //if so, wait on the promise
         auto serverProm = serverPubkeyProm_;
         auto fut = serverProm->get_future();
         fut.wait();
         serverPubkeyProm_.reset();
      }

      //bip151 handshake completed, time for bip150
      stringstream ss;
      ss << hostAddr_ << ":" << hostPort_;

      BinaryData authchallengeBuf(BIP151PRVKEYSIZE);
      if (bip151Connection_->getAuthchallengeData(
         authchallengeBuf.getPtr(), authchallengeBuf.getSize(), ss.str()
         , true //true: auth challenge step #1 of 6
         , false) != 0) { //false: have not processed an auth propose yet
         logger_->error("[processHandshake] BIP 150/151 handshake process "
            "failed - AUTH_CHALLENGE data not obtained");
         return false;
      }

      writeData(authchallengeBuf, ZMQ_MSGTYPE_AUTH_CHALLENGE, true);
      bip151HandshakeCompleted_ = true;
      break;
   }

   case ZMQ_MSGTYPE_AEAD_REKEY:
   {
      // Rekey requests before auth are invalid.
      if (bip151Connection_->getBIP150State() != BIP150State::SUCCESS) {
         logger_->error("[processHandshake] BIP 150/151 handshake process "
            "failed - Not ready to rekey");
         return false;
      }

      // If connection is already setup, we only accept rekey enack messages.
      if (bip151Connection_->processEncack(msgbdr.getPtr(), msgbdr.getSize()
         , false) == -1) {
         logger_->error("[processHandshake] BIP 150/151 handshake process "
            "failed - AEAD_REKEY not processed");
         return false;
      }

      ++innerRekeyCount_;
      break;
   }

   case ZMQ_MSGTYPE_AUTH_REPLY:
   {
      if (bip151Connection_->processAuthreply(msgbdr.getPtr(), msgbdr.getSize()
         , true //true: step #2 out of 6
         , false) != 0) { //false: haven't seen an auth challenge yet
         logger_->error("[processHandshake] BIP 150/151 handshake process "
            "failed - AUTH_REPLY not processed");
         return false;
      }

      BinaryData authproposeBuf(BIP151PRVKEYSIZE);
      if (bip151Connection_->getAuthproposeData(
         authproposeBuf.getPtr(),
         authproposeBuf.getSize()) != 0) {
         logger_->error("[processHandshake] BIP 150/151 handshake process "
            "failed - AUTH_PROPOSE data not obtained");
         return false;
      }

      writeData(authproposeBuf, ZMQ_MSGTYPE_AUTH_PROPOSE, true);
      break;
   }

   case ZMQ_MSGTYPE_AUTH_CHALLENGE:
   {
      bool goodChallenge = true;
      auto challengeResult =
         bip151Connection_->processAuthchallenge(msgbdr.getPtr()
            , msgbdr.getSize(), false); //true: step #4 of 6

      if (challengeResult == -1) {
         //auth fail, kill connection
         logger_->error("[processHandshake] BIP 150/151 handshake process "
            "failed - AUTH_CHALLENGE not processed");
         return false;
      }
      else if (challengeResult == 1) {
         goodChallenge = false;
      }

      BinaryData authreplyBuf(BIP151PRVKEYSIZE * 2);
      auto validReply = bip151Connection_->getAuthreplyData(
         authreplyBuf.getPtr(), authreplyBuf.getSize()
         , false //true: step #5 of 6
         , goodChallenge);

      if (validReply != 0) {
         //auth setup failure, kill connection
         logger_->error("[processHandshake] BIP 150/151 handshake process "
            "failed - AUTH_REPLY data not obtained");
         return false;
      }

      writeData(authreplyBuf, ZMQ_MSGTYPE_AUTH_REPLY, true);

      // Rekey.
      bip151Connection_->bip150HandshakeRekey();
      outKeyTimePoint_ = chrono::system_clock::now();
      emit bip15XCompleted();
      if (cbCompleted_) {
         cbCompleted_();
      }

      break;
   }

   default:
      logger_->error("[processHandshake] Unknown message type.");
      return false;
   }

   return true;
}

// If the user is presented with a new server identity key, ask what they want.
void ZmqBIP15XDataConnection::promptUser(const BinaryDataRef& newKey
   , const string& srvAddrPort)
{
   // TO DO: Insert a user prompt. For now, just approve the key and add it to
   // the set of approved keys. This needs to be fixed ASAP!
   auto authPeerNameMap = authPeers_->getPeerNameMap();
   auto authPeerNameSearch = authPeerNameMap.find(srvAddrPort);
   if (authPeerNameSearch == authPeerNameMap.end()) {
      logger_->info("[{}] New key ({}) for server [{}] arrived.", __func__
         , newKey.toHexStr(), srvAddrPort);
      vector<string> keyName;
      keyName.push_back(srvAddrPort);
      authPeers_->addPeer(newKey.copy(), keyName);
      serverPubkeyProm_->set_value(true);
   }
   else {
      serverPubkeyProm_->set_value(true);
   }
}

SecureBinaryData ZmqBIP15XDataConnection::getOwnPubKey() const
{
   const auto pubKey = authPeers_->getOwnPublicKey();
   return SecureBinaryData(pubKey.pubkey, pubKey.compressed
      ? BTC_ECKEY_COMPRESSED_LENGTH : BTC_ECKEY_UNCOMPRESSED_LENGTH);
}<|MERGE_RESOLUTION|>--- conflicted
+++ resolved
@@ -188,12 +188,8 @@
 // RETURN: True if success, false if failure.
 bool ZmqBIP15XDataConnection::startBIP151Handshake(const std::function<void()> &cbCompleted)
 {
-<<<<<<< HEAD
    ZmqBIP15XSerializedMessage msg;
-=======
    cbCompleted_ = cbCompleted;
-   ZmqBIP15XMsg msg;
->>>>>>> 962ef48e
    BinaryData nullPayload;
 
    msg.construct(nullPayload.getDataVector(), nullptr, ZMQ_MSGTYPE_AEAD_SETUP,
@@ -341,13 +337,8 @@
    }*/
 
    // Pass the final data up the chain.
-<<<<<<< HEAD
    ZmqDataConnection::notifyOnData(inMsg.toBinStr());
    currentReadMessage_.reset();
-=======
-   auto&& outMsg = inMsg.getSingleBinaryMessage();
-   ZmqDataConnection::notifyOnData(outMsg.toBinStr());
->>>>>>> 962ef48e
 }
 
 // Create the data socket.
