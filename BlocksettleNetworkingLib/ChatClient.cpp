#include "ChatClient.h"
#include "ChatProtocol/ChatProtocol.h"

#include <spdlog/spdlog.h>
#include <botan/bigint.h>
#include <botan/base64.h>
#include <botan/auto_rng.h>

#include "ZMQ_BIP15X_DataConnection.h"
#include "ChatDB.h"
#include "ConnectionManager.h"
#include "ApplicationSettings.h"
#include "autheid_utils.h"
#include "UserHasher.h"
#include "ChatClientDataModel.h"
#include <QRegularExpression>

#include "Encryption/AEAD_Encryption.h"
#include "Encryption/AEAD_Decryption.h"
#include "Encryption/IES_Encryption.h"
#include "Encryption/IES_Decryption.h"

#include <QDateTime>
#include <QDebug>

Q_DECLARE_METATYPE(std::shared_ptr<Chat::MessageData>)
Q_DECLARE_METATYPE(std::vector<std::shared_ptr<Chat::MessageData>>)
Q_DECLARE_METATYPE(std::shared_ptr<Chat::RoomData>)
Q_DECLARE_METATYPE(std::vector<std::shared_ptr<Chat::RoomData>>)
Q_DECLARE_METATYPE(std::shared_ptr<Chat::UserData>)
Q_DECLARE_METATYPE(std::vector<std::shared_ptr<Chat::UserData>>)

namespace {
   const QRegularExpression rx_email(QLatin1String(R"(^[a-z0-9._-]+@([a-z0-9-]+\.)+[a-z]+$)"), QRegularExpression::CaseInsensitiveOption);
}

ChatClient::ChatClient(const std::shared_ptr<ConnectionManager>& connectionManager
                  , const std::shared_ptr<ApplicationSettings> &appSettings
                  , const std::shared_ptr<spdlog::logger>& logger)

   : connectionManager_(connectionManager)
   , appSettings_(appSettings)
   , logger_(logger)
   , ownPrivKey_(appSettings_->GetAuthKeys().first)
{
   qRegisterMetaType<std::shared_ptr<Chat::MessageData>>();
   qRegisterMetaType<std::vector<std::shared_ptr<Chat::MessageData>>>();
   qRegisterMetaType<std::shared_ptr<Chat::RoomData>>();
   qRegisterMetaType<std::vector<std::shared_ptr<Chat::RoomData>>>();
   qRegisterMetaType<std::shared_ptr<Chat::UserData>>();
   qRegisterMetaType<std::vector<std::shared_ptr<Chat::UserData>>>();

   //This is required (with Qt::QueuedConnection), because of ZmqBIP15XDataConnection crashes when delete it from this (callback) thread
   connect(this, &ChatClient::ForceLogoutSignal, this, &ChatClient::onForceLogoutSignal, Qt::QueuedConnection);

   chatDb_ = make_unique<ChatDB>(logger, appSettings_->get<QString>(ApplicationSettings::chatDbFile));
   if (!chatDb_->loadKeys(pubKeys_)) {
      throw std::runtime_error("failed to load chat public keys");
   }

   hasher_ = std::make_shared<UserHasher>();
   model_ = std::make_shared<ChatClientDataModel>();
   model_->setModelChangesHandler(this);

   heartbeatTimer_.setInterval(30 * 1000);
   heartbeatTimer_.setSingleShot(false);
   connect(&heartbeatTimer_, &QTimer::timeout, this, &ChatClient::sendHeartbeat);
   //heartbeatTimer_.start();
}

ChatClient::~ChatClient() noexcept
{
   // Let's not call anything here as this could cause crash
}

std::shared_ptr<ChatClientDataModel> ChatClient::getDataModel()
{
   return model_;
}

std::string ChatClient::loginToServer(const std::string& email, const std::string& jwt
   , const ZmqBIP15XDataConnection::cbNewKey &cb)
{
   if (connection_) {
      logger_->error("[ChatClient::loginToServer] connecting with not purged connection");
      return {};
   }

   currentUserId_ = hasher_->deriveKey(email);
   currentJwt_ = jwt;

   connection_ = connectionManager_->CreateZMQBIP15XDataConnection(true, true
      , true);
   connection_->setCBs(cb);

   if (!connection_->openConnection(
          appSettings_->get<std::string>(ApplicationSettings::chatServerHost),
          appSettings_->get<std::string>(ApplicationSettings::chatServerPort), this)
       )
   {
      logger_->error("[ChatClient::loginToServer] failed to open ZMQ data connection");
      connection_.reset();
   }

   return currentUserId_;
}

void ChatClient::OnLoginReturned(const Chat::LoginResponse &response)
{
   if (response.getStatus() == Chat::LoginResponse::Status::LoginOk) {
      loggedIn_ = true;
      emit ConnectedToServer();
      model_->setCurrentUser(currentUserId_);
      readDatabase();
      auto request1 = std::make_shared<Chat::MessagesRequest>("", currentUserId_, currentUserId_);
      sendRequest(request1);
//      auto request2 = std::make_shared<Chat::ContactsListRequest>("", currentUserId_);
//      sendRequest(request2);
   }
   else {
      loggedIn_ = false;
      emit LoginFailed();
   }
}

void ChatClient::OnLogoutResponse(const Chat::LogoutResponse & response)
{
   logger_->debug("[ChatClient::OnLogoutResponse]: Server sent logout response with data: {}", response.getData());
   emit ForceLogoutSignal();
}

void ChatClient::OnSendMessageResponse(const Chat::SendMessageResponse& response)
{
   QJsonDocument json(response.toJson());
   logger_->debug("[ChatClient::OnSendMessageResponse]: received: {}",
                  json.toJson(QJsonDocument::Indented).toStdString());

   if (response.getResult() == Chat::SendMessageResponse::Result::Accepted) {
      QString localId = QString::fromStdString(response.clientMessageId());
      QString serverId = QString::fromStdString(response.serverMessageId());
      QString receiverId = QString::fromStdString(response.receiverId());
      auto message = model_->findMessageItem(receiverId.toStdString(), localId.toStdString());
      if (message){
         message->setId(serverId);
         message->setFlag(Chat::MessageData::State::Sent);
      }
      model_->notifyMessageChanged(message);
      bool res = message && chatDb_->syncMessageId(localId, serverId);

      logger_->debug("[ChatClient::OnSendMessageResponse]: message id sync: {}", res?"Success":"Failed");

   }
}

void ChatClient::OnMessageChangeStatusResponse(const Chat::MessageChangeStatusResponse& response)
{
   //TODO: Implement me!
   std::string messageId = response.messageId();
   std::string senderId = response.messageSenderId();
   std::string receiverId = response.messageReceiverId();
   int newStatus = response.getUpdatedStatus();
   logger_->debug("[ChatClient::OnMessageChangeStatusResponse]: Updated message status:"
                  " messageId {}"
                  " senderId {}"
                  " receiverId {}"
                  " status {}",
                  messageId,
                  senderId,
                  receiverId,
                  newStatus);


   if (chatDb_->updateMessageStatus(QString::fromStdString(messageId), newStatus)) {
      QString chatId = QString::fromStdString(response.messageSenderId() == currentUserId_
                    ? response.messageReceiverId()
                    : response.messageSenderId());
      auto message = model_->findMessageItem(chatId.toStdString(), messageId);
      if (message){
         message->updateState(newStatus);
      }
      model_->notifyMessageChanged(message);
   }
   return;
}

void ChatClient::OnContactsActionResponseDirect(const Chat::ContactsActionResponseDirect& response)
{
   std::string actionString = "<unknown>";
   switch (response.getAction()) {
      case Chat::ContactsAction::Accept: {
         actionString = "ContactsAction::Accept";
         QString senderId = QString::fromStdString(response.senderId());
         pubKeys_[senderId] = response.getSenderPublicKey();
         chatDb_->addKey(senderId, response.getSenderPublicKey());
         auto contactNode = model_->findContactNode(senderId.toStdString());
         if (contactNode){
            auto data = contactNode->getContactData();
            data->setStatus(Chat::ContactStatus::Accepted);
            contactNode->setOnlineStatus(ChatContactElement::OnlineStatus::Online);
            model_->notifyContactChanged(data);
         }
         addOrUpdateContact(senderId, Chat::ContactStatus::Accepted);
         auto requestS =
               std::make_shared<Chat::ContactActionRequestServer>(
                  "",
                  currentUserId_,
                  senderId.toStdString(),
                  Chat::ContactsActionServer::UpdateContactRecord,
                  Chat::ContactStatus::Accepted, response.getSenderPublicKey());
         sendRequest(requestS);
         // reprocess message again
         retrySendQueuedMessages(response.senderId());
      }
      break;
      case Chat::ContactsAction::Reject: {
         actionString = "ContactsAction::Reject";
         addOrUpdateContact(QString::fromStdString(response.senderId()), Chat::ContactStatus::Rejected);
         auto contactNode = model_->findContactNode(response.senderId());
         if (contactNode){
            auto data = contactNode->getContactData();
            data->setStatus(Chat::ContactStatus::Rejected);
            contactNode->setOnlineStatus(ChatContactElement::OnlineStatus::Online);
            model_->notifyContactChanged(data);
         }
         auto requestS =
               std::make_shared<Chat::ContactActionRequestServer>(
                  "",
                  currentUserId_,
                  response.senderId(),
                  Chat::ContactsActionServer::UpdateContactRecord,
                  Chat::ContactStatus::Rejected, response.getSenderPublicKey());
         sendRequest(requestS);
         //removeContact(QString::fromStdString(response.senderId()));
         eraseQueuedMessages(response.senderId());
      }
      break;
      case Chat::ContactsAction::Request: {
         actionString = "ContactsAction::Request";
         QString userId = QString::fromStdString(response.receiverId());
         QString contactId = QString::fromStdString(response.senderId());
         autheid::PublicKey pk = response.getSenderPublicKey();
         pubKeys_[contactId] = response.getSenderPublicKey();
         chatDb_->addKey(contactId, response.getSenderPublicKey());

         auto contactNode = model_->findContactNode(response.senderId());
         if (contactNode){
            auto data = contactNode->getContactData();
            data->setStatus(Chat::ContactStatus::Accepted);
            contactNode->setOnlineStatus(ChatContactElement::OnlineStatus::Online);
            model_->notifyContactChanged(data);
         } else {
            auto contact =
                  std::make_shared<Chat::ContactRecordData>(
                     userId,
                     contactId,
                     Chat::ContactStatus::Incoming,
                     pk);
            model_->insertContactObject(contact, true);
<<<<<<< HEAD
            addOrUpdateContact(contactId, ContactUserData::Status::Incoming);
            auto requestS = std::make_shared<Chat::ContactActionRequestServer>("", currentUserId_, contactId.toStdString(), Chat::ContactsActionServer::AddContactRecord, Chat::ContactStatus::Incoming, pk);
            sendRequest(requestS);
=======
            addOrUpdateContact(contactId, Chat::ContactStatus::Incoming);
            auto requestS =
                  std::make_shared<Chat::ContactActionRequestServer>(
                     "",
                     currentUserId_,
                     contactId.toStdString(),
                     Chat::ContactsActionServer::AddContactRecord,
                     Chat::ContactStatus::Incoming,
                     pk);
            sendRequest(requestS);            
>>>>>>> 0b5f06c8
            emit NewContactRequest(contactId);
         }

         //addOrUpdateContact(QString::fromStdString(response.senderId()), QStringLiteral(""), true);
      }
      break;
      case Chat::ContactsAction::Remove: {
         autheid::PublicKey pk = response.getSenderPublicKey();
         auto requestS =
               std::make_shared<Chat::ContactActionRequestServer>(
                  "",
                  currentUserId_,
                  response.senderId(),
                  Chat::ContactsActionServer::RemoveContactRecord,
                  Chat::ContactStatus::Incoming, pk);

         sendRequest(requestS);
      }
         break;

   }
   logger_->debug("[ChatClient::OnContactsActionResponseDirect]: Incoming contact action from {}: {}",
                  response.senderId(),
                  actionString
                  );
}

void ChatClient::OnContactsActionResponseServer(const Chat::ContactsActionResponseServer & response)
{
   std::string actionString = "<unknown>";
   switch (response.getRequestedAction()) {
      case Chat::ContactsActionServer::AddContactRecord:
         actionString = "ContactsActionServer::AddContactRecord";
         //addOrUpdateContact(QString::fromStdString(response.userId()));
         retrySendQueuedMessages(response.contactId());
      break;
      case Chat::ContactsActionServer::RemoveContactRecord:
         actionString = "ContactsActionServer::RemoveContactRecord";
         //removeContact(QString::fromStdString(response.userId()));
         if (response.getActionResult() == Chat::ContactsActionServerResult::Success) {
            model_->removeContactNode(response.contactId());
            chatDb_->removeContact(QString::fromStdString(response.contactId()));
            //TODO: Remove pub key
         }
         retrySendQueuedMessages(response.contactId());
      break;
      case Chat::ContactsActionServer::UpdateContactRecord:
         actionString = "ContactsActionServer::UpdateContactRecord";
         //addOrUpdateContact(QString::fromStdString(response.userId()), QStringLiteral(""), true);
      break;
      default:
      break;
   }

   std::string actionResString = "<unknown>";
   switch (response.getActionResult()) {
      case Chat::ContactsActionServerResult::Success:
         actionResString = "ContactsActionServerResult::Success";
      break;
      case Chat::ContactsActionServerResult::Failed:
         actionResString = "ContactsActionServerResult::Failed";
      break;
      default:
      break;
   }

   logger_->debug("[ChatClient::OnContactsActionResponseServer]: Reseived response for server contact action:\n"
                  "userID: {}\n"
                  "contactID: {}\n"
                  "requested action: {}\n"
                  "action result:    {}\n"
                  "message:          {}",
                  response.userId(),
                  response.contactId(),
                  actionString,
                  actionResString,
                  response.message()
                  );
}

void ChatClient::OnContactsListResponse(const Chat::ContactsListResponse & response)
{
   QStringList contactsListStr;
   const auto& remoteContacts = response.getContactsList();
   const auto localContacts = model_->getAllContacts();

   for (auto local : localContacts) {
      auto rit = std::find_if(remoteContacts.begin(), remoteContacts.end(),
                              [local](std::shared_ptr<Chat::ContactRecordData> remote)
      {
                 return local->getContactId() == remote->getContactId();
      });

      if (rit == remoteContacts.end()) {
         chatDb_->removeContact(local->getContactId());
         model_->removeContactNode(local->getContactId().toStdString());
      }
   }

   for (auto remote : remoteContacts) {
      auto citem = model_->findContactItem(remote->getContactId().toStdString());

      if (!citem) {
         model_->insertContactObject(remote);
         retrieveUserMessages(remote->getContactId());
      } else {
         citem->setStatus(remote->getContactStatus());
         model_->notifyContactChanged(citem);
      }
      contactsListStr << QString::fromStdString(remote->toJsonString());
      pubKeys_[remote->getContactId()] = remote->getContactPublicKey();
      addOrUpdateContact(remote->getContactId(),
                         remote->getContactStatus(),
                         remote->getDisplayName());
   }

   logger_->debug("[ChatClient::OnContactsListResponse]:Received {} contacts, from server: [{}]"
               , QString::number(contactsListStr.size()).toStdString()
               , contactsListStr.join(QLatin1String(", ")).toStdString());
}

void ChatClient::OnChatroomsList(const Chat::ChatroomsListResponse& response)
{
   QStringList rooms;

   std::vector<std::shared_ptr<Chat::RoomData>> roomList = response.getChatRoomList();
   for (auto room : roomList){
      model_->insertRoomObject(room);
      rooms << QString::fromStdString(room->toJsonString());
      chatDb_->removeRoomMessages(room->getId());
   }
   logger_->debug("[ChatClient::OnChatroomsList]: Received chatroom list from server: {}",
                  rooms.join(QLatin1String(", ")).prepend(QLatin1Char('[')).append(QLatin1Char(']')).toStdString()
                  );
}

void ChatClient::OnRoomMessages(const Chat::RoomMessagesResponse& response)
{
   logger_->debug("Received chatroom messages from server (receiver id is chatroom): {}",
                  response.getData());

   for (const auto &msgStr : response.getDataList()) {
      const auto msg = Chat::MessageData::fromJSON(msgStr);
      msg->setFlag(Chat::MessageData::State::Acknowledged);
      /*chatDb_->add(*msg);

      if (msg->encryptionType() == Chat::MessageData::EncryptionType::IES) {
         if (!msg->decrypt(ownPrivKey_)) {
            logger_->error("Failed to decrypt msg {}", msg->getId().toStdString());
            msg->setFlag(Chat::MessageData::State::Invalid);
         }
         else {
            msg->setEncryptionType(Chat::MessageData::EncryptionType::Unencrypted);
         }
      }*/
      model_->insertRoomMessage(msg);
   }
}

void ChatClient::OnSearchUsersResponse(const Chat::SearchUsersResponse & response)
{
   QStringList users;

   std::vector<std::shared_ptr<Chat::UserData>> userList = response.getUsersList();
   model_->insertSearchUserList(userList);

   for (auto user : userList){
      users << QString::fromStdString(user->toJsonString());
   }
   emit SearchUserListReceived(userList);
   logger_->debug("[ChatClient::OnSearchUsersResponse]: Received user list from server: "
                  "{}",
                  users.join(QLatin1String(", ")).prepend(QLatin1Char('[')).append(QLatin1Char(']')).toStdString()
                  );
}

void ChatClient::logout(bool send)
{
   loggedIn_ = false;

   if (!connection_) {
      logger_->error("[ChatClient::logout] Disconnected already");
      return;
   }

   if (send) {
      auto request = std::make_shared<Chat::LogoutRequest>("", currentUserId_, "");
      sendRequest(request);
   }

   currentUserId_.clear();
   currentJwt_.clear();

   connection_.reset();
   model_->clearModel();

   emit LoggedOut();
}

void ChatClient::sendRequest(const std::shared_ptr<Chat::Request>& request)
{
   const auto requestData = request->getData();
   logger_->debug("[ChatClient::sendRequest] {}", requestData);

   if (!connection_->isActive()) {
      logger_->error("Connection is not alive!");
   }
   connection_->send(requestData);
}

void ChatClient::readDatabase()
{
   ContactRecordDataList clist;
   chatDb_->getContacts(clist);
   for (auto c : clist) {
      Chat::ContactStatus status = c.getContactStatus();

      auto pk = autheid::PublicKey();

      auto contact =
            std::make_shared<Chat::ContactRecordData>(
               QString::fromStdString(model_->currentUser()),
               c.getContactForId(), status, pk, c.getDisplayName());

      model_->insertContactObject(contact);
      retrieveUserMessages(contact->getContactId());
   }
}

void ChatClient::sendHeartbeat()
{
   if (loggedIn_ && connection_->isActive()) {
      sendRequest(std::make_shared<Chat::HeartbeatPingRequest>(currentUserId_));
   }
}

//void ChatClient::onMessageRead(const std::shared_ptr<Chat::MessageData>& message)
//{
//   addMessageState(message, Chat::MessageData::State::Read);
//}

void ChatClient::onForceLogoutSignal()
{
   logout(false);
}

void ChatClient::addMessageState(const std::shared_ptr<Chat::MessageData>& message, Chat::MessageData::State state)
{
   message->setFlag(state);
   if (chatDb_->updateMessageStatus(message->id(), message->state()))
   {
      QString chatId = message->senderId() == QString::fromStdString(currentUserId_)
                    ? message->receiverId()
                    : message->senderId();
      sendUpdateMessageState(message);
      emit MessageStatusUpdated(message->id(), chatId, message->state());
   } else {
      message->unsetFlag(state);
   }
}

void ChatClient::OnHeartbeatPong(const Chat::HeartbeatPongResponse &response)
{
   logger_->debug("[ChatClient::OnHeartbeatPong] {}", response.getData());
}

void ChatClient::OnUsersList(const Chat::UsersListResponse &response)
{
   logger_->debug("Received users list from server: {}", response.getData());
   auto dataList = response.getDataList();

   //This switch for compatibility with old code, if presented somewhere
   switch (response.command()) {
      case Chat::UsersListResponse::Command::Replace:
         emit UsersReplace(dataList);
         break;
      case Chat::UsersListResponse::Command::Add:
         emit UsersAdd(dataList);
         break;
      case Chat::UsersListResponse::Command::Delete:
         emit UsersDel(dataList);
         break;
   }

   std::for_each(dataList.begin(), dataList.end(), [response, this](const std::string& user)
   {
      auto contact = model_->findContactNode(user);
      if (contact) {
         ChatContactElement::OnlineStatus status = ChatContactElement::OnlineStatus::Offline;
         switch (response.command()) {
            case Chat::UsersListResponse::Command::Replace:
               status = ChatContactElement::OnlineStatus::Online;
               break;
            case Chat::UsersListResponse::Command::Add:
               status = ChatContactElement::OnlineStatus::Online;
               break;
            case Chat::UsersListResponse::Command::Delete:
               status = ChatContactElement::OnlineStatus::Offline;
               break;
         }
         contact->setOnlineStatus(status);
         model_->notifyContactChanged(contact->getContactData());
      }

   });

}

void ChatClient::OnMessages(const Chat::MessagesResponse &response)
{
   logger_->debug("[ChatClient::{}] Received messages from server: {}",
                  __func__, response.getData());
   std::vector<std::shared_ptr<Chat::MessageData>> messages;
   for (const auto &msgStr : response.getDataList()) {
      auto msg = Chat::MessageData::fromJSON(msgStr);
      if (!chatDb_->isContactExist(msg->senderId())) {
         continue;
      }

      msg->setFlag(Chat::MessageData::State::Acknowledged);

      switch (msg->encryptionType()) {
         case Chat::MessageData::EncryptionType::AEAD: {

            const auto& itPublicKey = pubKeys_.find(msg->senderId());

            if (itPublicKey == pubKeys_.end()) {
               logger_->error("[ChatClient::{}] Can't find public key for sender {}",
                              __func__, msg->senderId().toStdString());
               msg->setFlag(Chat::MessageData::State::Invalid);
            }
            else {
               BinaryData remotePublicKey(itPublicKey->second.data(), itPublicKey->second.size());
               SecureBinaryData localPrivateKey(ownPrivKey_.data(), ownPrivKey_.size());

               std::unique_ptr<Encryption::AEAD_Decryption> dec = Encryption::AEAD_Decryption::create(logger_);
               dec->setPrivateKey(localPrivateKey);
               dec->setPublicKey(remotePublicKey);
               dec->setNonce(msg->nonce());
               dec->setData(QByteArray::fromBase64(msg->messageData().toLatin1()).toStdString());
               dec->setAssociatedData(msg->jsonAssociatedData());

               try {
                  Botan::SecureVector<uint8_t> decodedData;
                  dec->finish(decodedData);

                  msg->setMessageData(QString::fromUtf8((char*)decodedData.data(),
                                                        (int)decodedData.size()));
                  msg->setEncryptionType(Chat::MessageData::EncryptionType::Unencrypted);
               }
               catch (std::exception & e) {
                  logger_->error("[ChatClient::{}] Failed to decrypt aead msg {}", __func__, e.what());
                  msg->setFlag(Chat::MessageData::State::Invalid);
               }
            }

            model_->insertContactsMessage(msg);

            encryptByIESAndSaveMessageInDb(msg);
         }
         break;

         case Chat::MessageData::EncryptionType::IES: {
            logger_->error("[ChatClient::{}] This could not happen! Failed to decrypt msg.", __func__);
            model_->insertContactsMessage(msg);
         }
         break;

         default:
         break;
      }
      sendUpdateMessageState(msg);
   }
}

void ChatClient::OnAskForPublicKey(const Chat::AskForPublicKeyResponse &response)
{
   logger_->debug("Received request to send own public key from server: {}", response.getData());

   // Make sure we are the node for which a public key was expected, if not, ignore this call.
   if ( currentUserId_ != response.getPeerId()) {
      return;
   }

   // Send our key to the peer.
   auto request = std::make_shared<Chat::SendOwnPublicKeyRequest>(
      "", // clientId
      response.getAskingNodeId(),
      response.getPeerId(),
      appSettings_->GetAuthKeys().second);
   sendRequest(request);
}

void ChatClient::OnSendOwnPublicKey(const Chat::SendOwnPublicKeyResponse &response)
{
   logger_->debug("Received public key of peer from server: {}", response.getData());

   // Make sure we are the node for which a public key was expected, if not, ignore this call.
   if ( currentUserId_ != response.getReceivingNodeId()) {
      return;
   }
   // Save received public key of peer.
   const auto peerId = QString::fromStdString(response.getSendingNodeId());
   pubKeys_[peerId] = response.getSendingNodePublicKey();
   chatDb_->addKey(peerId, response.getSendingNodePublicKey());

   // Run over enqueued messages if any, and try to send them all now.
   std::queue<QString>& messages = enqueued_messages_[QString::fromStdString(
      response.getSendingNodeId())];
   while (!messages.empty()) {
      sendOwnMessage(messages.front(), QString::fromStdString(response.getSendingNodeId()));
      messages.pop();
   }
}

void ChatClient::OnDataReceived(const std::string& data)
{
   auto response = Chat::Response::fromJSON(data);
   if (!response) {
      logger_->error("[ChatClient::OnDataReceived] failed to parse message:\n{}", data);
      return;
   }
   // Process on main thread because otherwise ChatDB could crash
   QMetaObject::invokeMethod(this, [this, response] {
      response->handle(*this);
   });
}

void ChatClient::OnConnected()
{
   logger_->debug("[ChatClient::OnConnected]");
   auto loginRequest = std::make_shared<Chat::LoginRequest>("", currentUserId_, currentJwt_);
   sendRequest(loginRequest);
}

void ChatClient::OnDisconnected()
{
   logger_->debug("[ChatClient::OnDisconnected]");
   emit ForceLogoutSignal();
}

void ChatClient::OnError(DataConnectionError errorCode)
{
   logger_->debug("[ChatClient::OnError] {}", errorCode);
}

std::shared_ptr<Chat::MessageData> ChatClient::sendOwnMessage(
      const QString &message, const QString &receiver)
{
   Chat::MessageData messageData(QString::fromStdString(currentUserId_), receiver,
      QString::fromStdString(CryptoPRNG::generateRandom(8).toHexStr()),
      QDateTime::currentDateTimeUtc(), message);
   auto result = std::make_shared<Chat::MessageData>(messageData);

   if (!chatDb_->isContactExist(messageData.receiverId()))
   {
      //make friend request before sending direct message.
      //Enqueue the message to be sent, once our friend request accepted.
      enqueued_messages_[receiver].push(message);
      sendFriendRequest(messageData.receiverId());
      return result;
   }
   else
   {
      // is contact rejected?
      Chat::ContactRecordData contact(QString(),
                                      QString(),
                                      Chat::ContactStatus::Accepted,
                                      autheid::PublicKey());
      chatDb_->getContact(messageData.receiverId(), contact);

      if (contact.getContactStatus() == Chat::ContactStatus::Rejected)
      {
         logger_->error("[ChatClient::sendOwnMessage] {}",
                        "Receiver has rejected state. Discarding message.");
         result->setFlag(Chat::MessageData::State::Invalid);
         return result;
      }
   }

   const auto &itPub = pubKeys_.find(receiver);
   if (itPub == pubKeys_.end()) {
      // Ask for public key from peer. Enqueue the message to be sent, once we receive the
      // necessary public key.
      enqueued_messages_[receiver].push(message);

      // Send our key to the peer.
      auto request = std::make_shared<Chat::AskForPublicKeyRequest>(
         "", // clientId
         currentUserId_,
         receiver.toStdString());
      sendRequest(request);
      return result;
   }

   logger_->debug("[ChatClient::sendMessage] {}", message.toStdString());

   if (!encryptByIESAndSaveMessageInDb(std::make_shared<Chat::MessageData>(messageData)))
   {
      return result;
   }

   model_->insertContactsMessage(result);

   // search active message session for given user
   const auto userNoncesIterator = userNonces_.find(receiver);
   Botan::SecureVector<uint8_t> nonce;
   if (userNoncesIterator == userNonces_.end()) {
      // generate random nonce
      Botan::AutoSeeded_RNG rng;
      nonce = rng.random_vec(messageData.defaultNonceSize());
      userNonces_.emplace_hint(userNoncesIterator, receiver, nonce);
   }
   else {
      // read nonce and increment
      Botan::BigInt bigIntNonce;
      bigIntNonce.binary_decode(userNoncesIterator->second);
      bigIntNonce++;
      nonce = Botan::BigInt::encode_locked(bigIntNonce);
      userNoncesIterator->second = nonce;
   }

   std::unique_ptr<Encryption::AEAD_Encryption> enc = Encryption::AEAD_Encryption::create(logger_);
   SecureBinaryData localPrivateKey(appSettings_->GetAuthKeys().first.data(),
                                    appSettings_->GetAuthKeys().first.size());
   enc->setPrivateKey(localPrivateKey);

   BinaryData remotePublicKey(itPub->second.data(), itPub->second.size());
   enc->setPublicKey(remotePublicKey);

   enc->setNonce(nonce);
   messageData.setNonce(nonce);

   enc->setData(messageData.messageData().toStdString());
   enc->setAssociatedData(messageData.jsonAssociatedData());

   Botan::SecureVector<uint8_t> encodedData;

   try {
      enc->finish(encodedData);
   }
   catch (std::exception & e) {
      logger_->error("[ChatClient::{}] Can't encode data {}", __func__, e.what());
      return result;
   }

   messageData.setMessageData(
            QString::fromLatin1(QByteArray(reinterpret_cast<const char*>(encodedData.data()),
                                           int(encodedData.size())).toBase64()));
   messageData.setEncryptionType(Chat::MessageData::EncryptionType::AEAD);

   auto request = std::make_shared<Chat::SendMessageRequest>("", messageData.toJsonString());
   sendRequest(request);

   return result;
}

std::shared_ptr<Chat::MessageData> ChatClient::sendRoomOwnMessage(const QString& message, const QString& receiver)
{
   Chat::MessageData msg(QString::fromStdString(currentUserId_), receiver
      , QString::fromStdString(CryptoPRNG::generateRandom(8).toHexStr())
      , QDateTime::currentDateTimeUtc(), message);
   auto result = std::make_shared<Chat::MessageData>(msg);

//   const auto &itPub = pubKeys_.find(receiver);
//   if (itPub == pubKeys_.end()) {
//      // Ask for public key from peer. Enqueue the message to be sent, once we receive the
//      // necessary public key.
//      enqueued_messages_[receiver].push(message);

//      // Send our key to the peer.
//      auto request = std::make_shared<Chat::AskForPublicKeyRequest>(
//         "", // clientId
//         currentUserId_,
//         receiver.toStdString());
//      sendRequest(request);
//      return result;
//   }

   logger_->debug("[ChatClient::sendRoomOwnMessage] {}", message.toStdString());

//   auto localEncMsg = msg;
//   if (!localEncMsg.encrypt(appSettings_->GetAuthKeys().second)) {
//      logger_->error("[ChatClient::sendRoomOwnMessage] failed to encrypt by local key");
//   }
   chatDb_->add(msg);
   model_->insertRoomMessage(result);

//   if (!msg.encrypt(itPub->second)) {
//      logger_->error("[ChatClient::sendMessage] failed to encrypt message {}"
//         , msg.getId().toStdString());
//   }

   auto request = std::make_shared<Chat::SendRoomMessageRequest>(
                     "",
                     receiver.toStdString(),
                     msg.toJsonString());
   sendRequest(request);
   return result;
}

void ChatClient::retrieveUserMessages(const QString &userId)
{
   auto messages = chatDb_->getUserMessages(QString::fromStdString(currentUserId_), userId);
   if (!messages.empty()) {
      for (auto &msg : messages) {
         if (msg->encryptionType() == Chat::MessageData::EncryptionType::IES) {
            decryptIESMessage(msg);
         }
         model_->insertContactsMessage(msg);
      }
   }
}

void ChatClient::retrieveRoomMessages(const QString& roomId)
{
   auto messages = chatDb_->getRoomMessages(roomId);
   if (!messages.empty()) {
      for (auto &msg : messages) {
         if (msg->encryptionType() == Chat::MessageData::EncryptionType::IES) {
            decryptIESMessage(msg);
         }
         model_->insertRoomMessage(msg);
      }
   }
}

bool ChatClient::getContacts(ContactRecordDataList &contactList)
{
   return chatDb_->getContacts(contactList);
}

bool ChatClient::addOrUpdateContact(const QString &userId, Chat::ContactStatus status, const QString &userName)
{
   Chat::ContactRecordData contact(userId,
                                   userId,
                                   status,
                                   autheid::PublicKey(),
                                   userName);

   if (chatDb_->isContactExist(userId))
   {
      return chatDb_->updateContact(contact);
   }

   return chatDb_->addContact(contact);
}

bool ChatClient::removeContact(const QString &userId)
{
   return chatDb_->removeContact(userId);
}

void ChatClient::sendFriendRequest(const QString &friendUserId)
{
   // TODO

   if (model_->findContactItem(friendUserId.toStdString())) {
      return;
   }

   auto record =
         std::make_shared<Chat::ContactRecordData>(
            QString::fromStdString(model_->currentUser()),
            friendUserId,
            Chat::ContactStatus::Outgoing,
            autheid::PublicKey());
   model_->insertContactObject(record);
   auto request =
         std::make_shared<Chat::ContactActionRequestDirect>(
            "",
            currentUserId_,
            friendUserId.toStdString(),
            Chat::ContactsAction::Request,
            appSettings_->GetAuthKeys().second);
   sendRequest(request);
}

void ChatClient::acceptFriendRequest(const QString &friendUserId)
{
   auto contact = model_->findContactItem(friendUserId.toStdString());
   if (!contact) {
      return;
   }
   contact->setStatus(Chat::ContactStatus::Accepted);
   addOrUpdateContact(contact->getContactId(),
                      contact->getContactStatus(),
                      contact->getContactId());

   model_->notifyContactChanged(contact);
   retrieveUserMessages(contact->getContactId());
   auto requestDirect =
         std::make_shared<Chat::ContactActionRequestDirect>(
            "", currentUserId_, friendUserId.toStdString(),
            Chat::ContactsAction::Accept, appSettings_->GetAuthKeys().second);

   sendRequest(requestDirect);
   autheid::PublicKey publicKey = pubKeys_[friendUserId];
   auto requestRemote =
         std::make_shared<Chat::ContactActionRequestServer>(
            "",
            currentUserId_,
            friendUserId.toStdString(),
            Chat::ContactsActionServer::AddContactRecord,
            Chat::ContactStatus::Accepted,
            publicKey);
   sendRequest(requestRemote);
}

void ChatClient::declineFriendRequest(const QString &friendUserId)
{
   auto contact = model_->findContactItem(friendUserId.toStdString());
   if (!contact) {
      return;
   }
   contact->setStatus(Chat::ContactStatus::Rejected);
   model_->notifyContactChanged(contact);
   auto request =
         std::make_shared<Chat::ContactActionRequestDirect>(
            "",
            currentUserId_,
            friendUserId.toStdString(),
            Chat::ContactsAction::Reject,
            appSettings_->GetAuthKeys().second);
   sendRequest(request);
   autheid::PublicKey publicKey = pubKeys_[friendUserId];
   auto requestRemote =
         std::make_shared<Chat::ContactActionRequestServer>(
            "",
            currentUserId_,
            friendUserId.toStdString(),
            Chat::ContactsActionServer::AddContactRecord,
            Chat::ContactStatus::Rejected,
            publicKey);
}

void ChatClient::sendUpdateMessageState(const std::shared_ptr<Chat::MessageData>& message)
{
   auto request =
         std::make_shared<Chat::MessageChangeStatusRequest>(
            currentUserId_, message->id().toStdString(), message->state());

   sendRequest(request);
}

void ChatClient::sendSearchUsersRequest(const QString &userIdPattern)
{
   auto request = std::make_shared<Chat::SearchUsersRequest>(
                     "",
                     currentUserId_,
                     userIdPattern.toStdString());

   sendRequest(request);
}

QString ChatClient::deriveKey(const QString &email) const
{
   return QString::fromStdString(hasher_->deriveKey(email.toStdString()));
}

void ChatClient::clearSearch()
{
   model_->clearSearch();
}

bool ChatClient::isFriend(const QString &userId)
{
   return chatDb_->isContactExist(userId);
}

QString ChatClient::getUserId()
{
   return QString::fromStdString(currentUserId_);
}

void ChatClient::onActionAddToContacts(const QString& userId)
{

   if (model_->findContactItem(userId.toStdString())) {
      return;
   }

   qDebug() << __func__ << " " << userId;

   auto record =
         std::make_shared<Chat::ContactRecordData>(
            QString::fromStdString(model_->currentUser()),
            userId,
            Chat::ContactStatus::Outgoing,
            autheid::PublicKey());

   model_->insertContactObject(record);
   auto requestD =
         std::make_shared<Chat::ContactActionRequestDirect>(
            "",
            currentUserId_,
            userId.toStdString(),
            Chat::ContactsAction::Request,
            appSettings_->GetAuthKeys().second);

   sendRequest(requestD);

   auto requestS =
         std::make_shared<Chat::ContactActionRequestServer>(
            "",
            currentUserId_,
            userId.toStdString(),
            Chat::ContactsActionServer::AddContactRecord,
            Chat::ContactStatus::Outgoing,
            autheid::PublicKey());

   sendRequest(requestS);
}

void ChatClient::onActionRemoveFromContacts(std::shared_ptr<Chat::ContactRecordData> crecord)
{
   qDebug() << __func__ << " " << QString::fromStdString(crecord->toJsonString());
   auto requestS =
         std::make_shared<Chat::ContactActionRequestServer>(
            "",
            currentUserId_,
            crecord->getContactId().toStdString(),
            Chat::ContactsActionServer::RemoveContactRecord,
            Chat::ContactStatus::Rejected,
            autheid::PublicKey());

   sendRequest(requestS);
}

void ChatClient::onActionAcceptContactRequest(std::shared_ptr<Chat::ContactRecordData> crecord)
{
   qDebug() << __func__ << " " << QString::fromStdString(crecord->toJsonString());

   crecord->setStatus(Chat::ContactStatus::Accepted);

   addOrUpdateContact(crecord->getContactId(),
                      crecord->getContactStatus(), crecord->getDisplayName());
   model_->notifyContactChanged(crecord);
   retrieveUserMessages(crecord->getContactId());

   auto request =
         std::make_shared<Chat::ContactActionRequestDirect>(
            "",
            crecord->getContactForId().toStdString(),
            crecord->getContactId().toStdString(),
            Chat::ContactsAction::Accept,
            appSettings_->GetAuthKeys().second);
   sendRequest(request);
   auto requestS =
         std::make_shared<Chat::ContactActionRequestServer>(
            "",
            currentUserId_,
            crecord->getContactId().toStdString(),
            Chat::ContactsActionServer::UpdateContactRecord,
            Chat::ContactStatus::Accepted,
            crecord->getContactPublicKey());
   sendRequest(requestS);

   emit ContactRequestAccepted(crecord->getContactId());
}

void ChatClient::onActionRejectContactRequest(std::shared_ptr<Chat::ContactRecordData> crecord)
{
   qDebug() << __func__ << " " << QString::fromStdString(crecord->toJsonString());
   crecord->setStatus(Chat::ContactStatus::Rejected);

   addOrUpdateContact(crecord->getContactId(),
                      crecord->getContactStatus(),
                      crecord->getDisplayName());
   model_->notifyContactChanged(crecord);

   auto request =
         std::make_shared<Chat::ContactActionRequestDirect>(
            "",
            crecord->getContactForId().toStdString(),
            crecord->getContactId().toStdString(),
            Chat::ContactsAction::Reject,
            appSettings_->GetAuthKeys().second);
   sendRequest(request);
   auto requestS =
         std::make_shared<Chat::ContactActionRequestServer>(
            "",
            currentUserId_,
            crecord->getContactId().toStdString(),
            Chat::ContactsActionServer::UpdateContactRecord,
            Chat::ContactStatus::Rejected,
            autheid::PublicKey());
   sendRequest(requestS);
}

bool ChatClient::onActionIsFriend(const QString& userId)
{
   return isFriend(userId);
}

void ChatClient::retrySendQueuedMessages(const std::string userId)
{
   // Run over enqueued messages if any, and try to send them all now.
   std::queue<QString>& messages = enqueued_messages_[QString::fromStdString(userId)];

   while (!messages.empty()) {
      sendOwnMessage(messages.front(), QString::fromStdString(userId));
      messages.pop();
   }
}

void ChatClient::eraseQueuedMessages(const std::string userId)
{
   enqueued_messages_.erase(QString::fromStdString(userId));
}

void ChatClient::onActionSearchUsers(const std::string &text)
{
   QString pattern = QString::fromStdString(text);



   QRegularExpressionMatch match = rx_email.match(pattern);
   if (match.hasMatch()) {
      pattern = deriveKey(pattern);
   } else if (static_cast<int>(UserHasher::KeyLength) < pattern.length()
              || pattern.length() < 3) {
      //Initially max key is 12 symbols
      //and search must be triggerred if pattern have length >= 3
      return;
   }
   sendSearchUsersRequest(pattern);
}

void ChatClient::onActionResetSearch()
{
   model_->clearSearch();
}

bool ChatClient::encryptByIESAndSaveMessageInDb(const std::shared_ptr<Chat::MessageData>& message)
{
   BinaryData localPublicKey(appSettings_->GetAuthKeys().second.data(), appSettings_->GetAuthKeys().second.size());
   std::unique_ptr<Encryption::IES_Encryption> enc = Encryption::IES_Encryption::create(logger_);
   enc->setPublicKey(localPublicKey);
   enc->setData(message->messageData().toStdString());

   try {
      Botan::SecureVector<uint8_t> encodedData;
      enc->finish(encodedData);

      Chat::MessageData encMessageData(message->senderId(), message->receiverId(), message->id(), message->dateTime(),
         QString::fromLatin1(QByteArray(reinterpret_cast<const char*>(encodedData.data()), int(encodedData.size())).toBase64()), message->state());
      encMessageData.setEncryptionType(Chat::MessageData::EncryptionType::IES);
      encMessageData.setNonce(message->nonce());
      chatDb_->add(encMessageData);
   }
   catch (std::exception & e) {
      logger_->error("[ChatClient::{}] Failed to encrypt msg by ies {}", __func__, e.what());
      return false;
   }

   return true;
}

bool ChatClient::decryptIESMessage(std::shared_ptr<Chat::MessageData>& message)
{
   std::unique_ptr<Encryption::IES_Decryption> dec = Encryption::IES_Decryption::create(logger_);
   SecureBinaryData localPrivateKey(appSettings_->GetAuthKeys().first.data(), appSettings_->GetAuthKeys().first.size());
   dec->setPrivateKey(localPrivateKey);
   dec->setData(QByteArray::fromBase64(message->messageData().toUtf8()).toStdString());

   try {
      Botan::SecureVector<uint8_t> decodedData;
      dec->finish(decodedData);

      message->setMessageData(QString::fromUtf8((char*)decodedData.data(), (int)decodedData.size()));
      message->setEncryptionType(Chat::MessageData::EncryptionType::Unencrypted);
      return true;
   }
   catch (std::exception & e) {
      logger_->error("Failed to decrypt msg from DB {}", message->id().toStdString());
      message->setFlag(Chat::MessageData::State::Invalid);
      return false;
   }
}

void ChatClient::onMessageRead(std::shared_ptr<Chat::MessageData> message)
{
   if (message->senderId().toStdString() == model_->currentUser()) {
      return;
   }

   message->setFlag(Chat::MessageData::State::Read);
   chatDb_->updateMessageStatus(message->id(), message->state());
   model_->notifyMessageChanged(message);
   sendUpdateMessageState(message);
}

void ChatClient::onRoomMessageRead(std::shared_ptr<Chat::MessageData> message)
{
   message->setFlag(Chat::MessageData::State::Read);
   chatDb_->updateMessageStatus(message->id(), message->state());
   model_->notifyMessageChanged(message);
}

void ChatClient::onContactUpdatedByInput(std::shared_ptr<Chat::ContactRecordData> crecord)
{
   addOrUpdateContact(crecord->getContactId(),
                      crecord->getContactStatus(),
                      crecord->getDisplayName());
}<|MERGE_RESOLUTION|>--- conflicted
+++ resolved
@@ -256,11 +256,6 @@
                      Chat::ContactStatus::Incoming,
                      pk);
             model_->insertContactObject(contact, true);
-<<<<<<< HEAD
-            addOrUpdateContact(contactId, ContactUserData::Status::Incoming);
-            auto requestS = std::make_shared<Chat::ContactActionRequestServer>("", currentUserId_, contactId.toStdString(), Chat::ContactsActionServer::AddContactRecord, Chat::ContactStatus::Incoming, pk);
-            sendRequest(requestS);
-=======
             addOrUpdateContact(contactId, Chat::ContactStatus::Incoming);
             auto requestS =
                   std::make_shared<Chat::ContactActionRequestServer>(
@@ -270,8 +265,7 @@
                      Chat::ContactsActionServer::AddContactRecord,
                      Chat::ContactStatus::Incoming,
                      pk);
-            sendRequest(requestS);            
->>>>>>> 0b5f06c8
+            sendRequest(requestS);
             emit NewContactRequest(contactId);
          }
 
