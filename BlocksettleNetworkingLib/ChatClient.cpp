#include "ChatClient.h"
#include "ChatProtocol/ChatProtocol.h"

#include <spdlog/spdlog.h>
#include <botan/bigint.h>
#include <botan/base64.h>
#include <botan/auto_rng.h>

#include "ZMQ_BIP15X_DataConnection.h"
#include "ChatDB.h"
#include "ConnectionManager.h"
#include "ApplicationSettings.h"
#include "autheid_utils.h"
#include "UserHasher.h"
#include "ChatClientDataModel.h"

#include <QDateTime>
#include <QDebug>

Q_DECLARE_METATYPE(std::shared_ptr<Chat::MessageData>)
Q_DECLARE_METATYPE(std::vector<std::shared_ptr<Chat::MessageData>>)
Q_DECLARE_METATYPE(std::shared_ptr<Chat::RoomData>)
Q_DECLARE_METATYPE(std::vector<std::shared_ptr<Chat::RoomData>>)
Q_DECLARE_METATYPE(std::shared_ptr<Chat::UserData>)
Q_DECLARE_METATYPE(std::vector<std::shared_ptr<Chat::UserData>>)

//We have current flags
//We have upladed flags
//We need to put flags to updated flags
//But only in places that allowed by mask
static int syncFlagsByMask(int flags, int uflags, int mask){
   int set_mask = mask & uflags;
   int unset_mask = (mask & uflags) ^ mask;
   return (flags & ~unset_mask) | set_mask;
}

ChatClient::ChatClient(const std::shared_ptr<ConnectionManager>& connectionManager
                  , const std::shared_ptr<ApplicationSettings> &appSettings
                  , const std::shared_ptr<spdlog::logger>& logger)

   : connectionManager_(connectionManager)
   , appSettings_(appSettings)
   , logger_(logger)
   , ownPrivKey_(appSettings_->GetAuthKeys().first)
{
   qRegisterMetaType<std::shared_ptr<Chat::MessageData>>();
   qRegisterMetaType<std::vector<std::shared_ptr<Chat::MessageData>>>();
   qRegisterMetaType<std::shared_ptr<Chat::RoomData>>();
   qRegisterMetaType<std::vector<std::shared_ptr<Chat::RoomData>>>();
   qRegisterMetaType<std::shared_ptr<Chat::UserData>>();
   qRegisterMetaType<std::vector<std::shared_ptr<Chat::UserData>>>();

   //This is required (with Qt::QueuedConnection), because of ZmqBIP15XDataConnection crashes when delete it from this (callback) thread
   connect(this, &ChatClient::ForceLogoutSignal, this, &ChatClient::onForceLogoutSignal, Qt::QueuedConnection);

   chatDb_ = make_unique<ChatDB>(logger, appSettings_->get<QString>(ApplicationSettings::chatDbFile));
   if (!chatDb_->loadKeys(pubKeys_)) {
      throw std::runtime_error("failed to load chat public keys");
   }

   hasher_ = std::make_shared<UserHasher>();
   model_ = std::make_shared<ChatClientDataModel>();

   heartbeatTimer_.setInterval(30 * 1000);
   heartbeatTimer_.setSingleShot(false);
   connect(&heartbeatTimer_, &QTimer::timeout, this, &ChatClient::sendHeartbeat);
   //heartbeatTimer_.start();
}

ChatClient::~ChatClient() noexcept
{
   // Let's not call anything here as this could cause crash
}

std::shared_ptr<ChatClientDataModel> ChatClient::getDataModel()
{
   return model_;
}

std::string ChatClient::loginToServer(const std::string& email, const std::string& jwt)
{
   if (connection_) {
      logger_->error("[ChatClient::loginToServer] connecting with not purged connection");
      return std::string();
   }

   currentUserId_ = hasher_->deriveKey(email);
   currentJwt_ = jwt;

   connection_ = connectionManager_->CreateZMQBIP15XDataConnection();

   if (!connection_->openConnection(appSettings_->get<std::string>(ApplicationSettings::chatServerHost)
                            , appSettings_->get<std::string>(ApplicationSettings::chatServerPort), this))
   {
      logger_->error("[ChatClient::loginToServer] failed to open ZMQ data connection");
      connection_.reset();
   }



   return currentUserId_;
}

void ChatClient::OnLoginReturned(const Chat::LoginResponse &response)
{
   if (response.getStatus() == Chat::LoginResponse::Status::LoginOk) {
      loggedIn_ = true;
      model_->setCurrentUser(currentUserId_);
      readDatabase();
      auto request1 = std::make_shared<Chat::MessagesRequest>("", currentUserId_, currentUserId_);
      sendRequest(request1);
      auto request2 = std::make_shared<Chat::ContactsListRequest>("", currentUserId_);
      sendRequest(request2);
   }
   else {
      loggedIn_ = false;
      emit LoginFailed();
   }
}

void ChatClient::OnLogoutResponse(const Chat::LogoutResponse & response)
{
   logger_->debug("[ChatClient::OnLogoutResponse]: Server sent logout response with data: {}", response.getData());
   emit ForceLogoutSignal();
}

void ChatClient::OnSendMessageResponse(const Chat::SendMessageResponse& response)
{
   QJsonDocument json(response.toJson());
   logger_->debug("[ChatClient::OnSendMessageResponse]: received: {}", json.toJson(QJsonDocument::Indented).toStdString());
   if (response.getResult() == Chat::SendMessageResponse::Result::Accepted) {
      QString localId = QString::fromStdString(response.clientMessageId());
      QString serverId = QString::fromStdString(response.serverMessageId());
      QString receiverId = QString::fromStdString(response.receiverId());
      auto message = model_->findMessageItem(receiverId.toStdString(), localId.toStdString());
      if (message){
         message->setId(serverId);
         message->setFlag(Chat::MessageData::State::Sent);
      }
      model_->notifyMessageChanged(message);
      bool res = message && chatDb_->syncMessageId(localId, serverId);

      logger_->debug("[ChatClient::OnSendMessageResponse]: message id sync: {}", res?"Success":"Failed");

      emit MessageIdUpdated(localId, serverId, receiverId);


   }
}

void ChatClient::OnMessageChangeStatusResponse(const Chat::MessageChangeStatusResponse& response)
{
   //TODO: Implement me!
   std::string messageId = response.messageId();
   std::string senderId = response.messageSenderId();
   std::string receiverId = response.messageReceiverId();
   int newStatus = response.getUpdatedStatus();
   logger_->debug("[ChatClient::OnMessageChangeStatusResponse]: Updated message status:"
                  " messageId {}"
                  " senderId {}"
                  " receiverId {}"
                  " status {}",
                  messageId,
                  senderId,
                  receiverId,
                  newStatus);


   if (chatDb_->updateMessageStatus(QString::fromStdString(messageId), newStatus)) {
      QString chatId = QString::fromStdString(response.messageSenderId() == currentUserId_
                    ? response.messageReceiverId()
                    : response.messageSenderId());
      auto message = model_->findMessageItem(chatId.toStdString(), messageId);
      if (message){
         message->updateState(newStatus);
      }
      model_->notifyMessageChanged(message);

      emit MessageStatusUpdated(QString::fromStdString(messageId), chatId, newStatus);
   }
   return;
}

void ChatClient::OnContactsActionResponseDirect(const Chat::ContactsActionResponseDirect& response)
{
   std::string actionString = "<unknown>";
   switch (response.getAction()) {
      case Chat::ContactsAction::Accept: {
         actionString = "ContactsAction::Accept";
         QString senderId = QString::fromStdString(response.senderId());
         pubKeys_[senderId] = response.getSenderPublicKey();
         chatDb_->addKey(senderId, response.getSenderPublicKey());
         auto contactNode = model_->findContactNode(senderId.toStdString());
         if (contactNode){
            auto data = contactNode->getContactData();
            data->setStatus(Chat::ContactStatus::Accepted);
            contactNode->setOnlineStatus(ChatContactElement::OnlineStatus::Online);
            model_->notifyContactChanged(data);
         }
         addOrUpdateContact(senderId, ContactUserData::Status::Friend);
         auto requestS = std::make_shared<Chat::ContactActionRequestServer>("", currentUserId_, senderId.toStdString(), Chat::ContactsActionServer::UpdateContactRecord, Chat::ContactStatus::Accepted, response.getSenderPublicKey());
         sendRequest(requestS);
         emit FriendRequestAccepted({response.senderId()});
         // reprocess message again
         retrySendQueuedMessages(response.senderId());
      }
      break;
      case Chat::ContactsAction::Reject: {
         actionString = "ContactsAction::Reject";
         addOrUpdateContact(QString::fromStdString(response.senderId()), ContactUserData::Status::Rejected);
         auto contactNode = model_->findContactNode(response.senderId());
         if (contactNode){
            auto data = contactNode->getContactData();
            data->setStatus(Chat::ContactStatus::Rejected);
            contactNode->setOnlineStatus(ChatContactElement::OnlineStatus::Online);
            model_->notifyContactChanged(data);
         }
         auto requestS = std::make_shared<Chat::ContactActionRequestServer>("", currentUserId_, response.senderId(), Chat::ContactsActionServer::UpdateContactRecord, Chat::ContactStatus::Rejected, response.getSenderPublicKey());
         sendRequest(requestS);
         //removeContact(QString::fromStdString(response.senderId()));
         emit FriendRequestRejected({response.senderId()});
         eraseQueuedMessages(response.senderId());
      }
      break;
      case Chat::ContactsAction::Request: {
         actionString = "ContactsAction::Request";
         QString senderId = QString::fromStdString(response.senderId());
         QString userId = QString::fromStdString(response.receiverId());
         QString contactId = QString::fromStdString(response.senderId());
         autheid::PublicKey pk = response.getSenderPublicKey();
         pubKeys_[senderId] = response.getSenderPublicKey();
         chatDb_->addKey(senderId, response.getSenderPublicKey());

         auto contactNode = model_->findContactNode(response.senderId());
         if (contactNode){
            auto data = contactNode->getContactData();
            data->setStatus(Chat::ContactStatus::Accepted);
            contactNode->setOnlineStatus(ChatContactElement::OnlineStatus::Online);
            model_->notifyContactChanged(data);
         } else {
            auto contact = std::make_shared<Chat::ContactRecordData>(userId, contactId, Chat::ContactStatus::Incoming, pk);
            model_->insertContactObject(contact, true);
            addOrUpdateContact(senderId, ContactUserData::Status::Incoming);
            auto requestS = std::make_shared<Chat::ContactActionRequestServer>("", currentUserId_, userId.toStdString(), Chat::ContactsActionServer::AddContactRecord, Chat::ContactStatus::Incoming, pk);
            sendRequest(requestS);
         }

         //addOrUpdateContact(QString::fromStdString(response.senderId()), QStringLiteral(""), true);
         emit IncomingFriendRequest({senderId.toStdString()});
      }
      break;
   }
   logger_->debug("[ChatClient::OnContactsActionResponseDirect]: Incoming contact action from {}: {}",
                  response.senderId(),
                  actionString
                  );
}

void ChatClient::OnContactsActionResponseServer(const Chat::ContactsActionResponseServer & response)
{
   std::string actionString = "<unknown>";
   switch (response.getRequestedAction()) {
      case Chat::ContactsActionServer::AddContactRecord:
         actionString = "ContactsActionServer::AddContactRecord";
         //addOrUpdateContact(QString::fromStdString(response.userId()));
         //emit AcceptFriendRequest({response.userId()});
         retrySendQueuedMessages(response.contactId());
      break;
      case Chat::ContactsActionServer::RemoveContactRecord:
         actionString = "ContactsActionServer::RemoveContactRecord";
         //removeContact(QString::fromStdString(response.userId()));
         //emit RejectFriendRequest({response.userId()});
         retrySendQueuedMessages(response.contactId());
      break;
      case Chat::ContactsActionServer::UpdateContactRecord:
         actionString = "ContactsActionServer::UpdateContactRecord";
         //addOrUpdateContact(QString::fromStdString(response.userId()), QStringLiteral(""), true);
         //emit IncomingFriendRequest({response.userId()});
      break;
      default:
      break;
   }

   std::string actionResString = "<unknown>";
   switch (response.getActionResult()) {
      case Chat::ContactsActionServerResult::Success:
         actionResString = "ContactsActionServerResult::Success";
      break;
      case Chat::ContactsActionServerResult::Failed:
         actionResString = "ContactsActionServerResult::Failed";
      break;
      default:
      break;
   }

   logger_->debug("[ChatClient::OnContactsActionResponseServer]: Reseived response for server contact action:\n"
                  "userID: {}\n"
                  "contactID: {}\n"
                  "requested action: {}\n"
                  "action result:    {}\n"
                  "message:          {}",
                  response.userId(),
                  response.contactId(),
                  actionString,
                  actionResString,
                  response.message()
                  );
}

void ChatClient::OnContactsListResponse(const Chat::ContactsListResponse & response)
{
   QStringList contactsListStr;
   const auto& remoteContacts = response.getContactsList();
   const auto localContacts = model_->getAllContacts();

   for (auto local : localContacts) {
      auto rit = std::find_if(remoteContacts.begin(), remoteContacts.end(), [local](std::shared_ptr<Chat::ContactRecordData> remote){
                 return local->getContactId() == remote->getContactId();
      });

      if (rit == remoteContacts.end()) {
         chatDb_->removeContact(local->getContactId());
         model_->removeContactNode(local->getContactId().toStdString());
      }
   }

   for (auto remote : remoteContacts) {
      auto cnode = model_->findContactNode(remote->getContactId().toStdString());

      if (!cnode) {
         model_->insertContactObject(remote);
         pubKeys_[remote->getContactId()] = remote->getContactPublicKey();

         ContactUserData::Status status = ContactUserData::Status::Rejected;
         switch (remote->getContactStatus()) {
            case Chat::ContactStatus::Accepted:
               status = ContactUserData::Status::Friend;
               break;
            case Chat::ContactStatus::Incoming:
               status = ContactUserData::Status::Incoming;
               break;
            case Chat::ContactStatus::Outgoing:
               status = ContactUserData::Status::Outgoing;
               break;
            case Chat::ContactStatus::Rejected:
               status = ContactUserData::Status::Rejected;
               break;

         }
         addOrUpdateContact(remote->getContactId(), status, remote->getContactId());
         contactsListStr << QString::fromStdString(remote->toJsonString());
      }
   }

   logger_->debug("[ChatClient::OnContactsListResponse]:Received {} contacts, from server: [{}]"
               , QString::number(contactsListStr.size()).toStdString()
               , contactsListStr.join(QLatin1String(", ")).toStdString());
}

void ChatClient::OnChatroomsList(const Chat::ChatroomsListResponse& response)
{
   QStringList rooms;

   std::vector<std::shared_ptr<Chat::RoomData>> roomList = response.getChatRoomList();
   for (auto room : roomList){
      model_->insertRoomObject(room);
      rooms << QString::fromStdString(room->toJsonString());
      chatDb_->removeRoomMessages(room->getId());
   }
   emit RoomsAdd(roomList);
   logger_->debug("[ChatClient::OnChatroomsList]: Received chatroom list from server: {}",
                  rooms.join(QLatin1String(", ")).prepend(QLatin1Char('[')).append(QLatin1Char(']')).toStdString()
                  );
}

void ChatClient::OnRoomMessages(const Chat::RoomMessagesResponse& response)
{
   logger_->debug("Received chatroom messages from server (receiver id is chatroom): {}", response.getData());
   std::vector<std::shared_ptr<Chat::MessageData>> messages;
   for (const auto &msgStr : response.getDataList()) {
      const auto msg = Chat::MessageData::fromJSON(msgStr);
      msg->setFlag(Chat::MessageData::State::Acknowledged);
      chatDb_->add(*msg);

      if (msg->encryptionType() == Chat::MessageData::EncryptionType::IES) {
         if (!msg->decrypt(ownPrivKey_)) {
            logger_->error("Failed to decrypt msg {}", msg->getId().toStdString());
            msg->setFlag(Chat::MessageData::State::Invalid);
         }
         else {
            msg->setEncryptionType(Chat::MessageData::EncryptionType::Unencrypted);
         }
      }
      model_->insertRoomMessage(msg);
      messages.push_back(msg);
      //int mask = old_state ^ msg->getState();
      //sendUpdateMessageState(msg);
   }

   emit RoomMessagesUpdate(messages, false);
}

void ChatClient::OnSearchUsersResponse(const Chat::SearchUsersResponse & response)
{
   QStringList users;

   std::vector<std::shared_ptr<Chat::UserData>> userList = response.getUsersList();
   for (auto user : userList){
      users << QString::fromStdString(user->toJsonString());
   }
   emit SearchUserListReceived(userList);
   logger_->debug("[ChatClient::OnSearchUsersResponse]: Received user list from server: "
                  "{}",
                  users.join(QLatin1String(", ")).prepend(QLatin1Char('[')).append(QLatin1Char(']')).toStdString()
                  );
}

void ChatClient::logout(bool send)
{
   loggedIn_ = false;

   if (!connection_) {
      logger_->error("[ChatClient::logout] Disconnected already");
      return;
   }

   if (send) {
      auto request = std::make_shared<Chat::LogoutRequest>("", currentUserId_, "");
      sendRequest(request);
   }

   currentUserId_.clear();
   currentJwt_.clear();

   connection_.reset();
   model_->clearModel();

   emit LoggedOut();
}

void ChatClient::sendRequest(const std::shared_ptr<Chat::Request>& request)
{
   const auto requestData = request->getData();
   logger_->debug("[ChatClient::sendRequest] {}", requestData);

   if (!connection_->isActive()) {
      logger_->error("Connection is not alive!");
   }
   connection_->send(requestData);
}

void ChatClient::readDatabase()
{
   ContactUserDataList clist;
   chatDb_->getContacts(clist);
   for (auto c : clist) {
      Chat::ContactStatus status = Chat::ContactStatus::Rejected;
      switch (c.status()) {
         case ContactUserData::Status::Friend:
            status = Chat::ContactStatus::Accepted;
            break;
         case ContactUserData::Status::Incoming:
            status = Chat::ContactStatus::Incoming;
            break;
         case ContactUserData::Status::Outgoing:
            status = Chat::ContactStatus::Outgoing;
            break;
         case ContactUserData::Status::Rejected:
            status = Chat::ContactStatus::Rejected;
            break;

      }

      auto pk = autheid::PublicKey();

      auto contact = std::make_shared<Chat::ContactRecordData>(QString::fromStdString(model_->currentUser()), c.userId(), status, pk);
      model_->insertContactObject(contact);
      retrieveUserMessages(contact->getContactId());
   }
}

void ChatClient::sendHeartbeat()
{
   if (loggedIn_ && connection_->isActive()) {
      sendRequest(std::make_shared<Chat::HeartbeatPingRequest>(currentUserId_));
   }
}

void ChatClient::onMessageRead(const std::shared_ptr<Chat::MessageData>& message)
{
   addMessageState(message, Chat::MessageData::State::Read);
}

void ChatClient::onForceLogoutSignal()
{
   logout(false);
}

void ChatClient::addMessageState(const std::shared_ptr<Chat::MessageData>& message, Chat::MessageData::State state)
{
   message->setFlag(state);
   if (chatDb_->updateMessageStatus(message->getId(), message->getState()))
   {
      QString chatId = message->getSenderId() == QString::fromStdString(currentUserId_)
                    ? message->getReceiverId()
                    : message->getSenderId();
      sendUpdateMessageState(message);
      emit MessageStatusUpdated(message->getId(), chatId, message->getState());
   } else {
      message->unsetFlag(state);
   }
}

void ChatClient::OnHeartbeatPong(const Chat::HeartbeatPongResponse &response)
{
   logger_->debug("[ChatClient::OnHeartbeatPong] {}", response.getData());
}

void ChatClient::OnUsersList(const Chat::UsersListResponse &response)
{
   logger_->debug("Received users list from server: {}", response.getData());
   auto dataList = response.getDataList();

   //This switch for compatibility with old code, if presented somewhere
   switch (response.command()) {
      case Chat::UsersListResponse::Command::Replace:
         emit UsersReplace(dataList);
         break;
      case Chat::UsersListResponse::Command::Add:
         emit UsersAdd(dataList);
         break;
      case Chat::UsersListResponse::Command::Delete:
         emit UsersDel(dataList);
         break;
   }

   std::for_each(dataList.begin(), dataList.end(), [response, this](const std::string& user)
   {
      auto contact = model_->findContactNode(user);
      if (contact) {
         ChatContactElement::OnlineStatus status = ChatContactElement::OnlineStatus::Offline;
         switch (response.command()) {
            case Chat::UsersListResponse::Command::Replace:
               status = ChatContactElement::OnlineStatus::Online;
               break;
            case Chat::UsersListResponse::Command::Add:
               status = ChatContactElement::OnlineStatus::Online;
               break;
            case Chat::UsersListResponse::Command::Delete:
               status = ChatContactElement::OnlineStatus::Offline;
               break;
         }
         contact->setOnlineStatus(status);
         model_->notifyContactChanged(contact->getContactData());
      }

   });

}

void ChatClient::OnMessages(const Chat::MessagesResponse &response)
{
   logger_->debug("[ChatClient::{}] Received messages from server: {}", __func__, response.getData());
   std::vector<std::shared_ptr<Chat::MessageData>> messages;
   for (const auto &msgStr : response.getDataList()) {
      const auto msg = Chat::MessageData::fromJSON(msgStr);
      if (!chatDb_->isContactExist(msg->getSenderId())) {
         continue;
      }
<<<<<<< HEAD

=======
/*
<<<<<<< HEAD
      msg->setFlag(Chat::MessageData::State::Acknowledged);
      chatDb_->add(*msg);


      if (msg->getState() & (int)Chat::MessageData::State::Encrypted) {
         if (!msg->decrypt(ownPrivKey_)) {
            logger_->error("Failed to decrypt msg {}", msg->getId().toStdString());
            msg->setFlag(Chat::MessageData::State::Invalid);
=======*/
>>>>>>> 2a20d57e
      const auto& itPublicKey = pubKeys_.find(msg->getSenderId());
      if (itPublicKey == pubKeys_.end()) {
         logger_->error("[ChatClient::{}] Can't find public key for sender {}", __func__, msg->getSenderId().toStdString());
         msg->setFlag(Chat::MessageData::State::Invalid);
      }
      else {
         if (msg->encryptionType() == Chat::MessageData::EncryptionType::AEAD) {
            BinaryData remotePublicKey(itPublicKey->second.data(), itPublicKey->second.size());
            SecureBinaryData localPrivateKey(ownPrivKey_.data(), ownPrivKey_.size());
            if (!msg->decrypt_aead(remotePublicKey, localPrivateKey, logger_)) {
               logger_->error("[ChatClient::{}] Failed to decrypt msg.", __func__);
               msg->setFlag(Chat::MessageData::State::Invalid);
            }
            else {
               // Encrypt by eis and save in db
               auto localEncMsg = *msg;
               localEncMsg.setFlag(Chat::MessageData::State::Acknowledged);
               localEncMsg.encrypt(appSettings_->GetAuthKeys().second);
               localEncMsg.setEncryptionType(Chat::MessageData::EncryptionType::IES);
               chatDb_->add(localEncMsg);
               msg->setEncryptionType(Chat::MessageData::EncryptionType::Unencrypted);
            }
         }
         else {
            logger_->error("[ChatClient::{}] This could not happend! Failed to decrypt msg.", __func__);
<<<<<<< HEAD
         }
      }

=======
//>>>>>>> dev_server_aead_and_bs_dev
         }
      }

      model_->insertContactsMessage(msg);
>>>>>>> 2a20d57e
      messages.push_back(msg);
      sendUpdateMessageState(msg);
   }

   emit MessagesUpdate(messages, false);
}

void ChatClient::OnAskForPublicKey(const Chat::AskForPublicKeyResponse &response)
{
   logger_->debug("Received request to send own public key from server: {}", response.getData());

   // Make sure we are the node for which a public key was expected, if not, ignore this call.
   if ( currentUserId_ != response.getPeerId()) {
      return;
   }

   // Send our key to the peer.
   auto request = std::make_shared<Chat::SendOwnPublicKeyRequest>(
      "", // clientId
      response.getAskingNodeId(),
      response.getPeerId(),
      appSettings_->GetAuthKeys().second);
   sendRequest(request);
}

void ChatClient::OnSendOwnPublicKey(const Chat::SendOwnPublicKeyResponse &response)
{
   logger_->debug("Received public key of peer from server: {}", response.getData());

   // Make sure we are the node for which a public key was expected, if not, ignore this call.
   if ( currentUserId_ != response.getReceivingNodeId()) {
      return;
   }
   // Save received public key of peer.
   const auto peerId = QString::fromStdString(response.getSendingNodeId());
   pubKeys_[peerId] = response.getSendingNodePublicKey();
   chatDb_->addKey(peerId, response.getSendingNodePublicKey());

   // Run over enqueued messages if any, and try to send them all now.
   std::queue<QString>& messages = enqueued_messages_[QString::fromStdString(
      response.getSendingNodeId())];
   while (!messages.empty()) {
      sendOwnMessage(messages.front(), QString::fromStdString(response.getSendingNodeId()));
      messages.pop();
   }
}

void ChatClient::OnDataReceived(const std::string& data)
{
   auto response = Chat::Response::fromJSON(data);
   if (!response) {
      logger_->error("[ChatClient::OnDataReceived] failed to parse message:\n{}", data);
      return;
   }
   response->handle(*this);
}

void ChatClient::OnConnected()
{
   logger_->debug("[ChatClient::OnConnected]");
   auto loginRequest = std::make_shared<Chat::LoginRequest>("", currentUserId_, currentJwt_);
   sendRequest(loginRequest);
}

void ChatClient::OnDisconnected()
{
   logger_->debug("[ChatClient::OnDisconnected]");
   emit ForceLogoutSignal();
}

void ChatClient::OnError(DataConnectionError errorCode)
{
   logger_->debug("[ChatClient::OnError] {}", errorCode);
}

std::shared_ptr<Chat::MessageData> ChatClient::sendOwnMessage(
      const QString &message, const QString &receiver)
{
   Chat::MessageData messageData(QString::fromStdString(currentUserId_), receiver,
      QString::fromStdString(CryptoPRNG::generateRandom(8).toHexStr()),
      QDateTime::currentDateTimeUtc(), message);
   auto result = std::make_shared<Chat::MessageData>(messageData);

   if (!chatDb_->isContactExist(messageData.getReceiverId()))
   {
      // make friend request before sending direct message. Enqueue the message to be sent, once our friend request accepted.
      enqueued_messages_[receiver].push(message);
      sendFriendRequest(messageData.getReceiverId());
      return result;
   }
   else
   {
      // is contact rejected?
      ContactUserData contact;
      chatDb_->getContact(messageData.getReceiverId(), contact);

      if (contact.status() == ContactUserData::Status::Rejected)
      {
<<<<<<< HEAD
         logger_->error("[ChatClient::sendOwnMessage] {}", "Receiver has rejected state. Discarding message.");
=======
         logger_->error("[ChatClient::sendOwnMessage] {}", "Receiver in rejected state. Discarding message.");
>>>>>>> 2a20d57e
         result->setFlag(Chat::MessageData::State::Invalid);
         return result;
      }
   }

   const auto &itPub = pubKeys_.find(receiver);
   if (itPub == pubKeys_.end()) {
      // Ask for public key from peer. Enqueue the message to be sent, once we receive the
      // necessary public key.
      enqueued_messages_[receiver].push(message);

      // Send our key to the peer.
      auto request = std::make_shared<Chat::AskForPublicKeyRequest>(
         "", // clientId
         currentUserId_,
         receiver.toStdString());
      sendRequest(request);
      return result;
   }

   logger_->debug("[ChatClient::sendMessage] {}", message.toStdString());

   auto localEncMsg = messageData;
   if (!localEncMsg.encrypt(appSettings_->GetAuthKeys().second)) {
      logger_->error("[ChatClient::sendMessage] failed to encrypt by local key");
      return result;
   }
   localEncMsg.setEncryptionType(Chat::MessageData::EncryptionType::IES);

   chatDb_->add(localEncMsg);
   //auto local_msg = std::make_shared<Chat::MessageData>(localEncMsg);
   model_->insertContactsMessage(result);

   // search active message session for given user
   const auto userNoncesIterator = userNonces_.find(receiver);
   autheid::SecureBytes nonce;
   if (userNoncesIterator == userNonces_.end()) {
      // generate random nonce
      Botan::AutoSeeded_RNG rng;
      userNonces_[receiver] = nonce = rng.random_vec(messageData.getDefaultNonceSize());
   }
   else {
      // read nonce and increment
      Botan::BigInt bigIntNonce;
      bigIntNonce.binary_decode(userNoncesIterator->second);
      bigIntNonce++;
      userNonces_[receiver] = nonce = Botan::BigInt::encode_locked(bigIntNonce);
   }

<<<<<<< HEAD
   // search active message session for given user
   const auto userNoncesIterator = userNonces_.find(receiver);
   Botan::SecureVector<uint8_t> nonce;
   if (userNoncesIterator == userNonces_.end()) {
      // generate random nonce
      Botan::AutoSeeded_RNG rng;
      nonce = rng.random_vec(messageData.getDefaultNonceSize());
      userNonces_.emplace_hint(userNoncesIterator, receiver, nonce);
   }
   else {
      // read nonce and increment
      Botan::BigInt bigIntNonce;
      bigIntNonce.binary_decode(userNoncesIterator->second);
      bigIntNonce++;
      nonce = Botan::BigInt::encode_locked(bigIntNonce);
      userNoncesIterator->second = nonce;
   }

=======
>>>>>>> 2a20d57e
   BinaryData remotePublicKey(itPub->second.data(), itPub->second.size());
   SecureBinaryData localPrivateKey(ownPrivKey_.data(), ownPrivKey_.size());
   if (!messageData.encrypt_aead(remotePublicKey, localPrivateKey, nonce, logger_)) {
      logger_->error("[ChatClient::sendMessage] failed to encrypt by aead {}" , messageData.getId().toStdString());
      return result;
   }

   messageData.setEncryptionType(Chat::MessageData::EncryptionType::AEAD);

   auto request = std::make_shared<Chat::SendMessageRequest>("", messageData.toJsonString());
   sendRequest(request);

   return result;
}

std::shared_ptr<Chat::MessageData> ChatClient::sendRoomOwnMessage(const QString& message, const QString& receiver)
{
   Chat::MessageData msg(QString::fromStdString(currentUserId_), receiver
      , QString::fromStdString(CryptoPRNG::generateRandom(8).toHexStr())
      , QDateTime::currentDateTimeUtc(), message);
   auto result = std::make_shared<Chat::MessageData>(msg);

//   const auto &itPub = pubKeys_.find(receiver);
//   if (itPub == pubKeys_.end()) {
//      // Ask for public key from peer. Enqueue the message to be sent, once we receive the
//      // necessary public key.
//      enqueued_messages_[receiver].push(message);

//      // Send our key to the peer.
//      auto request = std::make_shared<Chat::AskForPublicKeyRequest>(
//         "", // clientId
//         currentUserId_,
//         receiver.toStdString());
//      sendRequest(request);
//      return result;
//   }

   logger_->debug("[ChatClient::sendRoomOwnMessage] {}", message.toStdString());

//   auto localEncMsg = msg;
//   if (!localEncMsg.encrypt(appSettings_->GetAuthKeys().second)) {
//      logger_->error("[ChatClient::sendRoomOwnMessage] failed to encrypt by local key");
//   }
   chatDb_->add(msg);
   model_->insertRoomMessage(result);

//   if (!msg.encrypt(itPub->second)) {
//      logger_->error("[ChatClient::sendMessage] failed to encrypt message {}"
//         , msg.getId().toStdString());
//   }

   auto request = std::make_shared<Chat::SendRoomMessageRequest>("", receiver.toStdString(), msg.toJsonString());
   sendRequest(request);
   return result;
}

void ChatClient::retrieveUserMessages(const QString &userId)
{
   auto messages = chatDb_->getUserMessages(QString::fromStdString(currentUserId_), userId);
   if (!messages.empty()) {
      for (auto &msg : messages) {
         if (msg->encryptionType() == Chat::MessageData::EncryptionType::IES) {
            if (!msg->decrypt(ownPrivKey_)) {
               logger_->error("Failed to decrypt msg from DB {}", msg->getId().toStdString());
               msg->setFlag(Chat::MessageData::State::Invalid);
            }
            else {
               msg->setEncryptionType(Chat::MessageData::EncryptionType::Unencrypted);
            }
         }
         model_->insertContactsMessage(msg);
      }
      emit MessagesUpdate(messages, true);
   }
}

void ChatClient::retrieveRoomMessages(const QString& roomId)
{
   auto messages = chatDb_->getRoomMessages(roomId);
   if (!messages.empty()) {
      for (auto &msg : messages) {
         if (msg->encryptionType() == Chat::MessageData::EncryptionType::IES) {
            if (!msg->decrypt(ownPrivKey_)) {
               logger_->error("Failed to decrypt msg from DB {}", msg->getId().toStdString());
               msg->setFlag(Chat::MessageData::State::Invalid);
            }
            else {
               msg->setEncryptionType(Chat::MessageData::EncryptionType::Unencrypted);
            }
         }
         model_->insertRoomMessage(msg);
      }
      emit RoomMessagesUpdate(messages, true);
   }
}

bool ChatClient::getContacts(ContactUserDataList &contactList)
{
   return chatDb_->getContacts(contactList);
}


bool ChatClient::addOrUpdateContact(const QString &userId, ContactUserData::Status status, const QString &userName)
{
   ContactUserData contact;
   QString newUserName = userName;
   if (newUserName.isEmpty())
   {
      newUserName = userId;
   }
   contact.setUserId(userId);
   contact.setUserName(newUserName);
   contact.setStatus(status);

   if (chatDb_->isContactExist(userId))
   {
      return chatDb_->updateContact(contact);
   }

   return chatDb_->addContact(contact);
}

bool ChatClient::removeContact(const QString &userId)
{
   return chatDb_->removeContact(userId);
}

void ChatClient::sendFriendRequest(const QString &friendUserId)
{
   // TODO
   auto record = std::make_shared<Chat::ContactRecordData>(QString::fromStdString(model_->currentUser()), friendUserId, Chat::ContactStatus::Outgoing, autheid::PublicKey());
   model_->insertContactObject(record);
   auto request = std::make_shared<Chat::ContactActionRequestDirect>("", currentUserId_, friendUserId.toStdString(), Chat::ContactsAction::Request, appSettings_->GetAuthKeys().second);
   sendRequest(request);
}

void ChatClient::acceptFriendRequest(const QString &friendUserId)
{
   auto requestDirect = std::make_shared<Chat::ContactActionRequestDirect>("", currentUserId_, friendUserId.toStdString(), Chat::ContactsAction::Accept, appSettings_->GetAuthKeys().second);
   sendRequest(requestDirect);
   autheid::PublicKey publicKey = pubKeys_[friendUserId];
   auto requestRemote = std::make_shared<Chat::ContactActionRequestServer>("", currentUserId_, friendUserId.toStdString(), Chat::ContactsActionServer::AddContactRecord, Chat::ContactStatus::Accepted, publicKey);
   sendRequest(requestRemote);
}

void ChatClient::declineFriendRequest(const QString &friendUserId)
{
   auto request = std::make_shared<Chat::ContactActionRequestDirect>("", currentUserId_, friendUserId.toStdString(), Chat::ContactsAction::Reject, appSettings_->GetAuthKeys().second);
   sendRequest(request);
   autheid::PublicKey publicKey = pubKeys_[friendUserId];
   auto requestRemote = std::make_shared<Chat::ContactActionRequestServer>("", currentUserId_, friendUserId.toStdString(), Chat::ContactsActionServer::AddContactRecord, Chat::ContactStatus::Rejected, publicKey);
}

void ChatClient::sendUpdateMessageState(const std::shared_ptr<Chat::MessageData>& message)
{
   auto request = std::make_shared<Chat::MessageChangeStatusRequest>(currentUserId_, message->getId().toStdString(), message->getState());
   sendRequest(request);
}

void ChatClient::sendSearchUsersRequest(const QString &userIdPattern)
{
   auto request = std::make_shared<Chat::SearchUsersRequest>("", currentUserId_, userIdPattern.toStdString());
   sendRequest(request);
}

QString ChatClient::deriveKey(const QString &email) const
{
   return QString::fromStdString(hasher_->deriveKey(email.toStdString()));
}

<<<<<<< HEAD
=======
void ChatClient::onActionAddToContacts(const QString& userId)
{
   qDebug() << __func__ << " " << userId;
   auto record = std::make_shared<Chat::ContactRecordData>(QString::fromStdString(model_->currentUser()), userId, Chat::ContactStatus::Outgoing, autheid::PublicKey());
   model_->insertContactObject(record);
   auto requestD = std::make_shared<Chat::ContactActionRequestDirect>("", currentUserId_, userId.toStdString(), Chat::ContactsAction::Request, appSettings_->GetAuthKeys().second);
   sendRequest(requestD);
   auto requestS = std::make_shared<Chat::ContactActionRequestServer>("", currentUserId_, userId.toStdString(), Chat::ContactsActionServer::AddContactRecord, Chat::ContactStatus::Outgoing, autheid::PublicKey());
   sendRequest(requestS);
}

void ChatClient::onActionRemoveFromContacts(std::shared_ptr<Chat::ContactRecordData> crecord)
{
   qDebug() << __func__ << " " << QString::fromStdString(crecord->toJsonString());
}

void ChatClient::onActionAcceptContactRequest(std::shared_ptr<Chat::ContactRecordData> crecord)
{
   qDebug() << __func__ << " " << QString::fromStdString(crecord->toJsonString());
   crecord->setStatus(Chat::ContactStatus::Accepted);
   auto request = std::make_shared<Chat::ContactActionRequestDirect>("", crecord->getContactForId().toStdString()
                                                                     , crecord->getContactId().toStdString()
                                                                     , Chat::ContactsAction::Accept, appSettings_->GetAuthKeys().second);
   sendRequest(request);
   auto requestS = std::make_shared<Chat::ContactActionRequestServer>("", currentUserId_, crecord->getContactId().toStdString(), Chat::ContactsActionServer::UpdateContactRecord, Chat::ContactStatus::Accepted, crecord->getContactPublicKey());
   sendRequest(requestS);
}

void ChatClient::onActionRejectContactRequest(std::shared_ptr<Chat::ContactRecordData> crecord)
{
   qDebug() << __func__ << " " << QString::fromStdString(crecord->toJsonString());
   crecord->setStatus(Chat::ContactStatus::Accepted);
   auto request = std::make_shared<Chat::ContactActionRequestDirect>("", crecord->getContactForId().toStdString()
                                                                     , crecord->getContactId().toStdString()
                                                                     , Chat::ContactsAction::Reject, appSettings_->GetAuthKeys().second);
   sendRequest(request);
   auto requestS = std::make_shared<Chat::ContactActionRequestServer>("", currentUserId_, crecord->getContactId().toStdString(), Chat::ContactsActionServer::UpdateContactRecord, Chat::ContactStatus::Rejected, autheid::PublicKey());
   sendRequest(requestS);
}

>>>>>>> 2a20d57e
void ChatClient::retrySendQueuedMessages(const std::string userId)
{
   // Run over enqueued messages if any, and try to send them all now.
   std::queue<QString>& messages = enqueued_messages_[QString::fromStdString(userId)];

   while (!messages.empty()) {
      sendOwnMessage(messages.front(), QString::fromStdString(userId));
      messages.pop();
   }
}

void ChatClient::eraseQueuedMessages(const std::string userId)
{
   enqueued_messages_.erase(QString::fromStdString(userId));
}<|MERGE_RESOLUTION|>--- conflicted
+++ resolved
@@ -567,21 +567,7 @@
       if (!chatDb_->isContactExist(msg->getSenderId())) {
          continue;
       }
-<<<<<<< HEAD
-
-=======
-/*
-<<<<<<< HEAD
-      msg->setFlag(Chat::MessageData::State::Acknowledged);
-      chatDb_->add(*msg);
-
-
-      if (msg->getState() & (int)Chat::MessageData::State::Encrypted) {
-         if (!msg->decrypt(ownPrivKey_)) {
-            logger_->error("Failed to decrypt msg {}", msg->getId().toStdString());
-            msg->setFlag(Chat::MessageData::State::Invalid);
-=======*/
->>>>>>> 2a20d57e
+
       const auto& itPublicKey = pubKeys_.find(msg->getSenderId());
       if (itPublicKey == pubKeys_.end()) {
          logger_->error("[ChatClient::{}] Can't find public key for sender {}", __func__, msg->getSenderId().toStdString());
@@ -607,17 +593,10 @@
          }
          else {
             logger_->error("[ChatClient::{}] This could not happend! Failed to decrypt msg.", __func__);
-<<<<<<< HEAD
-         }
-      }
-
-=======
-//>>>>>>> dev_server_aead_and_bs_dev
          }
       }
 
       model_->insertContactsMessage(msg);
->>>>>>> 2a20d57e
       messages.push_back(msg);
       sendUpdateMessageState(msg);
    }
@@ -716,11 +695,7 @@
 
       if (contact.status() == ContactUserData::Status::Rejected)
       {
-<<<<<<< HEAD
          logger_->error("[ChatClient::sendOwnMessage] {}", "Receiver has rejected state. Discarding message.");
-=======
-         logger_->error("[ChatClient::sendOwnMessage] {}", "Receiver in rejected state. Discarding message.");
->>>>>>> 2a20d57e
          result->setFlag(Chat::MessageData::State::Invalid);
          return result;
       }
@@ -751,26 +726,8 @@
    localEncMsg.setEncryptionType(Chat::MessageData::EncryptionType::IES);
 
    chatDb_->add(localEncMsg);
-   //auto local_msg = std::make_shared<Chat::MessageData>(localEncMsg);
    model_->insertContactsMessage(result);
 
-   // search active message session for given user
-   const auto userNoncesIterator = userNonces_.find(receiver);
-   autheid::SecureBytes nonce;
-   if (userNoncesIterator == userNonces_.end()) {
-      // generate random nonce
-      Botan::AutoSeeded_RNG rng;
-      userNonces_[receiver] = nonce = rng.random_vec(messageData.getDefaultNonceSize());
-   }
-   else {
-      // read nonce and increment
-      Botan::BigInt bigIntNonce;
-      bigIntNonce.binary_decode(userNoncesIterator->second);
-      bigIntNonce++;
-      userNonces_[receiver] = nonce = Botan::BigInt::encode_locked(bigIntNonce);
-   }
-
-<<<<<<< HEAD
    // search active message session for given user
    const auto userNoncesIterator = userNonces_.find(receiver);
    Botan::SecureVector<uint8_t> nonce;
@@ -789,12 +746,10 @@
       userNoncesIterator->second = nonce;
    }
 
-=======
->>>>>>> 2a20d57e
    BinaryData remotePublicKey(itPub->second.data(), itPub->second.size());
    SecureBinaryData localPrivateKey(ownPrivKey_.data(), ownPrivKey_.size());
    if (!messageData.encrypt_aead(remotePublicKey, localPrivateKey, nonce, logger_)) {
-      logger_->error("[ChatClient::sendMessage] failed to encrypt by aead {}" , messageData.getId().toStdString());
+      logger_->error("[ChatClient::sendMessage] failed to encrypt by aead {}", messageData.getId().toStdString());
       return result;
    }
 
@@ -892,7 +847,6 @@
    return chatDb_->getContacts(contactList);
 }
 
-
 bool ChatClient::addOrUpdateContact(const QString &userId, ContactUserData::Status status, const QString &userName)
 {
    ContactUserData contact;
@@ -961,8 +915,6 @@
    return QString::fromStdString(hasher_->deriveKey(email.toStdString()));
 }
 
-<<<<<<< HEAD
-=======
 void ChatClient::onActionAddToContacts(const QString& userId)
 {
    qDebug() << __func__ << " " << userId;
@@ -1003,7 +955,6 @@
    sendRequest(requestS);
 }
 
->>>>>>> 2a20d57e
 void ChatClient::retrySendQueuedMessages(const std::string userId)
 {
    // Run over enqueued messages if any, and try to send them all now.
