#include <chrono>
#include <QStandardPaths>

#include "ZMQ_BIP15X_ServerConnection.h"
#include "MessageHolder.h"

using namespace std;

// DESIGN NOTE: The BIP151Connection objects need to be attached to specific
// connections, and they need to be set up and torn down as clients connect and
// disconnect. Due to ZMQ peculiarities, this is more difficult than it should
// be. The data socket doesn't supply any external information. So, a client ID
// from a MessageHolder object is ideal. It's derived from a monitor socket,
// which is accurate in knowing when a client has connected or disconnected.
// Unfortunately, there doesn't seem to be a good way to get the client ID when
// getting a data packet. The only solution that seems to work for now is to get
// the client IP addresses associated with the connections and work off that.
// This isn't ideal - the monitor sockets don't give the port, which means
// multiple connections behind the same IP address require a workaround - but
// this is a start until a better solution can be devised. Ideally,
// OnClientConnected() could potentially be triggered in the listener, which
// could then pass the ID back down here via a callback and into clientInfo_. As
// is, the code takes a similar but different tack by associating the IP address
// with the BIP151Connection object (socketConnMap_).

// A call resetting the encryption-related data for individual connections.
//
// INPUT:  None
// OUTPUT: None
// RETURN: None
void ZmqBIP15XPerConnData::reset()
{
   encData_.reset();
   bip150HandshakeCompleted_ = false;
   bip151HandshakeCompleted_ = false;
   currentReadMessage_.reset();
}

// The constructor to use.
//
// INPUT:  Logger object. (const shared_ptr<spdlog::logger>&)
//         ZMQ context. (const std::shared_ptr<ZmqContext>&)
//         List of trusted clients. (const QStringList&)
//         Per-connection ID. (const uint64_t&)
//         Ephemeral peer usage. Not recommended. (const bool&)
// OUTPUT: None
ZmqBIP15XServerConnection::ZmqBIP15XServerConnection(
   const std::shared_ptr<spdlog::logger>& logger
   , const std::shared_ptr<ZmqContext>& context
   , const QStringList& trustedClients, const uint64_t& id
   , const bool& ephemeralPeers)
   : ZmqServerConnection(logger, context), id_(id)
{
   string datadir =
      QStandardPaths::writableLocation(QStandardPaths::AppDataLocation).toStdString();
   string filename(SERVER_AUTH_PEER_FILENAME);

   // In general, load the client key from a special Armory wallet file.
   if (!ephemeralPeers)
   {
       authPeers_ = make_shared<AuthorizedPeers>(datadir, filename);
   }
   else {
      authPeers_ = make_shared<AuthorizedPeers>();
   }

   cbTrustedClients_ = [trustedClients]() -> QStringList {
      return trustedClients;
   };
}

ZmqBIP15XServerConnection::ZmqBIP15XServerConnection(
   const std::shared_ptr<spdlog::logger>& logger
   , const std::shared_ptr<ZmqContext>& context
   , const std::function<QStringList()> &cbTrustedClients)
   : ZmqServerConnection(logger, context)
   , cbTrustedClients_(cbTrustedClients)
{
   authPeers_ = make_shared<AuthorizedPeers>();
   BinaryData bdID = CryptoPRNG::generateRandom(8);
   id_ = READ_UINT64_LE(bdID.getPtr());
}

// Create the data socket.
//
// INPUT:  None
// OUTPUT: None
// RETURN: The data socket. (ZmqContext::sock_ptr)
ZmqContext::sock_ptr ZmqBIP15XServerConnection::CreateDataSocket()
{
   return context_->CreateServerSocket();
}

// Get the incoming data.
//
// INPUT:  None
// OUTPUT: None
// RETURN: True if success, false if failure.
bool ZmqBIP15XServerConnection::ReadFromDataSocket()
{
   MessageHolder clientId;
   MessageHolder data;

   // The client ID will be sent before the actual data.
   int result = zmq_msg_recv(&clientId, dataSocket_.get(), ZMQ_DONTWAIT);
   if ((result == -1) || !clientId.GetSize())
   {
      logger_->error("[{}] {} failed to recv header: {}", __func__
         , connectionName_, zmq_strerror(zmq_errno()));
      return false;
   }

   // Now, we can grab the incoming data, whih includes the message ID once the
   // handshake is complete.
   result = zmq_msg_recv(&data, dataSocket_.get(), ZMQ_DONTWAIT);
   if (result == -1)
   {
      logger_->error("[{}] {} failed to recv message data: {}", __func__
         , connectionName_, zmq_strerror(zmq_errno()));
      return false;
   }

   // ZMQ should send one chunk of data, and not further fragment the data.
   if (!data.IsLast())
   {
      logger_->error("[{}] {} broken protocol", __func__, connectionName_);
      return false;
   }

   // Process the incoming data.
   ProcessIncomingData(data.ToString(), clientId.ToString());

   return true;
}

// The send function for the data connection. Ideally, this should not be used
// before the handshake is completed, but it is possible to use at any time.
// Whether or not the raw data is used, it will be placed in a ZmqBIP15XMsg
// object.
//
// INPUT:  The ZMQ client ID. (const string&)
//         The data to send. (const string&)
//         A post-send callback. Optional. (const SendResultCb&)
// OUTPUT: None
// RETURN: True if success, false if failure.
bool ZmqBIP15XServerConnection::SendDataToClient(const string& clientId
   , const string& data, const SendResultCb& cb)
{
   bool retVal = false;

   // Encrypt data here if the BIP 150 handshake is complete.
   if (socketConnMap_[clientId]->encData_->getBIP150State() ==
      BIP150State::SUCCESS)
   {
      string sendStr = data;
      BIP151Connection* connPtr = nullptr;
      if (socketConnMap_[clientId]->bip151HandshakeCompleted_) {
         connPtr = socketConnMap_[clientId]->encData_.get();
      }

      const BinaryData payload(data);
      ZmqBIP15XSerializedMessage msg;
      msg.construct(payload.getDataVector(), connPtr
         , ZMQ_MSGTYPE_FRAGMENTEDPACKET_HEADER, socketConnMap_[clientId]->msgID_);

      // Cycle through all packets.
      while (!msg.isDone())
      {
         auto& packet = msg.getNextPacket();
         if (packet.getSize() == 0) {
            logger_->error("[ZmqBIP15XServerConnection::{}] failed to "
               "serialize data (size {})", __func__, data.size());
            return retVal;
         }

         retVal = QueueDataToSend(clientId, packet.toBinStr(), cb, false);
         if (!retVal)
         {
            logger_->error("[ZmqBIP15XServerConnection::{}] fragment send failed"
               , __func__, data.size());
            return retVal;
         }
      }
   }
   else
   {
      // Queue up the untouched data for straight transmission.
      retVal = QueueDataToSend(clientId, data, cb, false);
   }

   return retVal;
}

bool ZmqBIP15XServerConnection::SendDataToAllClients(const std::string& data, const SendResultCb &cb)
{
   unsigned int successCount = 0;

   for (const auto &it : socketConnMap_) {
      if (SendDataToClient(it.first, data, cb)) {
         successCount++;
      }
   }
   return (successCount == socketConnMap_.size());
}

// The function that processes raw ZMQ connection data. It processes the BIP
// 150/151 handshake (if necessary) and decrypts the raw data.
//
// INPUT:  None
// OUTPUT: None
// RETURN: None
void ZmqBIP15XServerConnection::ProcessIncomingData(const string& encData
   , const string& clientID)
{
   // Backstop in case the callbacks haven't been used.
   if (socketConnMap_[clientID] == nullptr)
   {
      setBIP151Connection(clientID);
   }

   BinaryData payload(encData);
   if (payload.getSize() == 0)
   {
      logger_->error("[{}] Empty data packet ({}).", __func__, connectionName_);
      return;
   }

   if (leftOverData_.getSize() != 0)
   {
      leftOverData_.append(payload);
      payload = move(leftOverData_);
      leftOverData_.clear();
   }

   const auto &connData = socketConnMap_[clientID];
   if (!connData)
   {
      logger_->error("[{}] failed to find connection data for client {}"
         , __func__, BinaryData(clientID).toHexStr());
      return;
   }

   // Decrypt only if the BIP 151 handshake is complete.
   if (connData->bip151HandshakeCompleted_)
   {
      //decrypt packet
      auto result = socketConnMap_[clientID]->encData_->decryptPacket(
         payload.getPtr(), payload.getSize(),
         payload.getPtr(), payload.getSize());

      // Failure isn't necessarily a problem if we're dealing with fragments.
      if (result != 0)
      {
         // If decryption "fails" but the result indicates fragmentation, save
         // the fragment and wait before doing anything, otherwise treat it as a
         // legit error.
         if (result <= ZMQ_MESSAGE_PACKET_SIZE && result > -1)
         {
            leftOverData_ = move(payload);
            return;
         }
         else
         {
            logger_->error("[{}] Packet decryption failed - Error {}", __func__
               , result);
            return;
         }
      }

      payload.resize(payload.getSize() - POLY1305MACLEN);
   }

   // Deserialize packet.
   auto payloadRef =
      socketConnMap_[clientID]->currentReadMessage_.insertDataAndGetRef(payload);
   auto result =
      socketConnMap_[clientID]->currentReadMessage_.message_.parsePacket(payloadRef);
   if (!result)
   {
      if (logger_)
      {
         logger_->error("[ZmqBIP15XDataConnection::{}] Deserialization failed "
            "(connection {})", __func__, connectionName_);
      }

      socketConnMap_[clientID]->currentReadMessage_.reset();
      return;
   }

   // Fragmented messages may not be marked as fragmented when decrypted but may
   // still be a fragment. That's fine. Just wait for the other fragments.
   if (!socketConnMap_[clientID]->currentReadMessage_.message_.isReady())
   {
      return;
   }

   // If we're still handshaking, take the next step. (No fragments allowed.)
   if (socketConnMap_[clientID]->currentReadMessage_.message_.getType() >
      ZMQ_MSGTYPE_AEAD_THRESHOLD)
   {
      if (!processAEADHandshake(
         socketConnMap_[clientID]->currentReadMessage_.message_, clientID))
      {
         if (logger_)
         {
            logger_->error("[ZmqBIP15XDataConnection::{}] Handshake failed "
               "(connection {})", __func__, connectionName_);
         }
         return;
      }

      socketConnMap_[clientID]->currentReadMessage_.reset();
      return;
   }

<<<<<<< HEAD
   // We can now safely obtain the full message.
   BinaryData outMsg;
   socketConnMap_[clientID]->currentReadMessage_.message_.getMessage(&outMsg);

   // We shouldn't get here but just in case....
   if (socketConnMap_[clientID]->encData_->getBIP150State() !=
      BIP150State::SUCCESS)
   {
      if (logger_)
      {
         logger_->error("[ZmqBIP15XDataConnection::{}] Encryption handshake "
            "is incomplete (connection {})", __func__, connectionName_);
      }
      return;
   }
=======
   auto&& outMsg = msgObj.getSingleBinaryMessage();
>>>>>>> 962ef48e

   // For now, ignore the BIP message ID. If we need callbacks later, we can go
   // back to what's in Armory and add support based off that.
/*   auto& msgid = currentReadMessage_.message_.getId();
   switch (msgid)
   {
   case ZMQ_CALLBACK_ID:
   {
      break;
   }

   default:
      break;
   }*/

   // Pass the final data up the chain.
   notifyListenerOnData(clientID, outMsg.toBinStr());
   socketConnMap_[clientID]->currentReadMessage_.reset();
}

// The function processing the BIP 150/151 handshake packets.
//
// INPUT:  The raw handshake packet data. (const BinaryData&)
//         The client ID. (const string&)
// OUTPUT: None
// RETURN: True if success, false if failure.
bool ZmqBIP15XServerConnection::processAEADHandshake(
   const ZmqBIP15XMsgPartial& msgObj, const string& clientID)
{
   // Function used to actually send data to the client.
   auto writeToClient = [this, clientID](uint8_t type, const BinaryDataRef& msg
      , bool encrypt)->bool
   {
      ZmqBIP15XSerializedMessage outMsg;
      BIP151Connection* connPtr = nullptr;
      if (encrypt)
      {
         connPtr = socketConnMap_[clientID]->encData_.get();
      }

      // Construct the message and fire it down the pipe.
      outMsg.construct(msg, connPtr, type, 0);
      auto& packet = outMsg.getNextPacket();
      return SendDataToClient(clientID, packet.toBinStr());
   };

   // Handshake function. Code mostly copied from Armory.
   auto processHandshake = [this, &writeToClient, clientID, msgObj]()->bool
   {
      // Parse the packet.
      auto dataBdr = msgObj.getSingleBinaryMessage();
      switch (msgObj.getType())
      {
      case ZMQ_MSGTYPE_AEAD_SETUP:
      {
         //send pubkey message
         if (!writeToClient(ZMQ_MSGTYPE_AEAD_PRESENT_PUBKEY,
            socketConnMap_[clientID]->encData_->getOwnPubKey(), false))
         {
            logger_->error("[processHandshake] ZMG_MSGTYPE_AEAD_SETUP: "
               "Response 1 not sent");
         }

         //init bip151 handshake
         BinaryData encinitData(ENCINITMSGSIZE);
         if (socketConnMap_[clientID]->encData_->getEncinitData(
            encinitData.getPtr(), ENCINITMSGSIZE
            , BIP151SymCiphers::CHACHA20POLY1305_OPENSSH) != 0)
         {
            //failed to init handshake, kill connection
            logger_->error("[processHandshake] BIP 150/151 handshake process "
               "failed - AEAD_ENCINIT data not obtained");
            return false;
         }

         if (!writeToClient(ZMQ_MSGTYPE_AEAD_ENCINIT, encinitData.getRef()
            , false))
         {
            logger_->error("[processHandshake] ZMG_MSGTYPE_AEAD_SETUP: "
               "Response 2 not sent");
         }
         break;
      }

      case ZMQ_MSGTYPE_AEAD_ENCACK:
      {
         //process client encack
         if (socketConnMap_[clientID]->encData_->processEncack(dataBdr.getPtr()
            , dataBdr.getSize(), true) != 0)
         {
            //failed to init handshake, kill connection
            logger_->error("[processHandshake] BIP 150/151 handshake process "
               "failed - AEAD_ENCACK not processed");
            return false;
         }

         break;
      }

      case ZMQ_MSGTYPE_AEAD_REKEY:
      {
         // Rekey requests before auth are invalid
         if (socketConnMap_[clientID]->encData_->getBIP150State() !=
            BIP150State::SUCCESS)
         {
            //can't rekey before auth, kill connection
            logger_->error("[processHandshake] BIP 150/151 handshake process "
               "failed - Not yet able to process a rekey");
            return false;
         }

         // If connection is already set up, we only accept rekey encack messages.
         if (socketConnMap_[clientID]->encData_->processEncack(dataBdr.getPtr()
            , dataBdr.getSize(), false) != 0)
         {
            //failed to init handshake, kill connection
            logger_->error("[processHandshake] BIP 150/151 handshake process "
               "failed - AEAD_ENCACK not processed");
            return false;
         }

         break;
      }

      case ZMQ_MSGTYPE_AEAD_ENCINIT:
      {
         //process client encinit
         if (socketConnMap_[clientID]->encData_->processEncinit(dataBdr.getPtr()
            , dataBdr.getSize(), false) != 0)
         {
            //failed to init handshake, kill connection
            logger_->error("[processHandshake] BIP 150/151 handshake process "
               "failed - AUTH_ENCINIT processing failed");
            return false;
         }

         //return encack
         BinaryData encackData(BIP151PUBKEYSIZE);
         if (socketConnMap_[clientID]->encData_->getEncackData(encackData.getPtr()
            , BIP151PUBKEYSIZE) != 0)
         {
            //failed to init handshake, kill connection
            logger_->error("[processHandshake] BIP 150/151 handshake process "
               "failed - AUTH_ENCACK data not obtained");
            return false;
         }

         if (!writeToClient(ZMQ_MSGTYPE_AEAD_ENCACK, encackData.getRef()
            , false))
         {
            logger_->error("[processHandshake] BIP 150/151 handshake process "
               "failed - AEAD_ENCACK not sent");
         }

         socketConnMap_[clientID]->bip151HandshakeCompleted_ = true;
         break;
      }

      case ZMQ_MSGTYPE_AUTH_CHALLENGE:
      {
         bool goodChallenge = true;
         auto challengeResult =
            socketConnMap_[clientID]->encData_->processAuthchallenge(
            dataBdr.getPtr(), dataBdr.getSize(), true); //true: step #1 of 6

         if (challengeResult == -1)
         {
            //auth fail, kill connection
            logger_->error("[processHandshake] BIP 150/151 handshake process "
               "failed - AUTH_CHALLENGE processing failed");
            return false;
         }
         else if (challengeResult == 1)
         {
            goodChallenge = false;
         }

         BinaryData authreplyBuf(BIP151PRVKEYSIZE * 2);
         if (socketConnMap_[clientID]->encData_->getAuthreplyData(
            authreplyBuf.getPtr(), authreplyBuf.getSize()
            , true //true: step #2 of 6
            , goodChallenge) == -1)
         {
            //auth setup failure, kill connection
            logger_->error("[processHandshake] BIP 150/151 handshake process "
               "failed - AUTH_REPLY data not obtained");
            return false;
         }

         if (!writeToClient(ZMQ_MSGTYPE_AUTH_REPLY, authreplyBuf.getRef()
            , true))
         {
            logger_->error("[processHandshake] BIP 150/151 handshake process "
               "failed - AUTH_REPLY not sent");
            return false;
         }

         break;
      }

      case ZMQ_MSGTYPE_AUTH_PROPOSE:
      {
         bool goodPropose = true;
         auto proposeResult =
            socketConnMap_[clientID]->encData_->processAuthpropose(
            dataBdr.getPtr(), dataBdr.getSize());

         if (proposeResult == -1)
         {
            //auth setup failure, kill connection
            logger_->error("[processHandshake] BIP 150/151 handshake process "
               "failed - AUTH_PROPOSE processing failed");
            return false;
         }
         else if (proposeResult == 1)
         {
            goodPropose = false;
         }
         else
         {
            //keep track of the propose check state
            socketConnMap_[clientID]->encData_->setGoodPropose();
         }

         BinaryData authchallengeBuf(BIP151PRVKEYSIZE);
         if (socketConnMap_[clientID]->encData_->getAuthchallengeData(
            authchallengeBuf.getPtr(), authchallengeBuf.getSize()
            , "" //empty string, use chosen key from processing auth propose
            , false //false: step #4 of 6
            , goodPropose) == -1)
         {
            //auth setup failure, kill connection
            logger_->error("[processHandshake] BIP 150/151 handshake process "
               "failed - AUTH_CHALLENGE data not obtained");
            return false;
         }

         if (!writeToClient(ZMQ_MSGTYPE_AUTH_CHALLENGE
            , authchallengeBuf.getRef(), true))
         {
            logger_->error("[processHandshake] BIP 150/151 handshake process "
               "failed - AUTH_CHALLENGE not sent");
         }

         break;
      }

      case ZMQ_MSGTYPE_AUTH_REPLY:
      {
         if (socketConnMap_[clientID]->encData_->processAuthreply(dataBdr.getPtr()
            , dataBdr.getSize(), false
            , socketConnMap_[clientID]->encData_->getProposeFlag()) != 0)
         {
            //invalid auth setup, kill connection
            return false;
         }

         //rekey after succesful BIP150 handshake
         socketConnMap_[clientID]->encData_->bip150HandshakeRekey();
         socketConnMap_[clientID]->bip150HandshakeCompleted_ = true;
         socketConnMap_[clientID]->outKeyTimePoint_ = chrono::system_clock::now();

         break;
      }

      default:
         logger_->error("[processHandshake] Unknown message type.");
         return false;
      }

      return true;
   };

   bool retVal = processHandshake();
   if (!retVal)
   {
      logger_->error("[{}] BIP 150/151 handshake process failed.", __func__);
   }
   return retVal;
}

// Function used to reset the BIP 150/151 handshake data. Called when a
// connection is shut down.
//
// INPUT:  The client ID. (const string&)
// OUTPUT: None
// RETURN: None
void ZmqBIP15XServerConnection::resetBIP151Connection(const string& clientID)
{
   if (socketConnMap_[clientID] != nullptr)
   {
      socketConnMap_[clientID]->reset();
   }
   else
   {
      BinaryData hexID(clientID);
      logger_->error("[{}] Client ID {} does not exist.", __func__
         , hexID.toHexStr());
   }
}

// Function used to set the BIP 150/151 handshake data. Called when a connection
// is created.
//
// INPUT:  The client ID. (const string&)
// OUTPUT: None
// RETURN: None
void ZmqBIP15XServerConnection::setBIP151Connection(const string& clientID)
{
<<<<<<< HEAD
   if (socketConnMap_[clientID] == nullptr)
   {
      auto lbds = getAuthPeerLambda();
      for (auto b : trustedClients_)
      {
=======
   if (socketConnMap_[clientID] == nullptr) {
      assert(cbTrustedClients_);
      auto lbds = getAuthPeerLambda();
      for (auto b : cbTrustedClients_()) {
>>>>>>> 962ef48e
         const auto colonIndex = b.indexOf(QLatin1Char(':'));
         if (colonIndex < 0)
         {
            logger_->error("[{}] Trusted client list is malformed (for {})."
               , __func__, b.toStdString());
            return;
         }
         const auto keyName = b.left(colonIndex).toStdString();
         SecureBinaryData inKey = READHEX(b.mid(colonIndex + 1).toStdString());
         if (inKey.isNull())
         {
            logger_->error("[{}] Trusted client key for {} is malformed."
               , __func__, keyName);
            return;
         }

         try
         {
            authPeers_->addPeer(inKey, vector<string>{ keyName });
         }
         catch (const std::exception &e)
         {
            logger_->error("[{}] Trusted client key {} [{}] for {} is malformed: {}"
               , __func__, inKey.toHexStr(), inKey.getSize(), keyName, e.what());
            return;
         }
      }

      socketConnMap_[clientID] = make_unique<ZmqBIP15XPerConnData>();
      socketConnMap_[clientID]->encData_ = make_unique<BIP151Connection>(lbds);
   }
   else
   {
      BinaryData hexID(clientID);
      logger_->error("[{}] Client ID {} already exists.", __func__
         , hexID.toHexStr());
   }
}

// Get lambda functions related to authorized peers. Copied from Armory.
//
// INPUT:  None
// OUTPUT: None
// RETURN: AuthPeersLambdas object with required lambdas.
AuthPeersLambdas ZmqBIP15XServerConnection::getAuthPeerLambda()
{
   auto authPeerPtr = authPeers_;

   auto getMap = [authPeerPtr](void)->const map<string, btc_pubkey>&
   {
      return authPeerPtr->getPeerNameMap();
   };

   auto getPrivKey = [authPeerPtr](
      const BinaryDataRef& pubkey)->const SecureBinaryData&
   {
      return authPeerPtr->getPrivateKey(pubkey);
   };

   auto getAuthSet = [authPeerPtr](void)->const set<SecureBinaryData>&
   {
      return authPeerPtr->getPublicKeySet();
   };

   return AuthPeersLambdas(getMap, getPrivKey, getAuthSet);
}

SecureBinaryData ZmqBIP15XServerConnection::getOwnPubKey() const
{
   const auto pubKey = authPeers_->getOwnPublicKey();
   return SecureBinaryData(pubKey.pubkey, pubKey.compressed
      ? BTC_ECKEY_COMPRESSED_LENGTH : BTC_ECKEY_UNCOMPRESSED_LENGTH);
}<|MERGE_RESOLUTION|>--- conflicted
+++ resolved
@@ -313,7 +313,6 @@
       return;
    }
 
-<<<<<<< HEAD
    // We can now safely obtain the full message.
    BinaryData outMsg;
    socketConnMap_[clientID]->currentReadMessage_.message_.getMessage(&outMsg);
@@ -329,9 +328,6 @@
       }
       return;
    }
-=======
-   auto&& outMsg = msgObj.getSingleBinaryMessage();
->>>>>>> 962ef48e
 
    // For now, ignore the BIP message ID. If we need callbacks later, we can go
    // back to what's in Armory and add support based off that.
@@ -641,18 +637,10 @@
 // RETURN: None
 void ZmqBIP15XServerConnection::setBIP151Connection(const string& clientID)
 {
-<<<<<<< HEAD
-   if (socketConnMap_[clientID] == nullptr)
-   {
-      auto lbds = getAuthPeerLambda();
-      for (auto b : trustedClients_)
-      {
-=======
    if (socketConnMap_[clientID] == nullptr) {
       assert(cbTrustedClients_);
       auto lbds = getAuthPeerLambda();
       for (auto b : cbTrustedClients_()) {
->>>>>>> 962ef48e
          const auto colonIndex = b.indexOf(QLatin1Char(':'));
          if (colonIndex < 0)
          {
