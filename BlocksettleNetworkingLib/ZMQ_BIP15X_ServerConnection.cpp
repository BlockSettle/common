#include "ZMQ_BIP15X_ServerConnection.h"

#include "FastLock.h"
#include "MessageHolder.h"
#include "SystemFileUtils.h"

#include <chrono>

using namespace std;

// A call resetting the encryption-related data for individual connections.
//
// INPUT:  None
// OUTPUT: None
// RETURN: None
void ZmqBIP15XPerConnData::reset()
{
   encData_.reset();
   bip150HandshakeCompleted_ = false;
   bip151HandshakeCompleted_ = false;
   currentReadMessage_.reset();
   outKeyTimePoint_ = chrono::steady_clock::now();
}

// The constructor to use.
//
// INPUT:  Logger object. (const shared_ptr<spdlog::logger>&)
//         ZMQ context. (const std::shared_ptr<ZmqContext>&)
//         Per-connection ID. (const uint64_t&)
//         Callback for getting a list of trusted clients. (function<vector<string>()>)
//         A flag indicating if the global BIP 150 auth mode is overridden. (const bool)
//         A flag indicating the desired BIP 150 auth mode if global is overridden. (const bool)
//         Ephemeral peer usage. Not recommended. (const bool&)
//         The directory containing the file with the non-ephemeral key. (const std::string)
//         The file with the non-ephemeral key. (const std::string)
//         A flag indicating if the connection will make a key cookie. (bool)
//         A flag indicating if the connection will read a key cookie. (bool)
//         The path to the key cookie to read or write. (const std::string)
// OUTPUT: None
ZmqBIP15XServerConnection::ZmqBIP15XServerConnection(
   const std::shared_ptr<spdlog::logger>& logger
   , const std::shared_ptr<ZmqContext>& context
   , const uint64_t& id
   , const std::function<std::vector<std::string>()>& cbTrustedClients
   , const bool& ephemeralPeers
   , const bool& overrideBIP150AuthMode, const bool& newBIP150AuthMode
   , const std::string& ownKeyFileDir, const std::string& ownKeyFileName
   , const bool& makeServerCookie, const bool& readClientCookie
   , const std::string& cookiePath)
   : ZmqServerConnection(logger, context), id_(id)
   , useClientIDCookie_(readClientCookie)
   , makeServerIDCookie_(makeServerCookie)
   , bipIDCookiePath_(cookiePath)
   , cbTrustedClients_(cbTrustedClients)
   , heartbeatInterval_(getDefaultHeartbeatInterval())
{
   if (!ephemeralPeers && (ownKeyFileDir.empty() || ownKeyFileName.empty())) {
      throw std::runtime_error("Client requested static ID key but no key " \
         "wallet file is specified.");
   }

   if (makeServerIDCookie_ && readClientCookie) {
      throw std::runtime_error("Cannot read client ID cookie and create ID " \
         "cookie at the same time. Connection is incomplete.");
   }

   if (makeServerIDCookie_ && bipIDCookiePath_.empty()) {
      throw std::runtime_error("ID cookie creation requested but no name " \
         "supplied. Connection is incomplete.");
   }

   if (readClientCookie && bipIDCookiePath_.empty()) {
      throw std::runtime_error("ID cookie reading requested but no name " \
         "supplied. Connection is incomplete.");
   }

   if (overrideBIP150AuthMode) {
      bip150AuthMode_ = newBIP150AuthMode;
   }

   // In general, load the client key from a special Armory wallet file.
   if (!ephemeralPeers) {
       authPeers_ = make_shared<AuthorizedPeers>(ownKeyFileDir, ownKeyFileName);
   }
   else {
      authPeers_ = make_shared<AuthorizedPeers>();
   }

   if (makeServerIDCookie_) {
      genBIPIDCookie();
   }
   heartbeatThread();
}

// A specialized server connection constructor with limited options. Used only
// for connections with ephemeral keys that use one-way verification (i.e.,
// clients aren't verified).
//
// INPUT:  Logger object. (const shared_ptr<spdlog::logger>&)
//         ZMQ context. (const std::shared_ptr<ZmqContext>&)
//         Callback for getting a list of trusted clients. (function<vector<string>()>)
//         A flag indicating if the global BIP 150 auth mode is overridden. (const bool)
//         A flag indicating the desired BIP 150 auth mode if global is overridden. (const bool)
//         A flag indicating if the connection will make a key cookie. (bool)
//         A flag indicating if the connection will read a key cookie. (bool)
//         The path to the key cookie to read or write. (const std::string)
// OUTPUT: None
ZmqBIP15XServerConnection::ZmqBIP15XServerConnection(
   const std::shared_ptr<spdlog::logger>& logger
   , const std::shared_ptr<ZmqContext>& context
   , const std::function<std::vector<std::string>()> &cbTrustedClients
<<<<<<< HEAD
   , const bool& overrideBIP150AuthMode, const bool& newBIP150AuthMode
=======
   , const std::string& ownKeyFileDir, const std::string& ownKeyFileName
>>>>>>> 0b5f06c8
   , const bool& makeServerCookie, const bool& readClientCookie
   , const std::string& cookiePath)
   : ZmqServerConnection(logger, context)
   , cbTrustedClients_(cbTrustedClients), makeServerIDCookie_(makeServerCookie)
   , useClientIDCookie_(readClientCookie), bipIDCookiePath_(cookiePath)
{
   if (makeServerIDCookie_ && readClientCookie) {
      throw std::runtime_error("Cannot read client ID cookie and create ID " \
         "cookie at the same time. Connection is incomplete.");
   }

   if (makeServerIDCookie_ && bipIDCookiePath_.empty()) {
      throw std::runtime_error("ID cookie creation requested but no name " \
         "supplied. Connection is incomplete.");
   }

   if (readClientCookie && bipIDCookiePath_.empty()) {
      throw std::runtime_error("ID cookie reading requested but no name " \
         "supplied. Connection is incomplete.");
   }

<<<<<<< HEAD
   if (overrideBIP150AuthMode) {
      bip150AuthMode_ = newBIP150AuthMode;
   }

   authPeers_ = make_shared<AuthorizedPeers>();
=======
   if (!ownKeyFileDir.empty() && !ownKeyFileName.empty()) {
      logger_->debug("[{}] creating/reading static key in {}/{}", __func__
         , ownKeyFileDir, ownKeyFileName);
      authPeers_ = make_shared<AuthorizedPeers>(ownKeyFileDir, ownKeyFileName);
   }
   else {
      logger_->debug("[{}] creating ephemeral key", __func__);
      authPeers_ = make_shared<AuthorizedPeers>();
   }
>>>>>>> 0b5f06c8
   BinaryData bdID = CryptoPRNG::generateRandom(8);
   id_ = READ_UINT64_LE(bdID.getPtr());

   if (makeServerIDCookie_) {
      genBIPIDCookie();
   }

   heartbeatThread();
}

ZmqBIP15XServerConnection::~ZmqBIP15XServerConnection()
{
   hbThreadRunning_ = false;
   hbCondVar_.notify_one();
   hbThread_.join();

   // If it exists, delete the identity cookie.
   if (makeServerIDCookie_) {
      if (SystemFileUtils::fileExist(bipIDCookiePath_)) {
         if (!SystemFileUtils::rmFile(bipIDCookiePath_)) {
            logger_->error("[{}] Unable to delete server identity cookie ({})."
               , __func__, bipIDCookiePath_);
         }
      }
   }
}

// The thread running the server heartbeat.
//
// INPUT:  None
// OUTPUT: None
// RETURN: None
void ZmqBIP15XServerConnection::heartbeatThread()
{
   const auto &heartbeatProc = [this] {
      while (hbThreadRunning_) {
         {
            std::unique_lock<std::mutex> lock(hbMutex_);
            hbCondVar_.wait_for(lock, std::chrono::seconds{ 1 });
            if (!hbThreadRunning_) {
               break;
            }
         }
         const auto curTime = std::chrono::steady_clock::now();
         std::vector<std::string> timedOutClients;

         {
            FastLock locker{heartbeatsLock_};

            for (const auto &hbTime : lastHeartbeats_) {
               const auto diff = std::chrono::duration_cast<std::chrono::milliseconds>(curTime - hbTime.second);
               if (diff > heartbeatInterval_ * 2) {
                  timedOutClients.push_back(hbTime.first);
               }
            }
         }

         for (const auto &client : timedOutClients) {
            logger_->debug("[ZmqBIP15XServerConnection] client {} timed out"
               , BinaryData(client).toHexStr());
            resetBIP151Connection(client);
            notifyListenerOnDisconnectedClient(client);
         }
      }
   };

   hbThreadRunning_ = true;
   hbThread_ = std::thread(heartbeatProc);
}

// Create the data socket.
//
// INPUT:  None
// OUTPUT: None
// RETURN: The data socket. (ZmqContext::sock_ptr)
ZmqContext::sock_ptr ZmqBIP15XServerConnection::CreateDataSocket()
{
   return context_->CreateServerSocket();
}

// Get the incoming data.
//
// INPUT:  None
// OUTPUT: None
// RETURN: True if success, false if failure.
bool ZmqBIP15XServerConnection::ReadFromDataSocket()
{
   MessageHolder clientId;
   MessageHolder data;

   // The client ID will be sent before the actual data.
   int result = zmq_msg_recv(&clientId, dataSocket_.get(), ZMQ_DONTWAIT);
   if ((result == -1) || !clientId.GetSize())
   {
      logger_->error("[{}] {} failed to recv header: {}", __func__
         , connectionName_, zmq_strerror(zmq_errno()));
      return false;
   }

   // Now, we can grab the incoming data, whih includes the message ID once the
   // handshake is complete.
   result = zmq_msg_recv(&data, dataSocket_.get(), ZMQ_DONTWAIT);
   if (result == -1)
   {
      logger_->error("[{}] {} failed to recv message data: {}", __func__
         , connectionName_, zmq_strerror(zmq_errno()));
      return false;
   }

   // ZMQ should send one chunk of data, and not further fragment the data.
   if (!data.IsLast())
   {
      logger_->error("[{}] {} broken protocol", __func__, connectionName_);
      return false;
   }

   // Process the incoming data.
   ProcessIncomingData(data.ToString(), clientId.ToString());

   return true;
}

// The send function for the data connection. Ideally, this should not be used
// before the handshake is completed, but it is possible to use at any time.
// Whether or not the raw data is used, it will be placed in a
// ZmqBIP15XSerializedMessage object.
//
// INPUT:  The ZMQ client ID. (const string&)
//         The data to send. (const string&)
//         A post-send callback. Optional. (const SendResultCb&)
// OUTPUT: None
// RETURN: True if success, false if failure.
bool ZmqBIP15XServerConnection::SendDataToClient(const string& clientId
   , const string& data, const SendResultCb& cb)
{
   bool retVal = false;
   BIP151Connection* connPtr = nullptr;

   auto connection = GetConnection(clientId);
   if (connection == nullptr) {
      logger_->error("[ZmqBIP15XServerConnection::SendDataToClient] missing client connection {}"
         , BinaryData(clientId).toHexStr());
      return false;
   }

   if (connection->bip151HandshakeCompleted_) {
      connPtr = connection->encData_.get();
   }

   // Check if we need to do a rekey before sending the data.
   if (connection->bip150HandshakeCompleted_) {
      bool needsRekey = false;
      auto rightNow = chrono::steady_clock::now();

      // Rekey off # of bytes sent or length of time since last rekey.
      if (connPtr->rekeyNeeded(data.size())) {
         needsRekey = true;
      }
      else {
         auto time_sec = chrono::duration_cast<chrono::seconds>(
            rightNow - connection->outKeyTimePoint_);
         if (time_sec.count() >= ZMQ_AEAD_REKEY_INVERVAL_SECS) {
            needsRekey = true;
         }
      }

      if (needsRekey) {
         connection->outKeyTimePoint_ = rightNow;
         rekey(clientId);
      }
   }

   {
      std::unique_lock<std::mutex> lock(rekeyMutex_);
      if (rekeyStarted_.find(clientId) != rekeyStarted_.end()) {
         pendingData_[clientId].push_back({ data, cb });
         return true;
      }
   }

   // Encrypt data here if the BIP 150 handshake is complete.
   if (connection && connection->encData_) {
      if (connection->encData_->getBIP150State() ==
         BIP150State::SUCCESS) {
         string sendStr = data;
         const BinaryData payload(data);
         ZmqBIP15XSerializedMessage msg;
         msg.construct(payload.getDataVector(), connPtr
            , ZMQ_MSGTYPE_FRAGMENTEDPACKET_HEADER, connection->msgID_);

         // Cycle through all packets.
         while (!msg.isDone()) {
            auto& packet = msg.getNextPacket();
            if (packet.getSize() == 0) {
               logger_->error("[ZmqBIP15XServerConnection::SendDataToClient] failed to "
                  "serialize data (size {})", data.size());
               return false;
            }

            if (!QueueDataToSend(clientId, packet.toBinStr(), cb, false)) {
               logger_->error("[ZmqBIP15XServerConnection::SendDataToClient] fragment send failed"
                  , data.size());
               return false;
            }
         }
         retVal = true;
      }
      else {
         // Queue up the untouched data for straight transmission.
         retVal = QueueDataToSend(clientId, data, cb, false);
      }
   }
   return retVal;
}

void ZmqBIP15XServerConnection::rekey(const std::string &clientId)
{
   auto connection = GetConnection(clientId);
   if (connection == nullptr) {
      logger_->error("[ZmqBIP15XServerConnection::rekey] can't find connection for {}", BinaryData(clientId).toHexStr());
      return;
   }

   if (!connection->bip151HandshakeCompleted_) {
      logger_->error("[ZmqBIP15XServerConnection::rekey] can't rekey {} without BIP151"
         " handshaked completed", BinaryData(clientId).toHexStr());
      return;
   }

   {
      std::unique_lock<std::mutex> lock(rekeyMutex_);
      rekeyStarted_.insert(clientId);
   }
   const auto connPtr = connection->encData_.get();
   BinaryData rekeyData(BIP151PUBKEYSIZE);
   memset(rekeyData.getPtr(), 0, BIP151PUBKEYSIZE);

   ZmqBIP15XSerializedMessage rekeyPacket;
   rekeyPacket.construct(rekeyData.getRef(), connPtr, ZMQ_MSGTYPE_AEAD_REKEY);
   auto& packet = rekeyPacket.getNextPacket();

   const auto &cbSent = [this, connection] (const std::string &clientId, const std::string &, bool result)
   {
      if (!result) {
         logger_->error("[ZmqBIP15XServerConnection::rekey] failed to send rekey");
         return;
      }
      logger_->debug("[ZmqBIP15XServerConnection::rekey] rekeying session for {}"
         , BinaryData(clientId).toHexStr());
      connection->encData_->rekeyOuterSession();
      ++connection->outerRekeyCount_;

      {
         std::unique_lock<std::mutex> lock(rekeyMutex_);
         rekeyStarted_.erase(clientId);
      }

      const auto itData = pendingData_.find(clientId);
      if ((itData != pendingData_.end()) && !itData->second.empty()) {
         for (const auto &data : itData->second) {
            SendDataToClient(itData->first, std::get<0>(data), std::get<1>(data));
         }
         itData->second.clear();
      }
   };

   if (!QueueDataToSend(clientId, packet.toBinStr(), cbSent, false)) {
      logger_->error("[ZmqBIP15XServerConnection::{}] {} failed to send "
         "rekey: {} (result={})", __func__, connectionName_
         , zmq_strerror(zmq_errno()));
   }
}

void ZmqBIP15XServerConnection::setLocalHeartbeatInterval()
{
   heartbeatInterval_ = getLocalHeartbeatInterval();
}

// static
const chrono::milliseconds ZmqBIP15XServerConnection::getDefaultHeartbeatInterval()
{
   return std::chrono::seconds(30);
}

// static
const chrono::milliseconds ZmqBIP15XServerConnection::getLocalHeartbeatInterval()
{
   return std::chrono::seconds(3);
}

// A send function for the data connection that sends data to all clients,
// somewhat like multicasting.
//
// INPUT:  The data to send. (const string&)
//         A post-send callback. Optional. (const SendResultCb&)
// OUTPUT: None
// RETURN: True if success, false if failure.
bool ZmqBIP15XServerConnection::SendDataToAllClients(const std::string& data, const SendResultCb &cb)
{
   unsigned int successCount = 0;

   decltype(socketConnMap_) connectionMapCopy;

   {
      FastLock locker{connectionsLock_};
      connectionMapCopy = socketConnMap_;
   }

   for (const auto &it : connectionMapCopy) {
      if (SendDataToClient(it.first, data, cb)) {
         successCount++;
      }
   }
   return (successCount == connectionMapCopy.size());
}

// The function that processes raw ZMQ connection data. It processes the BIP
// 150/151 handshake (if necessary) and decrypts the raw data.
//
// INPUT:  None
// OUTPUT: None
// RETURN: None
void ZmqBIP15XServerConnection::ProcessIncomingData(const string& encData
   , const string& clientID)
{
   const auto connData = setBIP151Connection(clientID);

   if (!connData) {
      logger_->error("[ZmqBIP15XServerConnection::ProcessIncomingData] failed to find connection data for client {}"
         , BinaryData(clientID).toHexStr());
      notifyListenerOnClientError(clientID, "missing connection data");
      return;
   }

   BinaryData payload(encData);

   // If decryption "failed" due to fragmentation, put the pieces together.
   // (Unlikely but we need to plan for it.)
   if (leftOverData_.getSize() != 0) {
      leftOverData_.append(payload);
      payload = move(leftOverData_);
      leftOverData_.clear();
   }

   // Decrypt only if the BIP 151 handshake is complete.
   if (connData->bip151HandshakeCompleted_) {
      //decrypt packet
      auto result = connData->encData_->decryptPacket(
         payload.getPtr(), payload.getSize(),
         payload.getPtr(), payload.getSize());

      // Failure isn't necessarily a problem if we're dealing with fragments.
      if (result != 0) {
         // If decryption "fails" but the result indicates fragmentation, save
         // the fragment and wait before doing anything, otherwise treat it as a
         // legit error.
         if (result <= ZMQ_MESSAGE_PACKET_SIZE && result > -1) {
            leftOverData_ = move(payload);
         }
         else {
            logger_->error("[ZmqBIP15XServerConnection::{}] Packet decryption failed - Error {}"
               , __func__, result);
            notifyListenerOnClientError(clientID, "packet decryption failed");
         }
         return;
      }

      payload.resize(payload.getSize() - POLY1305MACLEN);
   }

   // Deserialize packet.
   auto payloadRef = connData->currentReadMessage_.insertDataAndGetRef(payload);
   auto result = connData->currentReadMessage_.message_.parsePacket(payloadRef);
   if (!result) {
      if (logger_) {
         logger_->error("[ZmqBIP15XServerConnection::{}] Deserialization failed "
            "(connection {})", __func__, connectionName_);
      }
      connData->currentReadMessage_.reset();
      notifyListenerOnClientError(clientID, "deserialization failed");
      return;
   }

   // Fragmented messages may not be marked as fragmented when decrypted but may
   // still be a fragment. That's fine. Just wait for the other fragments.
   if (!connData->currentReadMessage_.message_.isReady()) {
      return;
   }

   connData->msgID_ = connData->currentReadMessage_.message_.getId();

   // If we're still handshaking, take the next step. (No fragments allowed.)
   if (connData->currentReadMessage_.message_.getType() == ZMQ_MSGTYPE_HEARTBEAT) {
      UpdateClientHeartbeatTimestamp(clientID);
      connData->currentReadMessage_.reset();

      ZmqBIP15XSerializedMessage heartbeatPacket;
      BinaryData emptyPayload;
      heartbeatPacket.construct(emptyPayload.getDataVector(), connData->encData_.get(), ZMQ_MSGTYPE_HEARTBEAT);
      auto& packet = heartbeatPacket.getNextPacket();
      QueueDataToSend(clientID, packet.toBinStr(), {}, false);
      return;
   }
   else if (connData->currentReadMessage_.message_.getType() >
      ZMQ_MSGTYPE_AEAD_THRESHOLD) {
      if (!processAEADHandshake(connData->currentReadMessage_.message_, clientID)) {
         if (logger_) {
            logger_->error("[ZmqBIP15XServerConnection::{}] Handshake failed "
               "(connection {})", __func__, connectionName_);
         }
         notifyListenerOnClientError(clientID, "handshake failed");
         return;
      }

      connData->currentReadMessage_.reset();
      return;
   }

   // We can now safely obtain the full message.
   BinaryData outMsg;
   connData->currentReadMessage_.message_.getMessage(&outMsg);

   // We shouldn't get here but just in case....
   if (connData->encData_->getBIP150State() !=
      BIP150State::SUCCESS) {
      if (logger_) {
         logger_->error("[ZmqBIP15XServerConnection::{}] Encryption handshake "
            "is incomplete (connection {})", __func__, connectionName_);
      }
      notifyListenerOnClientError(clientID, "encryption handshake failure");
      return;
   }

   // For now, ignore the BIP message ID. If we need callbacks later, we can go
   // back to what's in Armory and add support based off that.
/*   auto& msgid = currentReadMessage_.message_.getId();
   switch (msgid)
   {
   case ZMQ_CALLBACK_ID:
   {
      break;
   }

   default:
      break;
   }*/

   // Pass the final data up the chain.
   notifyListenerOnData(clientID, outMsg.toBinStr());
   connData->currentReadMessage_.reset();
}

// The function processing the BIP 150/151 handshake packets.
//
// INPUT:  The raw handshake packet data. (const BinaryData&)
//         The client ID. (const string&)
// OUTPUT: None
// RETURN: True if success, false if failure.
bool ZmqBIP15XServerConnection::processAEADHandshake(
   const ZmqBIP15XMsgPartial& msgObj, const string& clientID)
{
   // Function used to actually send data to the client.
   auto writeToClient = [this, clientID](uint8_t type, const BinaryDataRef& msg
      , bool encrypt)->bool
   {
      ZmqBIP15XSerializedMessage outMsg;
      BIP151Connection* connPtr = nullptr;
      if (encrypt) {
         auto connection = GetConnection(clientID);
         if (connection == nullptr) {
            logger_->error("[ZmqBIP15XServerConnection::processAEADHandshake::writeToClient] no connection for client {}"
               , BinaryData(clientID).toHexStr());
            return false;
         }
         connPtr = connection->encData_.get();
      }

      // Construct the message and fire it down the pipe.
      outMsg.construct(msg, connPtr, type, 0);
      auto& packet = outMsg.getNextPacket();
      return SendDataToClient(clientID, packet.toBinStr());
   };

   // Handshake function. Code mostly copied from Armory.
   auto processHandshake = [this, writeToClient, clientID, msgObj]()->bool
   {
      auto connection = GetConnection(clientID);
      if (connection == nullptr) {
         logger_->error("[ZmqBIP15XServerConnection::processAEADHandshake::processHandshake] no connection for client {}"
               , BinaryData(clientID).toHexStr());
            return false;
      }

      // Parse the packet.
      auto dataBdr = msgObj.getSingleBinaryMessage();
      switch (msgObj.getType())
      {
      case ZMQ_MSGTYPE_AEAD_SETUP:
      {
         // If it's a local connection, get a cookie with the client's key.
         if (useClientIDCookie_) {
            // Read the cookie with the key to check.
            BinaryData cookieKey(static_cast<size_t>(BTC_ECKEY_COMPRESSED_LENGTH));
            if (!getClientIDCookie(cookieKey)) {
               notifyListenerOnClientError(clientID, "missing client cookie");
               return false;
            }
            else {
               // Add the host and the key to the list of verified peers. Be sure
               // to erase any old keys first.
               vector<string> keyName;
               keyName.push_back(clientID);
               authPeers_->eraseName(clientID);
               authPeers_->addPeer(cookieKey, keyName);
            }
         }

         //send pubkey message
         if (!writeToClient(ZMQ_MSGTYPE_AEAD_PRESENT_PUBKEY,
            connection->encData_->getOwnPubKey(), false))
         {
            logger_->error("[processHandshake] ZMG_MSGTYPE_AEAD_SETUP: "
               "Response 1 not sent");
         }

         //init bip151 handshake
         BinaryData encinitData(ENCINITMSGSIZE);
         if (connection->encData_->getEncinitData(
            encinitData.getPtr(), ENCINITMSGSIZE
            , BIP151SymCiphers::CHACHA20POLY1305_OPENSSH) != 0)
         {
            //failed to init handshake, kill connection
            logger_->error("[processHandshake] BIP 150/151 handshake process "
               "failed - AEAD_ENCINIT data not obtained");
            return false;
         }

         if (!writeToClient(ZMQ_MSGTYPE_AEAD_ENCINIT, encinitData.getRef()
            , false))
         {
            logger_->error("[processHandshake] ZMG_MSGTYPE_AEAD_SETUP: "
               "Response 2 not sent");
         }
         break;
      }

      case ZMQ_MSGTYPE_AEAD_ENCACK:
      {
         //process client encack
         if (connection->encData_->processEncack(dataBdr.getPtr()
            , dataBdr.getSize(), true) != 0)
         {
            //failed to init handshake, kill connection
            logger_->error("[processHandshake] BIP 150/151 handshake process "
               "failed - AEAD_ENCACK not processed");
            return false;
         }

         break;
      }

      case ZMQ_MSGTYPE_AEAD_REKEY:
      {
         // Rekey requests before auth are invalid
         if (connection->encData_->getBIP150State() !=
            BIP150State::SUCCESS)
         {
            //can't rekey before auth, kill connection
            logger_->error("[processHandshake] BIP 150/151 handshake process "
               "failed - Not yet able to process a rekey");
            return false;
         }

         // If connection is already set up, we only accept rekey encack messages.
         if (connection->encData_->processEncack(dataBdr.getPtr()
            , dataBdr.getSize(), false) != 0)
         {
            //failed to init handshake, kill connection
            logger_->error("[processHandshake] BIP 150/151 handshake process "
               "failed - AEAD_ENCACK not processed");
            return false;
         }

         connection->innerRekeyCount_++;
         break;
      }

      case ZMQ_MSGTYPE_AEAD_ENCINIT:
      {
         //process client encinit
         if (connection->encData_->processEncinit(dataBdr.getPtr()
            , dataBdr.getSize(), false) != 0)
         {
            //failed to init handshake, kill connection
            logger_->error("[processHandshake] BIP 150/151 handshake process "
               "failed - AEAD_ENCINIT processing failed");
            return false;
         }

         //return encack
         BinaryData encackData(BIP151PUBKEYSIZE);
         if (connection->encData_->getEncackData(encackData.getPtr()
            , BIP151PUBKEYSIZE) != 0)
         {
            //failed to init handshake, kill connection
            logger_->error("[processHandshake] BIP 150/151 handshake process "
               "failed - AUTH_ENCACK data not obtained");
            return false;
         }

         if (!writeToClient(ZMQ_MSGTYPE_AEAD_ENCACK, encackData.getRef()
            , false))
         {
            logger_->error("[processHandshake] BIP 150/151 handshake process "
               "failed - AEAD_ENCACK not sent");
         }

         connection->bip151HandshakeCompleted_ = true;
         break;
      }

      case ZMQ_MSGTYPE_AUTH_CHALLENGE:
      {
         bool goodChallenge = true;
         auto challengeResult =
            connection->encData_->processAuthchallenge(
            dataBdr.getPtr(), dataBdr.getSize(), true); //true: step #1 of 6

         if (challengeResult == -1)
         {
            //auth fail, kill connection
            logger_->error("[processHandshake] BIP 150/151 handshake process "
               "failed - AUTH_CHALLENGE processing failed");
            return false;
         }
         else if (challengeResult == 1)
         {
            goodChallenge = false;
         }

         BinaryData authreplyBuf(BIP151PRVKEYSIZE * 2);
         if (connection->encData_->getAuthreplyData(
            authreplyBuf.getPtr(), authreplyBuf.getSize()
            , true //true: step #2 of 6
            , goodChallenge) == -1)
         {
            //auth setup failure, kill connection
            logger_->error("[processHandshake] BIP 150/151 handshake process "
               "failed - AUTH_REPLY data not obtained");
            return false;
         }

         if (!writeToClient(ZMQ_MSGTYPE_AUTH_REPLY, authreplyBuf.getRef()
            , true))
         {
            logger_->error("[processHandshake] BIP 150/151 handshake process "
               "failed - AUTH_REPLY not sent");
            return false;
         }

         break;
      }

      case ZMQ_MSGTYPE_AUTH_PROPOSE:
      {
         bool goodPropose = true;
         auto proposeResult =
            connection->encData_->processAuthpropose(
            dataBdr.getPtr(), dataBdr.getSize());

         if (proposeResult == -1)
         {
            //auth setup failure, kill connection
            logger_->error("[processHandshake] BIP 150/151 handshake process "
               "failed - AUTH_PROPOSE processing failed");
            return false;
         }
         else if (proposeResult == 1)
         {
            goodPropose = false;
         }
         else
         {
            //keep track of the propose check state
            connection->encData_->setGoodPropose();
         }

         BinaryData authchallengeBuf(BIP151PRVKEYSIZE);
         if (connection->encData_->getAuthchallengeData(
            authchallengeBuf.getPtr(), authchallengeBuf.getSize()
            , "" //empty string, use chosen key from processing auth propose
            , false //false: step #4 of 6
            , goodPropose) == -1)
         {
            //auth setup failure, kill connection
            logger_->error("[processHandshake] BIP 150/151 handshake process "
               "failed - AUTH_CHALLENGE data not obtained");
            return false;
         }

         if (!writeToClient(ZMQ_MSGTYPE_AUTH_CHALLENGE
            , authchallengeBuf.getRef(), true))
         {
            logger_->error("[processHandshake] BIP 150/151 handshake process "
               "failed - AUTH_CHALLENGE not sent");
         }

         break;
      }

      case ZMQ_MSGTYPE_AUTH_REPLY:
      {
         if (connection->encData_->processAuthreply(dataBdr.getPtr()
            , dataBdr.getSize(), false
            , connection->encData_->getProposeFlag()) != 0)
         {
            //invalid auth setup, kill connection
            return false;
         }

         //rekey after succesful BIP150 handshake
         connection->encData_->bip150HandshakeRekey();
         connection->bip150HandshakeCompleted_ = true;
         logger_->info("[processHandshake] BIP 150 handshake with client "
            "complete - connection with {} is ready and fully secured"
            , BinaryData(clientID).toHexStr());

         break;
      }

      default:
         logger_->error("[processHandshake] Unknown message type.");
         return false;
      }

      return true;
   };

   bool retVal = processHandshake();
   if (!retVal)
   {
      logger_->error("[{}] BIP 150/151 handshake process failed.", __func__);
   }
   return retVal;
}

// Function used to reset the BIP 150/151 handshake data. Called when a
// connection is shut down.
//
// INPUT:  The client ID. (const string&)
// OUTPUT: None
// RETURN: None
void ZmqBIP15XServerConnection::resetBIP151Connection(const string& clientID)
{
   BinaryData hexID{clientID};

   bool connectionErased = false;

   {
      FastLock locker{connectionsLock_};
      auto it = socketConnMap_.find(clientID);
      if (it != socketConnMap_.end()) {
         socketConnMap_.erase(it);
         connectionErased = true;
      } else {
         connectionErased = false;
      }
   }

   {
      FastLock locker{heartbeatsLock_};
      auto it = lastHeartbeats_.find(clientID);
      if (it != lastHeartbeats_.end()) {
         lastHeartbeats_.erase(it);
      } else {
         logger_->error("[ZmqBIP15XServerConnection::resetBIP151Connection] there are no heartbeat timer for connection {} to be erased"
            , hexID.toHexStr());
      }
   }

   if (connectionErased) {
      logger_->error("[ZmqBIP15XServerConnection::resetBIP151Connection] Connection ID {} erased"
            , hexID.toHexStr());
   } else {
      logger_->error("[ZmqBIP15XServerConnection::resetBIP151Connection] Connection ID {} not found"
            , hexID.toHexStr());
   }
}

// Function used to set the BIP 150/151 handshake data. Called when a connection
// is created.
//
// INPUT:  The client ID. (const string&)
// OUTPUT: None
// RETURN: new or existing connection
std::shared_ptr<ZmqBIP15XPerConnData> ZmqBIP15XServerConnection::setBIP151Connection(const string& clientID)
{
   auto connection = GetConnection(clientID);
   if (nullptr != connection) {
      return connection;
   }

   assert(cbTrustedClients_);
   auto lbds = getAuthPeerLambda();
   for (const auto &b : cbTrustedClients_()) {
      const auto colonIndex = b.find(':');
      if (colonIndex == std::string::npos) {
         logger_->error("[{}] Trusted client list is malformed (for {})."
            , __func__, b);
         return nullptr;
      }

      SecureBinaryData inKey = READHEX(b.substr(colonIndex + 1));
      if (inKey.isNull()) {
         logger_->error("[{}] Trusted client key for {} is malformed."
            , __func__, clientID);
         return nullptr;
      }

<<<<<<< HEAD
      {
         std::unique_lock<std::mutex> lock(clientsMtx_);
         socketConnMap_[clientID] = make_unique<ZmqBIP15XPerConnData>();
         socketConnMap_[clientID]->encData_ = make_unique<BIP151Connection>(lbds
            , bip150AuthMode_);
         socketConnMap_[clientID]->outKeyTimePoint_ = chrono::steady_clock::now();
=======
      try {
         authPeers_->addPeer(inKey, vector<string>{ clientID });
      }
      catch (const std::exception &e) {
         logger_->error("[{}] Trusted client key {} [{}] for {} is malformed: {}"
            , __func__, inKey.toHexStr(), inKey.getSize(), clientID, e.what());
         return nullptr;
>>>>>>> 0b5f06c8
      }
   }

   connection = std::make_shared<ZmqBIP15XPerConnData>();
   connection->encData_ = make_unique<BIP151Connection>(lbds);
   connection->outKeyTimePoint_ = chrono::steady_clock::now();

   // XXX add connection
   AddConnection(clientID, connection);

   UpdateClientHeartbeatTimestamp(clientID);
   notifyListenerOnNewConnection(clientID);

   return connection;
}

bool ZmqBIP15XServerConnection::AddConnection(const std::string& clientId, const std::shared_ptr<ZmqBIP15XPerConnData>& connection)
{
   {
      FastLock locker{connectionsLock_};

      auto it = socketConnMap_.find(clientId);
      if (it != socketConnMap_.end()) {
         logger_->error("[ZmqBIP15XServerConnection::AddConnection] connection already saved for {}", BinaryData(clientId).toHexStr());
         return false;
      }

      socketConnMap_.emplace(clientId, connection);
   }

   logger_->debug("[ZmqBIP15XServerConnection::AddConnection] adding new connection for client {}", BinaryData(clientId).toHexStr());
   return true;
}

std::shared_ptr<ZmqBIP15XPerConnData> ZmqBIP15XServerConnection::GetConnection(const std::string& clientId)
{
   FastLock locker{connectionsLock_};

   auto it = socketConnMap_.find(clientId);
   if (it == socketConnMap_.end()) {
      return nullptr;
   }

   return it->second;
}

void ZmqBIP15XServerConnection::UpdateClientHeartbeatTimestamp(const std::string& clientId)
{
   FastLock locker{heartbeatsLock_};

   auto currentTime = std::chrono::steady_clock::now();

   auto it = lastHeartbeats_.find(clientId);
   if (it == lastHeartbeats_.end()) {
      lastHeartbeats_.emplace(clientId, currentTime);
      logger_->debug("[ZmqBIP15XServerConnection::UpdateClientHeartbeatTimestamp] added {} HT: {}"
         , BinaryData(clientId).toHexStr()
         , std::chrono::duration_cast<std::chrono::milliseconds>(currentTime.time_since_epoch()).count());
   } else {
      it->second = currentTime;
   }
}

// Get lambda functions related to authorized peers. Copied from Armory.
//
// INPUT:  None
// OUTPUT: None
// RETURN: AuthPeersLambdas object with required lambdas.
AuthPeersLambdas ZmqBIP15XServerConnection::getAuthPeerLambda()
{
   auto authPeerPtr = authPeers_;

   auto getMap = [authPeerPtr](void)->const map<string, btc_pubkey>&
   {
      return authPeerPtr->getPeerNameMap();
   };

   auto getPrivKey = [authPeerPtr](
      const BinaryDataRef& pubkey)->const SecureBinaryData&
   {
      return authPeerPtr->getPrivateKey(pubkey);
   };

   auto getAuthSet = [authPeerPtr](void)->const set<SecureBinaryData>&
   {
      return authPeerPtr->getPublicKeySet();
   };

   return AuthPeersLambdas(getMap, getPrivKey, getAuthSet);
}

// Generate a cookie with the signer's identity public key.
//
// INPUT:  N/A
// OUTPUT: N/A
// RETURN: True if success, false if failure.
bool ZmqBIP15XServerConnection::genBIPIDCookie()
{
   if (SystemFileUtils::fileExist(bipIDCookiePath_)) {
      if (!SystemFileUtils::rmFile(bipIDCookiePath_)) {
         logger_->error("[{}] Unable to delete server identity cookie ({}). "
            "Will not write a new cookie.", __func__, bipIDCookiePath_);
         return false;
      }
   }

   // Ensure that we only write the compressed key.
   ofstream cookieFile(bipIDCookiePath_, ios::out | ios::binary);
   const BinaryData ourIDKey = getOwnPubKey();
   if (ourIDKey.getSize() != BTC_ECKEY_COMPRESSED_LENGTH) {
      logger_->error("[{}] Server identity key ({}) is uncompressed. Will not "
         "write the identity cookie.", __func__, bipIDCookiePath_);
      return false;
   }

   logger_->debug("[{}] Writing a new server identity cookie ({}).", __func__
      ,  bipIDCookiePath_);
   cookieFile.write(getOwnPubKey().getCharPtr(), BTC_ECKEY_COMPRESSED_LENGTH);
   cookieFile.close();

   return true;
}

void ZmqBIP15XServerConnection::addAuthPeer(const BinaryData& inKey
   , const std::string& keyName)
{
   if (!(CryptoECDSA().VerifyPublicKeyValid(inKey))) {
      logger_->error("[{}] BIP 150 authorized key ({}) for user {} is invalid."
         , __func__,  inKey.toHexStr(), keyName);
      return;
   }
   authPeers_->addPeer(inKey, vector<string>{ keyName });
}

// Get the client's identity public key. Intended for use with local clients.
//
// INPUT:  The accompanying key IP:Port or name. (const string)
// OUTPUT: The buffer that will hold the compressed ID key. (BinaryData)
// RETURN: True if success, false if failure.
bool ZmqBIP15XServerConnection::getClientIDCookie(BinaryData& cookieBuf)
{
   if (!useClientIDCookie_) {
      logger_->error("[{}] Client identity cookie requested despite not being "
         "available.", __func__);
      return false;
   }

   if (!SystemFileUtils::fileExist(bipIDCookiePath_)) {
      logger_->error("[{}] Client identity cookie ({}) doesn't exist. Unable "
         "to verify server identity.", __func__, bipIDCookiePath_);
      return false;
   }

   // Ensure that we only read a compressed key.
   ifstream cookieFile(bipIDCookiePath_, ios::in | ios::binary);
   cookieFile.read(cookieBuf.getCharPtr(), BIP151PUBKEYSIZE);
   cookieFile.close();
   if (!(CryptoECDSA().VerifyPublicKeyValid(cookieBuf))) {
      logger_->error("[{}] Client identity key ({}) isn't a valid compressed "
         "key. Unable to verify server identity.", __func__
         , cookieBuf.toHexStr());
      return false;
   }

   return true;
}

// Get the server's compressed BIP 150 identity public key.
//
// INPUT:  N/A
// OUTPUT: N/A
// RETURN: A buffer with the compressed ECDSA ID pub key. (BinaryData)
BinaryData ZmqBIP15XServerConnection::getOwnPubKey() const
{
   const auto pubKey = authPeers_->getOwnPublicKey();
   return SecureBinaryData(pubKey.pubkey, pubKey.compressed
      ? BTC_ECKEY_COMPRESSED_LENGTH : BTC_ECKEY_UNCOMPRESSED_LENGTH);
}<|MERGE_RESOLUTION|>--- conflicted
+++ resolved
@@ -109,11 +109,8 @@
    const std::shared_ptr<spdlog::logger>& logger
    , const std::shared_ptr<ZmqContext>& context
    , const std::function<std::vector<std::string>()> &cbTrustedClients
-<<<<<<< HEAD
    , const bool& overrideBIP150AuthMode, const bool& newBIP150AuthMode
-=======
    , const std::string& ownKeyFileDir, const std::string& ownKeyFileName
->>>>>>> 0b5f06c8
    , const bool& makeServerCookie, const bool& readClientCookie
    , const std::string& cookiePath)
    : ZmqServerConnection(logger, context)
@@ -135,13 +132,10 @@
          "supplied. Connection is incomplete.");
    }
 
-<<<<<<< HEAD
    if (overrideBIP150AuthMode) {
       bip150AuthMode_ = newBIP150AuthMode;
    }
 
-   authPeers_ = make_shared<AuthorizedPeers>();
-=======
    if (!ownKeyFileDir.empty() && !ownKeyFileName.empty()) {
       logger_->debug("[{}] creating/reading static key in {}/{}", __func__
          , ownKeyFileDir, ownKeyFileName);
@@ -151,7 +145,7 @@
       logger_->debug("[{}] creating ephemeral key", __func__);
       authPeers_ = make_shared<AuthorizedPeers>();
    }
->>>>>>> 0b5f06c8
+
    BinaryData bdID = CryptoPRNG::generateRandom(8);
    id_ = READ_UINT64_LE(bdID.getPtr());
 
@@ -971,14 +965,6 @@
          return nullptr;
       }
 
-<<<<<<< HEAD
-      {
-         std::unique_lock<std::mutex> lock(clientsMtx_);
-         socketConnMap_[clientID] = make_unique<ZmqBIP15XPerConnData>();
-         socketConnMap_[clientID]->encData_ = make_unique<BIP151Connection>(lbds
-            , bip150AuthMode_);
-         socketConnMap_[clientID]->outKeyTimePoint_ = chrono::steady_clock::now();
-=======
       try {
          authPeers_->addPeer(inKey, vector<string>{ clientID });
       }
@@ -986,7 +972,6 @@
          logger_->error("[{}] Trusted client key {} [{}] for {} is malformed: {}"
             , __func__, inKey.toHexStr(), inKey.getSize(), clientID, e.what());
          return nullptr;
->>>>>>> 0b5f06c8
       }
    }
 
