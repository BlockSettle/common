#include "ZMQ_BIP15X_ServerConnection.h"

#include "FastLock.h"
#include "MessageHolder.h"
#include "SystemFileUtils.h"

#include <chrono>

using namespace std;

// A call resetting the encryption-related data for individual connections.
//
// INPUT:  None
// OUTPUT: None
// RETURN: None
void ZmqBIP15XPerConnData::reset()
{
   encData_.reset();
   bip150HandshakeCompleted_ = false;
   bip151HandshakeCompleted_ = false;
   currentReadMessage_.reset();
   outKeyTimePoint_ = chrono::steady_clock::now();
}

// The constructor to use.
//
// INPUT:  Logger object. (const shared_ptr<spdlog::logger>&)
//         ZMQ context. (const std::shared_ptr<ZmqContext>&)
//         Per-connection ID. (const uint64_t&)
//         Callback for getting a list of trusted clients. (function<vector<string>()>)
//         Ephemeral peer usage. Not recommended. (const bool&)
//         The directory containing the file with the non-ephemeral key. (const std::string)
//         The file with the non-ephemeral key. (const std::string)
//         A flag indicating if the connection will make a key cookie. (bool)
//         A flag indicating if the connection will read a key cookie. (bool)
//         The path to the key cookie to read or write. (const std::string)
// OUTPUT: None
ZmqBIP15XServerConnection::ZmqBIP15XServerConnection(
   const std::shared_ptr<spdlog::logger>& logger
   , const std::shared_ptr<ZmqContext>& context
   , const uint64_t& id
   , const std::function<std::vector<std::string>()>& cbTrustedClients
   , const bool& ephemeralPeers, const std::string& ownKeyFileDir
   , const std::string& ownKeyFileName, const bool& makeServerCookie
   , const bool& readClientCookie, const std::string& cookiePath)
   : ZmqServerConnection(logger, context), id_(id)
   , useClientIDCookie_(readClientCookie)
   , makeServerIDCookie_(makeServerCookie)
   , bipIDCookiePath_(cookiePath)
   , cbTrustedClients_(cbTrustedClients)
   , heartbeatInterval_(getDefaultHeartbeatInterval())
{
   if (!ephemeralPeers && (ownKeyFileDir.empty() || ownKeyFileName.empty())) {
      throw std::runtime_error("Client requested static ID key but no key " \
         "wallet file is specified.");
   }

   if (makeServerIDCookie_ && readClientCookie) {
      throw std::runtime_error("Cannot read client ID cookie and create ID " \
         "cookie at the same time. Connection is incomplete.");
   }

   if (makeServerIDCookie_ && bipIDCookiePath_.empty()) {
      throw std::runtime_error("ID cookie creation requested but no name " \
         "supplied. Connection is incomplete.");
   }

   if (readClientCookie && bipIDCookiePath_.empty()) {
      throw std::runtime_error("ID cookie reading requested but no name " \
         "supplied. Connection is incomplete.");
   }

   // In general, load the client key from a special Armory wallet file.
   if (!ephemeralPeers) {
       authPeers_ = make_shared<AuthorizedPeers>(ownKeyFileDir, ownKeyFileName);
   }
   else {
      authPeers_ = make_shared<AuthorizedPeers>();
   }

   if (makeServerIDCookie_) {
      genBIPIDCookie();
   }
   heartbeatThread();
}

// A specialized server connection constructor with limited options. Used only
// for connections with ephemeral keys that use one-way verification (i.e.,
// clients aren't verified).
//
// INPUT:  Logger object. (const shared_ptr<spdlog::logger>&)
//         ZMQ context. (const std::shared_ptr<ZmqContext>&)
//         Callback for getting a list of trusted clients. (function<vector<string>()>)
//         A flag indicating if the connection will make a key cookie. (bool)
//         A flag indicating if the connection will read a key cookie. (bool)
//         The path to the key cookie to read or write. (const std::string)
// OUTPUT: None
ZmqBIP15XServerConnection::ZmqBIP15XServerConnection(
   const std::shared_ptr<spdlog::logger>& logger
   , const std::shared_ptr<ZmqContext>& context
   , const std::function<std::vector<std::string>()> &cbTrustedClients
   , const std::string& ownKeyFileDir, const std::string& ownKeyFileName
   , const bool& makeServerCookie, const bool& readClientCookie
   , const std::string& cookiePath)
   : ZmqServerConnection(logger, context)
   , cbTrustedClients_(cbTrustedClients), makeServerIDCookie_(makeServerCookie)
   , useClientIDCookie_(readClientCookie), bipIDCookiePath_(cookiePath)
{
   if (makeServerIDCookie_ && readClientCookie) {
      throw std::runtime_error("Cannot read client ID cookie and create ID " \
         "cookie at the same time. Connection is incomplete.");
   }

   if (makeServerIDCookie_ && bipIDCookiePath_.empty()) {
      throw std::runtime_error("ID cookie creation requested but no name " \
         "supplied. Connection is incomplete.");
   }

   if (readClientCookie && bipIDCookiePath_.empty()) {
      throw std::runtime_error("ID cookie reading requested but no name " \
         "supplied. Connection is incomplete.");
   }

   if (!ownKeyFileDir.empty() && !ownKeyFileName.empty()) {
      logger_->debug("[{}] creating/reading static key in {}/{}", __func__
         , ownKeyFileDir, ownKeyFileName);
      authPeers_ = make_shared<AuthorizedPeers>(ownKeyFileDir, ownKeyFileName);
   }
   else {
      logger_->debug("[{}] creating ephemeral key", __func__);
      authPeers_ = make_shared<AuthorizedPeers>();
   }
   BinaryData bdID = CryptoPRNG::generateRandom(8);
   id_ = READ_UINT64_LE(bdID.getPtr());

   if (makeServerIDCookie_) {
      genBIPIDCookie();
   }

   heartbeatThread();
}

ZmqBIP15XServerConnection::~ZmqBIP15XServerConnection()
{
   hbThreadRunning_ = false;
   hbCondVar_.notify_one();
   hbThread_.join();

   // If it exists, delete the identity cookie.
   if (makeServerIDCookie_) {
      if (SystemFileUtils::fileExist(bipIDCookiePath_)) {
         if (!SystemFileUtils::rmFile(bipIDCookiePath_)) {
            logger_->error("[{}] Unable to delete server identity cookie ({})."
               , __func__, bipIDCookiePath_);
         }
      }
   }
}

// The thread running the server heartbeat.
//
// INPUT:  None
// OUTPUT: None
// RETURN: None
void ZmqBIP15XServerConnection::heartbeatThread()
{
   const auto &heartbeatProc = [this] {
      while (hbThreadRunning_) {
         {
            std::unique_lock<std::mutex> lock(hbMutex_);
            hbCondVar_.wait_for(lock, std::chrono::seconds{ 1 });
            if (!hbThreadRunning_) {
               break;
            }
         }
         const auto curTime = std::chrono::steady_clock::now();
         std::vector<std::string> timedOutClients;

         {
            FastLock locker{heartbeatsLock_};

            for (const auto &hbTime : lastHeartbeats_) {
               const auto diff = std::chrono::duration_cast<std::chrono::milliseconds>(curTime - hbTime.second);
               if (diff > heartbeatInterval_ * 2) {
                  timedOutClients.push_back(hbTime.first);
               }
            }
         }

         for (const auto &client : timedOutClients) {
            logger_->debug("[ZmqBIP15XServerConnection] client {} timed out"
               , BinaryData(client).toHexStr());
            resetBIP151Connection(client);
            notifyListenerOnDisconnectedClient(client);
         }
      }
   };

   hbThreadRunning_ = true;
   hbThread_ = std::thread(heartbeatProc);
}

// Create the data socket.
//
// INPUT:  None
// OUTPUT: None
// RETURN: The data socket. (ZmqContext::sock_ptr)
ZmqContext::sock_ptr ZmqBIP15XServerConnection::CreateDataSocket()
{
   return context_->CreateServerSocket();
}

// Get the incoming data.
//
// INPUT:  None
// OUTPUT: None
// RETURN: True if success, false if failure.
bool ZmqBIP15XServerConnection::ReadFromDataSocket()
{
   MessageHolder clientId;
   MessageHolder data;

   // The client ID will be sent before the actual data.
   int result = zmq_msg_recv(&clientId, dataSocket_.get(), ZMQ_DONTWAIT);
   if ((result == -1) || !clientId.GetSize())
   {
      logger_->error("[{}] {} failed to recv header: {}", __func__
         , connectionName_, zmq_strerror(zmq_errno()));
      return false;
   }

   // Now, we can grab the incoming data, whih includes the message ID once the
   // handshake is complete.
   result = zmq_msg_recv(&data, dataSocket_.get(), ZMQ_DONTWAIT);
   if (result == -1)
   {
      logger_->error("[{}] {} failed to recv message data: {}", __func__
         , connectionName_, zmq_strerror(zmq_errno()));
      return false;
   }

   // ZMQ should send one chunk of data, and not further fragment the data.
   if (!data.IsLast())
   {
      logger_->error("[{}] {} broken protocol", __func__, connectionName_);
      return false;
   }

   // Process the incoming data.
   ProcessIncomingData(data.ToString(), clientId.ToString());

   return true;
}

// The send function for the data connection. Ideally, this should not be used
// before the handshake is completed, but it is possible to use at any time.
// Whether or not the raw data is used, it will be placed in a
// ZmqBIP15XSerializedMessage object.
//
// INPUT:  The ZMQ client ID. (const string&)
//         The data to send. (const string&)
//         A post-send callback. Optional. (const SendResultCb&)
// OUTPUT: None
// RETURN: True if success, false if failure.
bool ZmqBIP15XServerConnection::SendDataToClient(const string& clientId
   , const string& data, const SendResultCb& cb)
{
   bool retVal = false;
   BIP151Connection* connPtr = nullptr;

   auto connection = GetConnection(clientId);
   if (connection == nullptr) {
      logger_->error("[ZmqBIP15XServerConnection::SendDataToClient] missing client connection {}"
         , BinaryData(clientId).toHexStr());
      return false;
   }

   if (connection->bip151HandshakeCompleted_) {
      connPtr = connection->encData_.get();
   }

   // Check if we need to do a rekey before sending the data.
   if (connection->bip150HandshakeCompleted_) {
      bool needsRekey = false;
      auto rightNow = chrono::steady_clock::now();

      // Rekey off # of bytes sent or length of time since last rekey.
      if (connPtr->rekeyNeeded(data.size())) {
         needsRekey = true;
      }
      else {
         auto time_sec = chrono::duration_cast<chrono::seconds>(
            rightNow - connection->outKeyTimePoint_);
         if (time_sec.count() >= ZMQ_AEAD_REKEY_INVERVAL_SECS) {
            needsRekey = true;
         }
      }

      if (needsRekey) {
         connection->outKeyTimePoint_ = rightNow;
         rekey(clientId);
      }
   }

   {
      std::unique_lock<std::mutex> lock(rekeyMutex_);
      if (rekeyStarted_.find(clientId) != rekeyStarted_.end()) {
         pendingData_[clientId].push_back({ data, cb });
         return true;
      }
   }

   // Encrypt data here if the BIP 150 handshake is complete.
   if (connection && connection->encData_) {
      if (connection->encData_->getBIP150State() ==
         BIP150State::SUCCESS) {
         string sendStr = data;
         const BinaryData payload(data);
         ZmqBIP15XSerializedMessage msg;
         msg.construct(payload.getDataVector(), connPtr
            , ZMQ_MSGTYPE_FRAGMENTEDPACKET_HEADER, connection->msgID_);

         // Cycle through all packets.
         while (!msg.isDone()) {
            auto& packet = msg.getNextPacket();
            if (packet.getSize() == 0) {
               logger_->error("[ZmqBIP15XServerConnection::SendDataToClient] failed to "
                  "serialize data (size {})", data.size());
               return false;
            }

            if (!QueueDataToSend(clientId, packet.toBinStr(), cb, false)) {
               logger_->error("[ZmqBIP15XServerConnection::SendDataToClient] fragment send failed"
                  , data.size());
               return false;
            }
         }
         retVal = true;
      }
      else {
         // Queue up the untouched data for straight transmission.
         retVal = QueueDataToSend(clientId, data, cb, false);
      }
   }
   return retVal;
}

void ZmqBIP15XServerConnection::rekey(const std::string &clientId)
{
   auto connection = GetConnection(clientId);
   if (connection == nullptr) {
      logger_->error("[ZmqBIP15XServerConnection::rekey] can't find connection for {}", BinaryData(clientId).toHexStr());
      return;
   }

   if (!connection->bip151HandshakeCompleted_) {
      logger_->error("[ZmqBIP15XServerConnection::rekey] can't rekey {} without BIP151"
         " handshaked completed", BinaryData(clientId).toHexStr());
      return;
   }

   {
      std::unique_lock<std::mutex> lock(rekeyMutex_);
      rekeyStarted_.insert(clientId);
   }
   const auto connPtr = connection->encData_.get();
   BinaryData rekeyData(BIP151PUBKEYSIZE);
   memset(rekeyData.getPtr(), 0, BIP151PUBKEYSIZE);

   ZmqBIP15XSerializedMessage rekeyPacket;
   rekeyPacket.construct(rekeyData.getRef(), connPtr, ZMQ_MSGTYPE_AEAD_REKEY);
   auto& packet = rekeyPacket.getNextPacket();

   const auto &cbSent = [this, connection] (const std::string &clientId, const std::string &, bool result)
   {
      if (!result) {
         logger_->error("[ZmqBIP15XServerConnection::rekey] failed to send rekey");
         return;
      }
      logger_->debug("[ZmqBIP15XServerConnection::rekey] rekeying session for {}"
         , BinaryData(clientId).toHexStr());
      connection->encData_->rekeyOuterSession();
      ++connection->outerRekeyCount_;

      {
         std::unique_lock<std::mutex> lock(rekeyMutex_);
         rekeyStarted_.erase(clientId);
      }

      const auto itData = pendingData_.find(clientId);
      if ((itData != pendingData_.end()) && !itData->second.empty()) {
         for (const auto &data : itData->second) {
            SendDataToClient(itData->first, std::get<0>(data), std::get<1>(data));
         }
         itData->second.clear();
      }
   };

   if (!QueueDataToSend(clientId, packet.toBinStr(), cbSent, false)) {
      logger_->error("[ZmqBIP15XServerConnection::{}] {} failed to send "
         "rekey: {} (result={})", __func__, connectionName_
         , zmq_strerror(zmq_errno()));
   }
}

void ZmqBIP15XServerConnection::setLocalHeartbeatInterval()
{
   heartbeatInterval_ = getLocalHeartbeatInterval();
}

// static
const chrono::milliseconds ZmqBIP15XServerConnection::getDefaultHeartbeatInterval()
{
   return std::chrono::seconds(30);
}

// static
const chrono::milliseconds ZmqBIP15XServerConnection::getLocalHeartbeatInterval()
{
   return std::chrono::seconds(3);
}

// A send function for the data connection that sends data to all clients,
// somewhat like multicasting.
//
// INPUT:  The data to send. (const string&)
//         A post-send callback. Optional. (const SendResultCb&)
// OUTPUT: None
// RETURN: True if success, false if failure.
bool ZmqBIP15XServerConnection::SendDataToAllClients(const std::string& data, const SendResultCb &cb)
{
   unsigned int successCount = 0;

   decltype(socketConnMap_) connectionMapCopy;

   {
      FastLock locker{connectionsLock_};
      connectionMapCopy = socketConnMap_;
   }

   for (const auto &it : connectionMapCopy) {
      if (SendDataToClient(it.first, data, cb)) {
         successCount++;
      }
   }
   return (successCount == connectionMapCopy.size());
}

// The function that processes raw ZMQ connection data. It processes the BIP
// 150/151 handshake (if necessary) and decrypts the raw data.
//
// INPUT:  None
// OUTPUT: None
// RETURN: None
void ZmqBIP15XServerConnection::ProcessIncomingData(const string& encData
   , const string& clientID)
{
   const auto connData = setBIP151Connection(clientID);

   if (!connData) {
      logger_->error("[ZmqBIP15XServerConnection::ProcessIncomingData] failed to find connection data for client {}"
         , BinaryData(clientID).toHexStr());
      notifyListenerOnClientError(clientID, "missing connection data");
      return;
   }

   BinaryData payload(encData);

   // If decryption "failed" due to fragmentation, put the pieces together.
   // (Unlikely but we need to plan for it.)
   if (leftOverData_.getSize() != 0) {
      leftOverData_.append(payload);
      payload = move(leftOverData_);
      leftOverData_.clear();
   }

   // Decrypt only if the BIP 151 handshake is complete.
   if (connData->bip151HandshakeCompleted_) {
      //decrypt packet
      auto result = connData->encData_->decryptPacket(
         payload.getPtr(), payload.getSize(),
         payload.getPtr(), payload.getSize());

      // Failure isn't necessarily a problem if we're dealing with fragments.
      if (result != 0) {
         // If decryption "fails" but the result indicates fragmentation, save
         // the fragment and wait before doing anything, otherwise treat it as a
         // legit error.
         if (result <= ZMQ_MESSAGE_PACKET_SIZE && result > -1) {
            leftOverData_ = move(payload);
         }
         else {
            logger_->error("[ZmqBIP15XServerConnection::{}] Packet decryption failed - Error {}"
               , __func__, result);
            notifyListenerOnClientError(clientID, "packet decryption failed");
         }
         return;
      }

      payload.resize(payload.getSize() - POLY1305MACLEN);
   }

   // Deserialize packet.
   auto payloadRef = connData->currentReadMessage_.insertDataAndGetRef(payload);
   auto result = connData->currentReadMessage_.message_.parsePacket(payloadRef);
   if (!result) {
      if (logger_) {
         logger_->error("[ZmqBIP15XServerConnection::{}] Deserialization failed "
            "(connection {})", __func__, connectionName_);
      }
      connData->currentReadMessage_.reset();
      notifyListenerOnClientError(clientID, "deserialization failed");
      return;
   }

   // Fragmented messages may not be marked as fragmented when decrypted but may
   // still be a fragment. That's fine. Just wait for the other fragments.
   if (!connData->currentReadMessage_.message_.isReady()) {
      return;
   }

   connData->msgID_ = connData->currentReadMessage_.message_.getId();

   // If we're still handshaking, take the next step. (No fragments allowed.)
   if (connData->currentReadMessage_.message_.getType() == ZMQ_MSGTYPE_HEARTBEAT) {
      UpdateClientHeartbeatTimestamp(clientID);
      connData->currentReadMessage_.reset();

      ZmqBIP15XSerializedMessage heartbeatPacket;
      BinaryData emptyPayload;
      heartbeatPacket.construct(emptyPayload.getDataVector(), connData->encData_.get(), ZMQ_MSGTYPE_HEARTBEAT);
      auto& packet = heartbeatPacket.getNextPacket();
      QueueDataToSend(clientID, packet.toBinStr(), {}, false);
      return;
   }
   else if (connData->currentReadMessage_.message_.getType() >
      ZMQ_MSGTYPE_AEAD_THRESHOLD) {
      if (!processAEADHandshake(connData->currentReadMessage_.message_, clientID)) {
         if (logger_) {
            logger_->error("[ZmqBIP15XServerConnection::{}] Handshake failed "
               "(connection {})", __func__, connectionName_);
         }
         notifyListenerOnClientError(clientID, "handshake failed");
         return;
      }

      connData->currentReadMessage_.reset();
      return;
   }

   // We can now safely obtain the full message.
   BinaryData outMsg;
   connData->currentReadMessage_.message_.getMessage(&outMsg);

   // We shouldn't get here but just in case....
   if (connData->encData_->getBIP150State() !=
      BIP150State::SUCCESS) {
      if (logger_) {
         logger_->error("[ZmqBIP15XServerConnection::{}] Encryption handshake "
            "is incomplete (connection {})", __func__, connectionName_);
      }
      notifyListenerOnClientError(clientID, "encryption handshake failure");
      return;
   }

   // For now, ignore the BIP message ID. If we need callbacks later, we can go
   // back to what's in Armory and add support based off that.
/*   auto& msgid = currentReadMessage_.message_.getId();
   switch (msgid)
   {
   case ZMQ_CALLBACK_ID:
   {
      break;
   }

   default:
      break;
   }*/

   // Pass the final data up the chain.
   notifyListenerOnData(clientID, outMsg.toBinStr());
   connData->currentReadMessage_.reset();
}

// The function processing the BIP 150/151 handshake packets.
//
// INPUT:  The raw handshake packet data. (const BinaryData&)
//         The client ID. (const string&)
// OUTPUT: None
// RETURN: True if success, false if failure.
bool ZmqBIP15XServerConnection::processAEADHandshake(
   const ZmqBIP15XMsgPartial& msgObj, const string& clientID)
{
   // Function used to actually send data to the client.
   auto writeToClient = [this, clientID](uint8_t type, const BinaryDataRef& msg
      , bool encrypt)->bool
   {
      ZmqBIP15XSerializedMessage outMsg;
      BIP151Connection* connPtr = nullptr;
      if (encrypt) {
         auto connection = GetConnection(clientID);
         if (connection == nullptr) {
            logger_->error("[ZmqBIP15XServerConnection::processAEADHandshake::writeToClient] no connection for client {}"
               , BinaryData(clientID).toHexStr());
            return false;
         }
         connPtr = connection->encData_.get();
      }

      // Construct the message and fire it down the pipe.
      outMsg.construct(msg, connPtr, type, 0);
      auto& packet = outMsg.getNextPacket();
      return SendDataToClient(clientID, packet.toBinStr());
   };

   // Handshake function. Code mostly copied from Armory.
   auto processHandshake = [this, writeToClient, clientID, msgObj]()->bool
   {
      auto connection = GetConnection(clientID);
      if (connection == nullptr) {
         logger_->error("[ZmqBIP15XServerConnection::processAEADHandshake::processHandshake] no connection for client {}"
               , BinaryData(clientID).toHexStr());
            return false;
      }

      // Parse the packet.
      auto dataBdr = msgObj.getSingleBinaryMessage();
      switch (msgObj.getType())
      {
      case ZMQ_MSGTYPE_AEAD_SETUP:
      {
         // If it's a local connection, get a cookie with the client's key.
         if (useClientIDCookie_) {
            // Read the cookie with the key to check.
            BinaryData cookieKey(static_cast<size_t>(BTC_ECKEY_COMPRESSED_LENGTH));
            if (!getClientIDCookie(cookieKey)) {
               notifyListenerOnClientError(clientID, "missing client cookie");
               return false;
            }
            else {
               // Add the host and the key to the list of verified peers. Be sure
               // to erase any old keys first.
               vector<string> keyName;
               keyName.push_back(clientID);
               authPeers_->eraseName(clientID);
               authPeers_->addPeer(cookieKey, keyName);
            }
         }

         //send pubkey message
         if (!writeToClient(ZMQ_MSGTYPE_AEAD_PRESENT_PUBKEY,
            connection->encData_->getOwnPubKey(), false))
         {
            logger_->error("[processHandshake] ZMG_MSGTYPE_AEAD_SETUP: "
               "Response 1 not sent");
         }

         //init bip151 handshake
         BinaryData encinitData(ENCINITMSGSIZE);
         if (connection->encData_->getEncinitData(
            encinitData.getPtr(), ENCINITMSGSIZE
            , BIP151SymCiphers::CHACHA20POLY1305_OPENSSH) != 0)
         {
            //failed to init handshake, kill connection
            logger_->error("[processHandshake] BIP 150/151 handshake process "
               "failed - AEAD_ENCINIT data not obtained");
            return false;
         }

         if (!writeToClient(ZMQ_MSGTYPE_AEAD_ENCINIT, encinitData.getRef()
            , false))
         {
            logger_->error("[processHandshake] ZMG_MSGTYPE_AEAD_SETUP: "
               "Response 2 not sent");
         }
         break;
      }

      case ZMQ_MSGTYPE_AEAD_ENCACK:
      {
         //process client encack
         if (connection->encData_->processEncack(dataBdr.getPtr()
            , dataBdr.getSize(), true) != 0)
         {
            //failed to init handshake, kill connection
            logger_->error("[processHandshake] BIP 150/151 handshake process "
               "failed - AEAD_ENCACK not processed");
            return false;
         }

         break;
      }

      case ZMQ_MSGTYPE_AEAD_REKEY:
      {
         // Rekey requests before auth are invalid
         if (connection->encData_->getBIP150State() !=
            BIP150State::SUCCESS)
         {
            //can't rekey before auth, kill connection
            logger_->error("[processHandshake] BIP 150/151 handshake process "
               "failed - Not yet able to process a rekey");
            return false;
         }

         // If connection is already set up, we only accept rekey encack messages.
         if (connection->encData_->processEncack(dataBdr.getPtr()
            , dataBdr.getSize(), false) != 0)
         {
            //failed to init handshake, kill connection
            logger_->error("[processHandshake] BIP 150/151 handshake process "
               "failed - AEAD_ENCACK not processed");
            return false;
         }

         connection->innerRekeyCount_++;
         break;
      }

      case ZMQ_MSGTYPE_AEAD_ENCINIT:
      {
         //process client encinit
         if (connection->encData_->processEncinit(dataBdr.getPtr()
            , dataBdr.getSize(), false) != 0)
         {
            //failed to init handshake, kill connection
            logger_->error("[processHandshake] BIP 150/151 handshake process "
               "failed - AEAD_ENCINIT processing failed");
            return false;
         }

         //return encack
         BinaryData encackData(BIP151PUBKEYSIZE);
         if (connection->encData_->getEncackData(encackData.getPtr()
            , BIP151PUBKEYSIZE) != 0)
         {
            //failed to init handshake, kill connection
            logger_->error("[processHandshake] BIP 150/151 handshake process "
               "failed - AUTH_ENCACK data not obtained");
            return false;
         }

         if (!writeToClient(ZMQ_MSGTYPE_AEAD_ENCACK, encackData.getRef()
            , false))
         {
            logger_->error("[processHandshake] BIP 150/151 handshake process "
               "failed - AEAD_ENCACK not sent");
         }

         connection->bip151HandshakeCompleted_ = true;
         break;
      }

      case ZMQ_MSGTYPE_AUTH_CHALLENGE:
      {
         bool goodChallenge = true;
         auto challengeResult =
            connection->encData_->processAuthchallenge(
            dataBdr.getPtr(), dataBdr.getSize(), true); //true: step #1 of 6

         if (challengeResult == -1)
         {
            //auth fail, kill connection
            logger_->error("[processHandshake] BIP 150/151 handshake process "
               "failed - AUTH_CHALLENGE processing failed");
            return false;
         }
         else if (challengeResult == 1)
         {
            goodChallenge = false;
         }

         BinaryData authreplyBuf(BIP151PRVKEYSIZE * 2);
         if (connection->encData_->getAuthreplyData(
            authreplyBuf.getPtr(), authreplyBuf.getSize()
            , true //true: step #2 of 6
            , goodChallenge) == -1)
         {
            //auth setup failure, kill connection
            logger_->error("[processHandshake] BIP 150/151 handshake process "
               "failed - AUTH_REPLY data not obtained");
            return false;
         }

         if (!writeToClient(ZMQ_MSGTYPE_AUTH_REPLY, authreplyBuf.getRef()
            , true))
         {
            logger_->error("[processHandshake] BIP 150/151 handshake process "
               "failed - AUTH_REPLY not sent");
            return false;
         }

         break;
      }

      case ZMQ_MSGTYPE_AUTH_PROPOSE:
      {
         bool goodPropose = true;
         auto proposeResult =
            connection->encData_->processAuthpropose(
            dataBdr.getPtr(), dataBdr.getSize());

         if (proposeResult == -1)
         {
            //auth setup failure, kill connection
            logger_->error("[processHandshake] BIP 150/151 handshake process "
               "failed - AUTH_PROPOSE processing failed");
            return false;
         }
         else if (proposeResult == 1)
         {
            goodPropose = false;
         }
         else
         {
            //keep track of the propose check state
            connection->encData_->setGoodPropose();
         }

         BinaryData authchallengeBuf(BIP151PRVKEYSIZE);
         if (connection->encData_->getAuthchallengeData(
            authchallengeBuf.getPtr(), authchallengeBuf.getSize()
            , "" //empty string, use chosen key from processing auth propose
            , false //false: step #4 of 6
            , goodPropose) == -1)
         {
            //auth setup failure, kill connection
            logger_->error("[processHandshake] BIP 150/151 handshake process "
               "failed - AUTH_CHALLENGE data not obtained");
            return false;
         }

         if (!writeToClient(ZMQ_MSGTYPE_AUTH_CHALLENGE
            , authchallengeBuf.getRef(), true))
         {
            logger_->error("[processHandshake] BIP 150/151 handshake process "
               "failed - AUTH_CHALLENGE not sent");
         }

         break;
      }

      case ZMQ_MSGTYPE_AUTH_REPLY:
      {
         if (connection->encData_->processAuthreply(dataBdr.getPtr()
            , dataBdr.getSize(), false
            , connection->encData_->getProposeFlag()) != 0)
         {
            //invalid auth setup, kill connection
            return false;
         }

         //rekey after succesful BIP150 handshake
         connection->encData_->bip150HandshakeRekey();
         connection->bip150HandshakeCompleted_ = true;
         logger_->info("[processHandshake] BIP 150 handshake with client "
            "complete - connection with {} is ready and fully secured"
            , BinaryData(clientID).toHexStr());

         break;
      }

      default:
         logger_->error("[processHandshake] Unknown message type.");
         return false;
      }

      return true;
   };

   bool retVal = processHandshake();
   if (!retVal)
   {
      logger_->error("[{}] BIP 150/151 handshake process failed.", __func__);
   }
   return retVal;
}

// Function used to reset the BIP 150/151 handshake data. Called when a
// connection is shut down.
//
// INPUT:  The client ID. (const string&)
// OUTPUT: None
// RETURN: None
void ZmqBIP15XServerConnection::resetBIP151Connection(const string& clientID)
{
   BinaryData hexID{clientID};

   bool connectionErased = false;

   {
      FastLock locker{connectionsLock_};
      auto it = socketConnMap_.find(clientID);
      if (it != socketConnMap_.end()) {
         socketConnMap_.erase(it);
         connectionErased = true;
      } else {
         connectionErased = false;
      }
   }

   {
      FastLock locker{heartbeatsLock_};
      auto it = lastHeartbeats_.find(clientID);
      if (it != lastHeartbeats_.end()) {
         lastHeartbeats_.erase(it);
      } else {
         logger_->error("[ZmqBIP15XServerConnection::resetBIP151Connection] there are no heartbeat timer for connection {} to be erased"
            , hexID.toHexStr());
      }
   }

   if (connectionErased) {
      logger_->error("[ZmqBIP15XServerConnection::resetBIP151Connection] Connection ID {} erased"
            , hexID.toHexStr());
   } else {
      logger_->error("[ZmqBIP15XServerConnection::resetBIP151Connection] Connection ID {} not found"
            , hexID.toHexStr());
   }
}

// Function used to set the BIP 150/151 handshake data. Called when a connection
// is created.
//
// INPUT:  The client ID. (const string&)
// OUTPUT: None
// RETURN: new or existing connection
std::shared_ptr<ZmqBIP15XPerConnData> ZmqBIP15XServerConnection::setBIP151Connection(const string& clientID)
{
   auto connection = GetConnection(clientID);
   if (nullptr != connection) {
      return connection;
   }

   assert(cbTrustedClients_);
   auto lbds = getAuthPeerLambda();
   for (const auto &b : cbTrustedClients_()) {
      const auto colonIndex = b.find(':');
      if (colonIndex == std::string::npos) {
         logger_->error("[{}] Trusted client list is malformed (for {})."
            , __func__, b);
         return nullptr;
      }

<<<<<<< HEAD
         try {
            authPeers_->addPeer(inKey, vector<string>{ clientID });
         }
         catch (const std::exception &e) {
            logger_->error("[{}] Trusted client key {} [{} bytes] for {} is not "
               "accepted: {}", __func__, inKey.toHexStr(), inKey.getSize()
               , BinaryData(clientID).toHexStr(), e.what());
            return;
         }
=======
      SecureBinaryData inKey = READHEX(b.substr(colonIndex + 1));
      if (inKey.isNull()) {
         logger_->error("[{}] Trusted client key for {} is malformed."
            , __func__, clientID);
         return nullptr;
>>>>>>> e36646cf
      }

      try {
         authPeers_->addPeer(inKey, vector<string>{ clientID });
      }
      catch (const std::exception &e) {
         logger_->error("[{}] Trusted client key {} [{}] for {} is malformed: {}"
            , __func__, inKey.toHexStr(), inKey.getSize(), clientID, e.what());
         return nullptr;
      }
   }

   connection = std::make_shared<ZmqBIP15XPerConnData>();
   connection->encData_ = make_unique<BIP151Connection>(lbds);
   connection->outKeyTimePoint_ = chrono::steady_clock::now();

   // XXX add connection
   AddConnection(clientID, connection);

   UpdateClientHeartbeatTimestamp(clientID);
   notifyListenerOnNewConnection(clientID);

   return connection;
}

bool ZmqBIP15XServerConnection::AddConnection(const std::string& clientId, const std::shared_ptr<ZmqBIP15XPerConnData>& connection)
{
   {
      FastLock locker{connectionsLock_};

      auto it = socketConnMap_.find(clientId);
      if (it != socketConnMap_.end()) {
         logger_->error("[ZmqBIP15XServerConnection::AddConnection] connection already saved for {}", BinaryData(clientId).toHexStr());
         return false;
      }

      socketConnMap_.emplace(clientId, connection);
   }

   logger_->debug("[ZmqBIP15XServerConnection::AddConnection] adding new connection for client {}", BinaryData(clientId).toHexStr());
   return true;
}

std::shared_ptr<ZmqBIP15XPerConnData> ZmqBIP15XServerConnection::GetConnection(const std::string& clientId)
{
   FastLock locker{connectionsLock_};

   auto it = socketConnMap_.find(clientId);
   if (it == socketConnMap_.end()) {
      return nullptr;
   }

   return it->second;
}

void ZmqBIP15XServerConnection::UpdateClientHeartbeatTimestamp(const std::string& clientId)
{
   FastLock locker{heartbeatsLock_};

   auto currentTime = std::chrono::steady_clock::now();

   auto it = lastHeartbeats_.find(clientId);
   if (it == lastHeartbeats_.end()) {
      lastHeartbeats_.emplace(clientId, currentTime);
      logger_->debug("[ZmqBIP15XServerConnection::UpdateClientHeartbeatTimestamp] added {} HT: {}"
         , BinaryData(clientId).toHexStr()
         , std::chrono::duration_cast<std::chrono::milliseconds>(currentTime.time_since_epoch()).count());
   } else {
      it->second = currentTime;
   }
}

// Get lambda functions related to authorized peers. Copied from Armory.
//
// INPUT:  None
// OUTPUT: None
// RETURN: AuthPeersLambdas object with required lambdas.
AuthPeersLambdas ZmqBIP15XServerConnection::getAuthPeerLambda()
{
   auto authPeerPtr = authPeers_;

   auto getMap = [authPeerPtr](void)->const map<string, btc_pubkey>&
   {
      return authPeerPtr->getPeerNameMap();
   };

   auto getPrivKey = [authPeerPtr](
      const BinaryDataRef& pubkey)->const SecureBinaryData&
   {
      return authPeerPtr->getPrivateKey(pubkey);
   };

   auto getAuthSet = [authPeerPtr](void)->const set<SecureBinaryData>&
   {
      return authPeerPtr->getPublicKeySet();
   };

   return AuthPeersLambdas(getMap, getPrivKey, getAuthSet);
}

// Generate a cookie with the signer's identity public key.
//
// INPUT:  N/A
// OUTPUT: N/A
// RETURN: True if success, false if failure.
bool ZmqBIP15XServerConnection::genBIPIDCookie()
{
   if (SystemFileUtils::fileExist(bipIDCookiePath_)) {
      if (!SystemFileUtils::rmFile(bipIDCookiePath_)) {
         logger_->error("[{}] Unable to delete server identity cookie ({}). "
            "Will not write a new cookie.", __func__, bipIDCookiePath_);
         return false;
      }
   }

   // Ensure that we only write the compressed key.
   ofstream cookieFile(bipIDCookiePath_, ios::out | ios::binary);
   const BinaryData ourIDKey = getOwnPubKey();
   if (ourIDKey.getSize() != BTC_ECKEY_COMPRESSED_LENGTH) {
      logger_->error("[{}] Server identity key ({}) is uncompressed. Will not "
         "write the identity cookie.", __func__, bipIDCookiePath_);
      return false;
   }

   logger_->debug("[{}] Writing a new server identity cookie ({}).", __func__
      ,  bipIDCookiePath_);
   cookieFile.write(getOwnPubKey().getCharPtr(), BTC_ECKEY_COMPRESSED_LENGTH);
   cookieFile.close();

   return true;
}

void ZmqBIP15XServerConnection::addAuthPeer(const BinaryData& inKey
   , const std::string& keyName)
{
   if (!(CryptoECDSA().VerifyPublicKeyValid(inKey))) {
      logger_->error("[{}] BIP 150 authorized key ({}) for user {} is invalid."
         , __func__,  inKey.toHexStr(), keyName);
      return;
   }
   authPeers_->addPeer(inKey, vector<string>{ keyName });
}

// Get the client's identity public key. Intended for use with local clients.
//
// INPUT:  The accompanying key IP:Port or name. (const string)
// OUTPUT: The buffer that will hold the compressed ID key. (BinaryData)
// RETURN: True if success, false if failure.
bool ZmqBIP15XServerConnection::getClientIDCookie(BinaryData& cookieBuf)
{
   if (!useClientIDCookie_) {
      logger_->error("[{}] Client identity cookie requested despite not being "
         "available.", __func__);
      return false;
   }

   if (!SystemFileUtils::fileExist(bipIDCookiePath_)) {
      logger_->error("[{}] Client identity cookie ({}) doesn't exist. Unable "
         "to verify server identity.", __func__, bipIDCookiePath_);
      return false;
   }

   // Ensure that we only read a compressed key.
   ifstream cookieFile(bipIDCookiePath_, ios::in | ios::binary);
   cookieFile.read(cookieBuf.getCharPtr(), BIP151PUBKEYSIZE);
   cookieFile.close();
   if (!(CryptoECDSA().VerifyPublicKeyValid(cookieBuf))) {
      logger_->error("[{}] Client identity key ({}) isn't a valid compressed "
         "key. Unable to verify server identity.", __func__
         , cookieBuf.toHexStr());
      return false;
   }

   return true;
}

// Get the server's compressed BIP 150 identity public key.
//
// INPUT:  N/A
// OUTPUT: N/A
// RETURN: A buffer with the compressed ECDSA ID pub key. (BinaryData)
BinaryData ZmqBIP15XServerConnection::getOwnPubKey() const
{
   const auto pubKey = authPeers_->getOwnPublicKey();
   return SecureBinaryData(pubKey.pubkey, pubKey.compressed
      ? BTC_ECKEY_COMPRESSED_LENGTH : BTC_ECKEY_UNCOMPRESSED_LENGTH);
}<|MERGE_RESOLUTION|>--- conflicted
+++ resolved
@@ -942,23 +942,12 @@
          return nullptr;
       }
 
-<<<<<<< HEAD
-         try {
-            authPeers_->addPeer(inKey, vector<string>{ clientID });
-         }
-         catch (const std::exception &e) {
-            logger_->error("[{}] Trusted client key {} [{} bytes] for {} is not "
-               "accepted: {}", __func__, inKey.toHexStr(), inKey.getSize()
-               , BinaryData(clientID).toHexStr(), e.what());
-            return;
-         }
-=======
       SecureBinaryData inKey = READHEX(b.substr(colonIndex + 1));
       if (inKey.isNull()) {
-         logger_->error("[{}] Trusted client key for {} is malformed."
-            , __func__, clientID);
+         logger_->error("[{}] Trusted client key {} [{} bytes] for {} is not "
+            "accepted: {}", __func__, inKey.toHexStr(), inKey.getSize()
+            , BinaryData(clientID).toHexStr(), e.what());
          return nullptr;
->>>>>>> e36646cf
       }
 
       try {
