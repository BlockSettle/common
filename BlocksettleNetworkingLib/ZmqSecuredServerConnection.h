--- conflicted
+++ resolved
@@ -21,13 +21,8 @@
    bool SetKeyPair(const SecureBinaryData& zmqPubKey
       , const SecureBinaryData& zmqPrvKey);
 
-<<<<<<< HEAD
-   bool SendDataToClient(const std::string& clientId
-      , const std::string& data) override;
-=======
    bool SendDataToClient(const std::string& clientId, const std::string& data
       , const SendResultCb &cb = nullptr) override;
->>>>>>> 85c72ed0
 
 protected:
    ZmqContext::sock_ptr CreateDataSocket() override;
