--- conflicted
+++ resolved
@@ -33,12 +33,9 @@
 #include "TradeSettings.h"
 #include "ValidityFlag.h"
 
-<<<<<<< HEAD
 #include "bs_proxy_terminal.pb.h"
 #include "bs_proxy_terminal_pb.pb.h"
 
-=======
->>>>>>> 8c426fc6
 template<typename T> class FutureValue;
 
 namespace Blocksettle {
@@ -124,11 +121,8 @@
 
    virtual void onTradingStatusChanged(bool tradingEnabled) {}
 };
-<<<<<<< HEAD
 Q_DECLARE_METATYPE(BsClientCallbackTarget::AuthorizeError)
 Q_DECLARE_METATYPE(Blocksettle::Communication::ProxyTerminalPb::Response)
-=======
->>>>>>> 8c426fc6
 
 class BsClient : public DataConnectionListener
 {
@@ -183,14 +177,10 @@
 
    void cancelActiveSign();
 
-<<<<<<< HEAD
    void setFuturesDeliveryAddr(const std::string &addr);
    virtual void sendFutureRequest(const bs::network::FutureRequest& details);
 
    virtual void sendUnsignedPayin(const std::string& settlementId, const bs::network::UnsignedPayinData&);
-=======
-   virtual void sendUnsignedPayin(const std::string& settlementId, const bs::network::UnsignedPayinData& unsignedPayinData);
->>>>>>> 8c426fc6
    virtual void sendSignedPayin(const std::string& settlementId, const BinaryData& signedPayin);
    virtual void sendSignedPayout(const std::string& settlementId, const BinaryData& signedPayout);
 
@@ -227,7 +217,6 @@
       ProcessCb processCb;
       TimeoutCb timeoutCb;
    };
-<<<<<<< HEAD
 
    RequestId sendRequest(Blocksettle::Communication::ProxyTerminal::Request* request
       , std::chrono::milliseconds timeout, TimeoutCb timeoutCb, ProcessCb processCb = nullptr);
@@ -253,6 +242,7 @@
    std::unique_ptr<DataConnection> connection_;
 
    std::map<RequestId, ActiveRequest> activeRequests_;
+   ValidityFlag validityFlag_;
    RequestId lastRequestId_{};
    RequestId lastSignRequestId_{};
 
@@ -267,48 +257,6 @@
       , QObject *parent = nullptr);
    ~BsClientQt() override = default;
 
-=======
-
-   RequestId sendRequest(Blocksettle::Communication::ProxyTerminal::Request* request
-      , std::chrono::milliseconds timeout, TimeoutCb timeoutCb, ProcessCb processCb = nullptr);
-   void sendMessage(Blocksettle::Communication::ProxyTerminal::Request* request);
-
-   void processStartLogin(const Blocksettle::Communication::ProxyTerminal::Response_StartLogin& response);
-   void processAuthorize(const Blocksettle::Communication::ProxyTerminal::Response_Authorize& response);
-   void processGetLoginResult(const Blocksettle::Communication::ProxyTerminal::Response_GetLoginResult& response);
-   void processCeler(const Blocksettle::Communication::ProxyTerminal::Response_Celer& response);
-   void processProxyPb(const Blocksettle::Communication::ProxyTerminal::Response_ProxyPb& response);
-   void processGenAddrUpdated(const Blocksettle::Communication::ProxyTerminal::Response_GenAddrUpdated& response);
-   void processUserStatusUpdated(const Blocksettle::Communication::ProxyTerminal::Response_UserStatusUpdated& response);
-   void processUpdateFeeRate(const Blocksettle::Communication::ProxyTerminal::Response_UpdateFeeRate& response);
-   void processBalanceUpdate(const Blocksettle::Communication::ProxyTerminal::Response_UpdateBalance& response);
-   void processTradingEnabledStatus(bool tradingEnabled);
-
-   RequestId newRequestId();
-
-protected:
-   std::shared_ptr<spdlog::logger> logger_;
-   BsClientCallbackTarget* bct_{ nullptr };
-
-   std::unique_ptr<DataConnection> connection_;
-
-   std::map<RequestId, ActiveRequest> activeRequests_;
-   ValidityFlag validityFlag_;
-   RequestId lastRequestId_{};
-   RequestId lastSignRequestId_{};
-
-   bool balanceLoaded_{};
-};
-
-class BsClientQt : public QObject, public BsClient, public BsClientCallbackTarget
-{
-   Q_OBJECT
-public:
-   BsClientQt(const std::shared_ptr<spdlog::logger>&
-      , QObject *parent = nullptr);
-   ~BsClientQt() override = default;
-
->>>>>>> 8c426fc6
 public slots:
    void sendPbMessage(std::string data) override { BsClient::sendPbMessage(data); }
    void sendUnsignedPayin(const std::string& settlementId, const bs::network::UnsignedPayinData& unsignedPayinData)
@@ -320,10 +268,7 @@
    void sendCancelOnXBTTrade(const std::string& settlementId) override { BsClient::sendCancelOnXBTTrade(settlementId); }
    void sendCancelOnCCTrade(const std::string& clOrdId) override { BsClient::sendCancelOnCCTrade(clOrdId); }
    void findEmailHash(const std::string& email) override { BsClient::findEmailHash(email); }
-<<<<<<< HEAD
    void sendFutureRequest(const bs::network::FutureRequest& details) override { BsClient::sendFutureRequest(details); }
-=======
->>>>>>> 8c426fc6
 
 signals:
    void startLoginDone(bool success, const std::string &errorMsg);
