#include "HeadlessContainerListener.h"
#include <spdlog/spdlog.h>
#include "CheckRecipSigner.h"
#include "ConnectionManager.h"
#include "CoreHDWallet.h"
#include "CoreWalletsManager.h"
#include "DispatchQueue.h"
#include "ServerConnection.h"
#include "WalletEncryption.h"
#include "ZmqHelperFunctions.h"

using namespace Blocksettle::Communication;
using namespace bs::error;

HeadlessContainerListener::HeadlessContainerListener(const std::shared_ptr<spdlog::logger> &logger
   , const std::shared_ptr<bs::core::WalletsManager> &walletsMgr
   , const std::shared_ptr<DispatchQueue> &queue
   , const std::string &walletsPath, NetworkType netType
   , const bool &backupEnabled)
   : ServerConnectionListener()
   , logger_(logger)
   , walletsMgr_(walletsMgr)
   , queue_(queue)
   , walletsPath_(walletsPath)
   , backupPath_(walletsPath + "/../backup")
   , netType_(netType)
   , backupEnabled_(backupEnabled)
{}

void HeadlessContainerListener::setCallbacks(HeadlessContainerCallbacks *callbacks)
{
   callbacks_ = callbacks;
}

HeadlessContainerListener::~HeadlessContainerListener() noexcept
{
   disconnect();
}

bool HeadlessContainerListener::disconnect(const std::string &clientId)
{
   headless::RequestPacket packet;
   packet.set_data("");
   packet.set_type(headless::DisconnectionRequestType);
   const auto &serializedPkt = packet.SerializeAsString();

   bool rc = sendData(serializedPkt, clientId);
   if (rc && !clientId.empty()) {
      OnClientDisconnected(clientId);
   }
   return rc;
}

bool HeadlessContainerListener::sendData(const std::string &data, const std::string &clientId)
{
   if (!connection_) {
      return false;
   }

   bool sentOk = false;
   if (clientId.empty()) {
      for (const auto &clientId : connectedClients_) {
         if (connection_->SendDataToClient(clientId, data)) {
            sentOk = true;
         }
      }
   }
   else {
      sentOk = connection_->SendDataToClient(clientId, data);
   }
   return sentOk;
}

void HeadlessContainerListener::SetLimits(const bs::signer::Limits &limits)
{
   limits_ = limits;
}

static std::string toHex(const std::string &binData)
{
   return BinaryData(binData).toHexStr();
}

void HeadlessContainerListener::OnClientConnected(const std::string &clientId)
{
   logger_->debug("[HeadlessContainerListener] client {} connected", toHex(clientId));

   queue_->dispatch([this, clientId] {
      connectedClients_.insert(clientId);
   });
}

void HeadlessContainerListener::OnClientDisconnected(const std::string &clientId)
{
   logger_->debug("[HeadlessContainerListener] client {} disconnected", toHex(clientId));

   queue_->dispatch([this, clientId] {
      connectedClients_.erase(clientId);

      if (callbacks_) {
         callbacks_->clientDisconn(clientId);
      }
   });
}

void HeadlessContainerListener::OnDataFromClient(const std::string &clientId, const std::string &data)
{
   queue_->dispatch([this, clientId, data] {
      headless::RequestPacket packet;
      if (!packet.ParseFromString(data)) {
         logger_->error("[{}] failed to parse request packet", __func__);
         return;
      }

      onRequestPacket(clientId, packet);
   });
}

void HeadlessContainerListener::OnPeerConnected(const std::string &ip)
{
   logger_->debug("[{}] IP {} connected", __func__, ip);
   queue_->dispatch([this, ip] {
      if (callbacks_) {
         callbacks_->peerConn(ip);
      }
   });
}

void HeadlessContainerListener::OnPeerDisconnected(const std::string &ip)
{
   logger_->debug("[{}] IP {} disconnected", __func__, ip);
   queue_->dispatch([this, ip] {
      if (callbacks_) {
         callbacks_->peerDisconn(ip);
      }
   });
}

void HeadlessContainerListener::onClientError(const std::string &clientId, ServerConnectionListener::ClientError errorCode, int socket)
{

   switch (errorCode) {
      case ServerConnectionListener::HandshakeFailed: {
         // Not 100% correct because socket's FD might be already closed or even reused, but should be good enough
         std::string peerAddress = bs::network::peerAddressString(socket);
         queue_->dispatch([this, peerAddress] {
            if (callbacks_) {
               callbacks_->terminalHandshakeFailed(peerAddress);
            }
         });
         break;
      }
      default:
         break;
   }
}

bool HeadlessContainerListener::onRequestPacket(const std::string &clientId, headless::RequestPacket packet)
{
   if (!connection_) {
      logger_->error("[HeadlessContainerListener::{}] connection_ is not set");
      return false;
   }

   connection_->GetClientInfo(clientId);
   switch (packet.type()) {
   case headless::AuthenticationRequestType:
      return AuthResponse(clientId, packet);

   case headless::CancelSignTxRequestType:
      return onCancelSignTx(clientId, packet);

   case headless::SignTxRequestType:
   case headless::SignSettlementTxRequestType:
   case headless::SignPartialTXRequestType:
   case headless::SignSettlementPartialTxRequestType:
      return onSignTxRequest(clientId, packet, packet.type());

   case headless::SignPayoutTXRequestType:
      return onSignPayoutTXRequest(clientId, packet);

   case headless::SignTXMultiRequestType:
      return onSignMultiTXRequest(clientId, packet);

   case headless::CreateHDLeafRequestType:
      return onCreateHDLeaf(clientId, packet);

   case headless::SetUserIdType:
      return onSetUserId(clientId, packet);

   case headless::SyncCCNamesType:
      return onSyncCCNames(packet);

   case headless::GetHDWalletInfoRequestType:
      return onGetHDWalletInfo(clientId, packet);

   case headless::DisconnectionRequestType:
      break;

   case headless::SyncWalletInfoType:
      return onSyncWalletInfo(clientId, packet);

   case headless::SyncHDWalletType:
      return onSyncHDWallet(clientId, packet);

   case headless::SyncWalletType:
      return onSyncWallet(clientId, packet);

   case headless::SyncCommentType:
      return onSyncComment(clientId, packet);

   case headless::SyncAddressesType:
      return onSyncAddresses(clientId, packet);

   case headless::ExtendAddressChainType:
      return onExtAddrChain(clientId, packet);

   case headless::SyncNewAddressType:
      return onSyncNewAddr(clientId, packet);

   case headless::ExecCustomDialogRequestType:
      return onExecCustomDialog(clientId, packet);

   default:
      logger_->error("[HeadlessContainerListener] unknown request type {}", packet.type());
      return false;
   }
   return true;
}

bool HeadlessContainerListener::AuthResponse(const std::string &clientId, headless::RequestPacket packet)
{
   headless::AuthenticationReply response;
   response.set_authticket("");  // no auth tickets after moving to BIP150/151
   response.set_nettype((netType_ == NetworkType::TestNet) ? headless::TestNetType : headless::MainNetType);

   packet.set_data(response.SerializeAsString());
   return sendData(packet.SerializeAsString(), clientId);
}

bool HeadlessContainerListener::onSignTxRequest(const std::string &clientId, const headless::RequestPacket &packet
   , headless::RequestType reqType)
{
   bool partial = (reqType == headless::RequestType::SignPartialTXRequestType)
          || (reqType == headless::RequestType::SignSettlementPartialTxRequestType);

   headless::SignTxRequest request;
   Blocksettle::Communication::Internal::PasswordDialogData dialogData;

   if (reqType == headless::RequestType::SignSettlementTxRequestType){
      headless::SignSettlementTxRequest settlementRequest;

      if (!settlementRequest.ParseFromString(packet.data())) {
         logger_->error("[HeadlessContainerListener] failed to parse SignTxRequest");
         SignTXResponse(clientId, packet.id(), reqType, ErrorCode::FailedToParse);
         return false;
      }

      request = settlementRequest.signtxrequest();
      dialogData = settlementRequest.passworddialogdata();
   }
   else {
      if (!request.ParseFromString(packet.data())) {
         logger_->error("[HeadlessContainerListener] failed to parse SignTxRequest");
         SignTXResponse(clientId, packet.id(), reqType, ErrorCode::FailedToParse);
         return false;
      }
   }

   uint64_t inputVal = 0;
   bs::core::wallet::TXSignRequest txSignReq;
   txSignReq.walletId = request.walletid();
   for (int i = 0; i < request.inputs_size(); i++) {
      UTXO utxo;
      utxo.unserialize(request.inputs(i));
      if (utxo.isInitialized()) {
         txSignReq.inputs.push_back(utxo);
         inputVal += utxo.getValue();
         logger_->debug("[{}] UTXO {}, addr {}", __func__, utxo.getTxHash().toHexStr(true), bs::Address::fromUTXO(utxo).display());
      }
   }

   uint64_t outputVal = 0;
   for (int i = 0; i < request.recipients_size(); i++) {
      BinaryData serialized = request.recipients(i);
      const auto recip = ScriptRecipient::deserialize(serialized);
      txSignReq.recipients.push_back(recip);
      outputVal += recip->getValue();
   }
   int64_t value = outputVal;

   txSignReq.fee = request.fee();
   txSignReq.RBF = request.rbf();

   if (!request.unsignedstate().empty()) {
      const BinaryData prevState(request.unsignedstate());
      txSignReq.prevStates.push_back(prevState);
      if (!value) {
         bs::CheckRecipSigner signer(prevState);
         value = signer.spendValue();
         if (txSignReq.change.value) {
            value -= txSignReq.change.value;
         }
      }
   }

   if (request.has_change()) {
      txSignReq.change.address = request.change().address();
      txSignReq.change.index = request.change().index();
      txSignReq.change.value = request.change().value();
   }

   if (!txSignReq.isValid()) {
      logger_->error("[HeadlessContainerListener] invalid SignTxRequest");
      SignTXResponse(clientId, packet.id(), reqType, ErrorCode::TxInvalidRequest);
      return false;
   }

   txSignReq.populateUTXOs = request.populateutxos();

   const auto wallet = walletsMgr_->getWalletById(txSignReq.walletId);
   if (!wallet) {
      logger_->error("[HeadlessContainerListener] failed to find wallet {}", txSignReq.walletId);
      SignTXResponse(clientId, packet.id(), reqType, ErrorCode::WalletNotFound);
      return false;
   }
   const auto rootWalletId = walletsMgr_->getHDRootForLeaf(txSignReq.walletId)->walletId();

   if ((wallet->type() == bs::core::wallet::Type::Bitcoin)
      && !CheckSpendLimit(value, rootWalletId)) {
      SignTXResponse(clientId, packet.id(), reqType, ErrorCode::TxSpendLimitExceed);
      return false;
   }

   const auto onPassword = [this, wallet, txSignReq, rootWalletId, clientId, id = packet.id(), partial
      , reqType, value
      , keepDuplicatedRecipients = request.keepduplicatedrecipients()] (bs::error::ErrorCode result, const SecureBinaryData &pass) {
      if (result == ErrorCode::TxCanceled) {
         logger_->error("[HeadlessContainerListener] transaction canceled for wallet {}", wallet->name());
         SignTXResponse(clientId, id, reqType, ErrorCode::TxCanceled);
         return;
      }

      // check spend limits one more time after password received
      if ((wallet->type() == bs::core::wallet::Type::Bitcoin)
         && !CheckSpendLimit(value, rootWalletId)) {
         SignTXResponse(clientId, id, reqType, ErrorCode::TxSpendLimitExceed);
         return;
      }

      try {
         if (!wallet->encryptionTypes().empty() && pass.isNull()) {
            logger_->error("[HeadlessContainerListener] empty password for wallet {}", wallet->name());
            SignTXResponse(clientId, id, reqType, ErrorCode::MissingPassword);
            return;
         }
         {
            auto passLock = wallet->lockForEncryption(pass);
            const auto tx = partial ? wallet->signPartialTXRequest(txSignReq)
               : wallet->signTXRequest(txSignReq, keepDuplicatedRecipients);
            SignTXResponse(clientId, id, reqType, ErrorCode::NoError, tx);
         }

         onXbtSpent(value, isAutoSignActive(rootWalletId));
         if (callbacks_) {
            callbacks_->xbtSpent(value, false);
         }
      }
      catch (const std::exception &e) {
         logger_->error("[HeadlessContainerListener] failed to sign {} TX request: {}", partial ? "partial" : "full", e.what());
         SignTXResponse(clientId, id, reqType, ErrorCode::InternalError);
         passwords_.erase(wallet->walletId());
         passwords_.erase(rootWalletId);
      }
   };

   if (!request.password().empty()) {
      onPassword(ErrorCode::NoError, request.password());
      return true;
   }

   return RequestPasswordIfNeeded(clientId, txSignReq, reqType, dialogData, onPassword);
}

bool HeadlessContainerListener::onCancelSignTx(const std::string &, headless::RequestPacket packet)
{
   headless::CancelSignTx request;
   if (!request.ParseFromString(packet.data())) {
      logger_->error("[HeadlessContainerListener] failed to parse CancelSignTx");
      return false;
   }

   if (callbacks_) {
      callbacks_->cancelTxSign(request.txid());
   }

   return true;
}

bool HeadlessContainerListener::onSignPayoutTXRequest(const std::string &clientId, const headless::RequestPacket &packet)
{
   const auto reqType = headless::SignPayoutTXRequestType;

   // FIXME - get settlement info in request
   Blocksettle::Communication::Internal::PasswordDialogData dialogData;

   headless::SignPayoutTXRequest request;
   if (!request.ParseFromString(packet.data())) {
      logger_->error("[HeadlessContainerListener] failed to parse SignPayoutTXRequest");
      SignTXResponse(clientId, packet.id(), reqType, ErrorCode::FailedToParse);
      return false;
   }

/*   const auto settlWallet = std::dynamic_pointer_cast<bs::core::SettlementWallet>(walletsMgr_->getSettlementWallet());
   if (!settlWallet) {
      logger_->error("[HeadlessContainerListener] Settlement wallet is missing");
      SignTXResponse(clientId, packet.id(), reqType, ErrorCode::MissingSettlementWallet);
      return false;
   }

   const auto &authWallet = walletsMgr_->getAuthWallet();
   if (!authWallet) {
      logger_->error("[HeadlessContainerListener] Auth wallet is missing");
      SignTXResponse(clientId, packet.id(), reqType, ErrorCode::MissingAuthWallet);
      return false;
   }*/

   bs::core::wallet::TXSignRequest txSignReq;
//   txSignReq.walletId = authWallet->walletId();
   UTXO utxo;
   utxo.unserialize(request.input());
   if (utxo.isInitialized()) {
      txSignReq.inputs.push_back(utxo);
   }

   BinaryData serialized = request.recipient();
   const auto recip = ScriptRecipient::deserialize(serialized);
   txSignReq.recipients.push_back(recip);

   const bs::Address authAddr(request.authaddress());
   const BinaryData settlementId = request.settlementid();

   const auto rootWalletId = walletsMgr_->getPrimaryWallet()->walletId();
   //walletsMgr_->getHDRootForLeaf(authWallet->walletId())->walletId();

   const auto onAuthPassword = [this, clientId, id = packet.id(), txSignReq, /*authWallet,*/ authAddr
      , /*settlWallet,*/ settlementId, reqType, rootWalletId]
      (bs::error::ErrorCode result, const SecureBinaryData &pass) {
      /*      if (!authWallet->encryptionTypes().empty() && pass.isNull()) {
               logger_->error("[HeadlessContainerListener] no password for encrypted auth wallet");
               SignTXResponse(clientId, id, reqType, ErrorCode::MissingPassword);
            }

            bs::core::KeyPair authKeys;// = authWallet->getKeyPairFor(authAddr, pass);
            if (authKeys.privKey.isNull() || authKeys.pubKey.isNull()) {
               logger_->error("[HeadlessContainerListener] failed to get priv/pub keys for {}", authAddr.display());
               SignTXResponse(clientId, id, reqType, ErrorCode::MissingAuthKeys);
               passwords_.erase(authWallet->walletId());
               passwords_.erase(rootWalletId);
               if (callbacks_) {
                  //callbacks_->asDeact(rootWalletId);
               }
               return;
            }*/

            /*      try {
                     const auto tx = settlWallet->signPayoutTXRequest(txSignReq, authKeys, settlementId);
                     SignTXResponse(clientId, id, reqType, ErrorCode::NoError, tx);
                  }
                  catch (const std::exception &e) {
                     logger_->error("[HeadlessContainerListener] failed to sign PayoutTX request: {}", e.what());
                     SignTXResponse(clientId, id, reqType, ErrorCode::InternalError);
                  }
               };

               if (!request.password().empty()) {
                  onAuthPassword(ErrorCode::NoError, BinaryData::CreateFromHex(request.password()));
                  return true;
               }*/
   };

   std::stringstream ssPrompt;
/*   ssPrompt << "Signing pay-out transaction for " << std::fixed
      << std::setprecision(8) << utxo.getValue() / BTCNumericTypes::BalanceDivider
      << " XBT:\n Settlement ID: " << settlementId.toHexStr();*/

   return RequestPasswordIfNeeded(clientId, txSignReq, reqType, dialogData, onAuthPassword);
}

bool HeadlessContainerListener::onSignMultiTXRequest(const std::string &clientId, const headless::RequestPacket &packet)
{
   const auto reqType = headless::SignTXMultiRequestType;
   headless::SignTXMultiRequest request;
   if (!request.ParseFromString(packet.data())) {
      logger_->error("[HeadlessContainerListener] failed to parse SignTXMultiRequest");
      SignTXResponse(clientId, packet.id(), reqType, ErrorCode::FailedToParse);
      return false;
   }

   bs::core::wallet::TXMultiSignRequest txMultiReq;
   bs::core::WalletMap walletMap;
   txMultiReq.prevState = request.signerstate();
   for (int i = 0; i < request.walletids_size(); i++) {
      const auto &wallet = walletsMgr_->getWalletById(request.walletids(i));
      if (!wallet) {
         logger_->error("[HeadlessContainerListener] failed to find wallet with id {}", request.walletids(i));
         SignTXResponse(clientId, packet.id(), reqType, ErrorCode::WalletNotFound);
         return false;
      }
      walletMap[wallet->walletId()] = wallet;
   }

   const std::string prompt("Signing multi-wallet input (auth revoke) transaction");

   const auto cbOnAllPasswords = [this, txMultiReq, walletMap, clientId, reqType, id=packet.id()]
                                 (const std::unordered_map<std::string, SecureBinaryData> &walletPasswords) {
      try {
         const auto tx = bs::core::SignMultiInputTX(txMultiReq, walletPasswords, walletMap);
         SignTXResponse(clientId, id, reqType, ErrorCode::NoError, tx);
      }
      catch (const std::exception &e) {
         logger_->error("[HeadlessContainerListener] failed to sign multi TX request: {}", e.what());
         SignTXResponse(clientId, id, reqType, ErrorCode::InternalError);
      }
   };
   return RequestPasswordsIfNeeded(++reqSeqNo_, clientId, txMultiReq, walletMap, prompt, cbOnAllPasswords);
}

void HeadlessContainerListener::SignTXResponse(const std::string &clientId, unsigned int id, headless::RequestType reqType
   , bs::error::ErrorCode errorCode, const BinaryData &tx)
{
   headless::SignTxReply response;
   response.set_errorcode(static_cast<uint32_t>(errorCode));

   if (!tx.isNull()) {
      response.set_signedtx(tx.toBinStr());
   }

   headless::RequestPacket packet;
   packet.set_id(id);
   packet.set_type(reqType);
   packet.set_data(response.SerializeAsString());

   if (!sendData(packet.SerializeAsString(), clientId)) {
      logger_->error("[HeadlessContainerListener] failed to send response signTX packet");
   }
   if (errorCode == bs::error::ErrorCode::NoError && callbacks_) {
      callbacks_->txSigned(tx);
   }
}

void HeadlessContainerListener::passwordReceived(const std::string &clientId, const std::string &walletId
   , bs::error::ErrorCode result, const SecureBinaryData &password)
{
   const auto cbsIt = passwordCallbacks_.find(walletId);
   if (cbsIt != passwordCallbacks_.end()) {
      for (const auto &cb : cbsIt->second) {
         cb(result, password);
      }
      passwordCallbacks_.erase(cbsIt);
   }
}

void HeadlessContainerListener::passwordReceived(const std::string &walletId
   , bs::error::ErrorCode result, const SecureBinaryData &password)
{
   passwordReceived({}, walletId, result, password);
}

bool HeadlessContainerListener::RequestPasswordIfNeeded(const std::string &clientId
   , const bs::core::wallet::TXSignRequest &txReq
   , headless::RequestType reqType, const Blocksettle::Communication::Internal::PasswordDialogData &dialogData
   , const PasswordReceivedCb &cb)
{
   const auto wallet = walletsMgr_->getWalletById(txReq.walletId);
   bool needPassword = true;
   std::string walletId = txReq.walletId;
   if (wallet) {
      needPassword = !wallet->encryptionTypes().empty();
      if (needPassword) {
         const auto &hdRoot = walletsMgr_->getHDRootForLeaf(walletId);
         if (hdRoot) {
            walletId = hdRoot->walletId();
         }
      }
   }
   else {
      const auto hdWallet = walletsMgr_->getHDWalletById(txReq.walletId);
      if (!hdWallet) {
         logger_->error("[{}] failed to find wallet {}", __func__, txReq.walletId);
         return false;
      }
      needPassword = !hdWallet->encryptionTypes().empty();
   }
   SecureBinaryData password;
   if (needPassword) {
      const auto passwordIt = passwords_.find(walletId);
      if (passwordIt != passwords_.end()) {
         needPassword = false;
         password = passwordIt->second;
      }
   }
   if (!needPassword) {
      if (cb) {
         cb(ErrorCode::NoError, password);
      }
      return true;
   }

   return RequestPassword(clientId, txReq, reqType, dialogData, cb);
}

bool HeadlessContainerListener::RequestPasswordsIfNeeded(int reqId, const std::string &clientId
   , const bs::core::wallet::TXMultiSignRequest &txMultiReq, const bs::core::WalletMap &walletMap
   , const std::string &prompt, const PasswordsReceivedCb &cb)
{
   // FIXME - get settlement info in request
   Blocksettle::Communication::Internal::PasswordDialogData dialogData;

   TempPasswords tempPasswords;
   for (const auto &wallet : walletMap) {
      const auto &walletId = wallet.first;
      const auto &rootWallet = walletsMgr_->getHDRootForLeaf(walletId);
      const auto &rootWalletId = rootWallet->walletId();

      tempPasswords.rootLeaves[rootWalletId].insert(walletId);
      tempPasswords.reqWalletIds.insert(walletId);

      if (!rootWallet->encryptionTypes().empty()) {
         const auto cbWalletPass = [this, reqId, cb, rootWalletId](bs::error::ErrorCode result, const SecureBinaryData &password) {
            auto &tempPasswords = tempPasswords_[reqId];
            const auto &walletsIt = tempPasswords.rootLeaves.find(rootWalletId);
            if (walletsIt == tempPasswords.rootLeaves.end()) {
               return;
            }
            for (const auto &walletId : walletsIt->second) {
               tempPasswords.passwords[walletId] = password;
            }
            if (tempPasswords.passwords.size() == tempPasswords.reqWalletIds.size()) {
               cb(tempPasswords.passwords);
               tempPasswords_.erase(reqId);
            }
         };

         bs::core::wallet::TXSignRequest txReq;
         txReq.walletId = rootWallet->walletId();
         RequestPassword(clientId, txReq, headless::RequestType::SignTxRequestType, dialogData, cbWalletPass);
      }
      else {
         tempPasswords.passwords[walletId] = {};
      }
   }
   if (tempPasswords.reqWalletIds.size() == tempPasswords.passwords.size()) {
      cb(tempPasswords.passwords);
   }
   else {
      tempPasswords_[reqId] = tempPasswords;
   }
   return true;
}

bool HeadlessContainerListener::RequestPassword(const std::string &clientId, const bs::core::wallet::TXSignRequest &txReq
   , headless::RequestType reqType, const Blocksettle::Communication::Internal::PasswordDialogData &dialogData
   , const PasswordReceivedCb &cb)
{
   if (cb) {
      auto &callbacks = passwordCallbacks_[txReq.walletId];
      callbacks.push_back(cb);
      if (callbacks.size() > 1) {
         return true;
      }
   }

   if (callbacks_) {
      switch (reqType) {
      case headless::SignTxRequestType:
         callbacks_->decryptWalletRequest(signer::PasswordDialogType::SignTx, dialogData, txReq);
         break;
      case headless::SignPartialTXRequestType:
         callbacks_->decryptWalletRequest(signer::PasswordDialogType::SignPartialTx, dialogData, txReq);
         break;

      case headless::SignSettlementTxRequestType:
         callbacks_->decryptWalletRequest(signer::PasswordDialogType::SignSettlementTx, dialogData, txReq);
         break;
      case headless::SignSettlementPartialTxRequestType:
         callbacks_->decryptWalletRequest(signer::PasswordDialogType::SignSettlementPartialTx, dialogData, txReq);
         break;

      case headless::CreateHDLeafRequestType:
         callbacks_->decryptWalletRequest(signer::PasswordDialogType::CreateHDLeaf, dialogData);
         break;
      case headless::SetUserIdType:
         callbacks_->decryptWalletRequest(signer::PasswordDialogType::CreateAuthLeaf, dialogData);
         break;

      default:
         logger_->warn("[{}] unknown request for password request: {}", __func__, (int)reqType);
         return false;
      }
      return true;
   }
   return false;
}

bool HeadlessContainerListener::onSetUserId(const std::string &clientId, headless::RequestPacket &packet)
{
   headless::SetUserIdRequest request;
   if (!request.ParseFromString(packet.data())) {
      logger_->error("[HeadlessContainerListener] failed to parse SetUserIdRequest");
      return false;
   }

   const auto wallet = walletsMgr_->getPrimaryWallet();
   if (!wallet) {
      logger_->info("[{}] no primary wallet", __func__);
      setUserIdResponse(clientId, packet.id(), headless::AWR_NoPrimary);
      return false;
   }
   const auto group = wallet->getGroup(bs::hd::BlockSettle_Auth);
   if (!group) {
      logger_->error("[{}] primary wallet misses Auth group", __func__);
      setUserIdResponse(clientId, packet.id(), headless::AWR_NoPrimary);
      return false;
   }
   const auto authGroup = std::dynamic_pointer_cast<bs::core::hd::AuthGroup>(group);
   if (!authGroup) {
      logger_->error("[{}] Auth group has wrong type", __func__);
      setUserIdResponse(clientId, packet.id(), headless::AWR_NoPrimary);
      return false;
   }
   const SecureBinaryData salt(request.userid());

   if (salt.isNull()) {
      logger_->debug("[{}] unsetting auth salt", __func__);
      setUserIdResponse(clientId, packet.id(), headless::AWR_UnsetSalt);
      return true;
   }

   logger_->debug("[{}] setting salt {}...", __func__, salt.toHexStr());
   const auto prevSalt = authGroup->getSalt();
   if (prevSalt.isNull()) {
      try {
         authGroup->setSalt(salt);
      } catch (const std::exception &e) {
         logger_->error("[{}] error setting auth salt: {}", __func__, e.what());
         setUserIdResponse(clientId, packet.id(), headless::AWR_SaltSetFailed);
         return false;
      }
   }
   else {
      if (prevSalt == salt) {
         logger_->debug("[{}] salts match - ok", __func__);
      }
      else {
         logger_->error("[{}] salts don't match - aborting for now", __func__);
         return false;
      }
   }

   auto leaf = authGroup->getLeafByPath(0x80000000);
   if (leaf) {
      const auto authLeaf = std::dynamic_pointer_cast<bs::core::hd::AuthLeaf>(leaf);
      if (authLeaf && (authLeaf->getSalt() == salt)) {
         logger_->debug("[{}] found existing auth wallet", __func__);
         setUserIdResponse(clientId, packet.id(), headless::AWR_NoError, authLeaf->walletId());
         return true;
      }
      else {
         setUserIdResponse(clientId, packet.id(), headless::AWR_WrongSalt, leaf->walletId());
         return false;
      }
   }

   const auto &onPassword = [this, wallet, group, clientId, id=packet.id()]
   (bs::error::ErrorCode result, const SecureBinaryData &password) {
      if (result != bs::error::ErrorCode::NoError) {
         setUserIdResponse(clientId, id, headless::AWR_NotDecrypted);
         return;
      }
      try {
         auto lock = wallet->lockForEncryption(password);
         auto leaf = group->createLeaf(0x80000000, 5);
         if (leaf) {
            setUserIdResponse(clientId, id, headless::AWR_NoError, leaf->walletId());
            return;
         }
         else {
            logger_->warn("[HeadlessContainerListener::onSetUserId] failed to create auth leaf");
         }
      }
      catch (const std::exception &e) {
         logger_->error("[HeadlessContainerListener::onSetUserId] failed to create auth leaf: {}", e.what());
      }
      setUserIdResponse(clientId, id, headless::AWR_SaltSetFailed);
      return;
   };
   bs::core::wallet::TXSignRequest txReq;
   txReq.walletId = wallet->walletId();

   return RequestPasswordIfNeeded(clientId, txReq, headless::SetUserIdType, request.passworddialogdata(), onPassword);
}

bool HeadlessContainerListener::onSyncCCNames(headless::RequestPacket &packet)
{
   headless::SyncCCNamesData request;
   if (!request.ParseFromString(packet.data())) {
      logger_->error("[{}] failed to parse request", __func__);
      return false;
   }
   logger_->debug("[{}] received {} CCs", __func__, request.ccnames_size());
   std::vector<std::string> ccNames;
   for (int i = 0; i < request.ccnames_size(); ++i) {
      const auto cc = request.ccnames(i);
      ccNames.emplace_back(std::move(cc));
   }
   walletsMgr_->setCCLeaves(ccNames);
   return true;
}

void HeadlessContainerListener::setUserIdResponse(const std::string &clientId, unsigned int id
   , headless::AuthWalletResponseType respType, const std::string &walletId)
{
   headless::SetUserIdResponse response;
   response.set_auth_wallet_id(walletId);
   response.set_response(respType);

   headless::RequestPacket packet;
   packet.set_id(id);
   packet.set_type(headless::SetUserIdType);
   packet.set_data(response.SerializeAsString());
   sendData(packet.SerializeAsString(), clientId);
}

bool HeadlessContainerListener::onCreateHDLeaf(const std::string &clientId, headless::RequestPacket &packet)
{
   headless::CreateHDLeafRequest request;
   if (!request.ParseFromString(packet.data())) {
      logger_->error("[HeadlessContainerListener] failed to parse CreateHDLeafRequest");
      return false;
   }

   const auto hdWallet = walletsMgr_->getHDWalletById(request.rootwalletid());
   if (!hdWallet) {
      logger_->error("[HeadlessContainerListener] failed to find root HD wallet by id {}", request.rootwalletid());
      CreateHDLeafResponse(clientId, packet.id(), ErrorCode::WalletNotFound);
      return false;
   }
   const auto path = bs::hd::Path::fromString(request.path());
   if ((path.length() != 3) || !path.isAbolute()) {
      logger_->error("[HeadlessContainerListener] invalid path {} at HD wallet creation", request.path());
      //CreateHDLeafResponse(clientId, packet.id(), ErrorCode::InvalidLeafPath);
      return false;
   }

   const auto onPassword = [this, hdWallet, path, clientId, id = packet.id()](bs::error::ErrorCode result, const SecureBinaryData &pass) {
      std::shared_ptr<bs::core::hd::Node> leafNode;
      if (result != ErrorCode::NoError) {
         logger_->error("[HeadlessContainerListener] no password for encrypted wallet");
         CreateHDLeafResponse(clientId, id, result);
         return;
      }

      const auto groupIndex = static_cast<bs::hd::CoinType>(path.get(1));
      auto group = hdWallet->getGroup(groupIndex);
      if (!group) {
         group = hdWallet->createGroup(groupIndex);
      }

      const auto leafIndex = path.get(2);
      auto leaf = group->getLeafByPath(leafIndex);

      if (leaf == nullptr) {
         hdWallet->lockForEncryption(pass);
         leaf = group->createLeaf(leafIndex);

         if (leaf == nullptr) {
            logger_->error("[HeadlessContainerListener] failed to create/get leaf {}", path.toString());
            //CreateHDLeafResponse(clientId, id, ErrorCode::FailedToCreateLeaf);
            return;
         }
      }

      auto assetPtr = leaf->getRootAsset();
<<<<<<< HEAD
      CreateHDLeafResponse(clientId, id, ErrorCode::NoError,
         path.toString(),
         assetPtr->getChaincode());
=======
      auto rootPtr = std::dynamic_pointer_cast<AssetEntry_BIP32Root>(assetPtr);
      if (rootPtr == nullptr)
         throw AssetException("unexpected root asset type");
      CreateHDWalletResponse(clientId, id, "",
         rootPtr->getPubKey()->getUncompressedKey(),
         rootPtr->getChaincode());
>>>>>>> 6f195e57
   };

   RequestPasswordIfNeeded(clientId, {}, headless::CreateHDLeafRequestType, {}, onPassword);
   return true;
}

void HeadlessContainerListener::CreateHDLeafResponse(const std::string &clientId, unsigned int id
   , ErrorCode result, const std::string &path, const BinaryData &chainCode)
{
   logger_->debug("[HeadlessContainerListener] CreateHDWalletResponse: {}", path);
   headless::CreateHDLeafResponse response;
   if (result == ErrorCode::NoError) {
      if (!chainCode.isNull()) {
         auto leaf = response.mutable_leaf();
         leaf->set_walletid(path);
         response.set_errorcode(static_cast<uint32_t>(ErrorCode::NoError));
      }
      else {
         // response.set_errorcode(static_cast<uint32_t>(ErrorCode::FailedToCreateLeaf));
      }
   }
   else {
      response.set_errorcode(static_cast<uint32_t>(result));
   }

   headless::RequestPacket packet;
   packet.set_id(id);
   packet.set_type(headless::CreateHDLeafRequestType);
   packet.set_data(response.SerializeAsString());

   if (!sendData(packet.SerializeAsString(), clientId)) {
      logger_->error("[HeadlessContainerListener] failed to send response CreateHDWallet packet");
   }
}

// FIXME: needs to review and reimplement setLimits at all
//bool HeadlessContainerListener::onSetLimits(const std::string &clientId, headless::RequestPacket &packet)
//{
//   headless::SetLimitsRequest request;
//   if (!request.ParseFromString(packet.data())) {
//      logger_->error("[HeadlessContainerListener] failed to parse SetLimitsRequest");
//      AutoSignActiveResponse(clientId, {}, false, "request parse error", packet.id());
//      return false;
//   }
//   if (request.rootwalletid().empty()) {
//      logger_->error("[HeadlessContainerListener] no wallet specified in SetLimitsRequest");
//      AutoSignActiveResponse(clientId, request.rootwalletid(), false, "invalid request", packet.id());
//      return false;
//   }
//   if (!request.activateautosign()) {
//      deactivateAutoSign(clientId, request.rootwalletid());
//      return true;
//   }

//   if (!request.password().empty()) {
//      activateAutoSign(clientId, request.rootwalletid(), BinaryData::CreateFromHex(request.password()));
//   }
//   else {
//      const auto &wallet = walletsMgr_->getHDWalletById(request.rootwalletid());
//      if (!wallet) {
//         logger_->error("[HeadlessContainerListener] failed to find root wallet by id {} (to activate auto-sign)"
//            , request.rootwalletid());
//         AutoSignActiveResponse(clientId, request.rootwalletid(), false, "missing wallet", packet.id());
//         return false;
//      }
//      if (!wallet->encryptionTypes().empty() && !isAutoSignActive(request.rootwalletid())) {
//         addPendingAutoSignReq(request.rootwalletid());
//         if (callbacks_) {
//            bs::core::wallet::TXSignRequest txReq;
//            txReq.walletId = request.rootwalletid();
//            txReq.autoSign = true;
//            callbacks_->pwd(txReq, {});
//         }
//      }
//      else {
//         if (callbacks_) {
//            //callbacks_->asAct(request.rootwalletid());
//         }
//         AutoSignActiveResponse(clientId, request.rootwalletid(), true, {}, packet.id());
//      }
//   }
//   return true;
//}

bool HeadlessContainerListener::onGetHDWalletInfo(const std::string &clientId, headless::RequestPacket &packet)
{
   headless::GetHDWalletInfoRequest request;
   if (!request.ParseFromString(packet.data())) {
      logger_->error("[HeadlessContainerListener] failed to parse GetHDWalletInfoRequest");
      GetHDWalletInfoResponse(clientId, packet.id(), {}, nullptr, "failed to parse request");
      return false;
   }
   const auto &wallet = walletsMgr_->getHDWalletById(request.rootwalletid());
   if (!wallet) {
      logger_->error("[HeadlessContainerListener] failed to find wallet for id {}", request.rootwalletid());
      GetHDWalletInfoResponse(clientId, packet.id(), request.rootwalletid(), nullptr, "failed to find wallet");
      return false;
   }
   GetHDWalletInfoResponse(clientId, packet.id(), request.rootwalletid(), wallet);
   return true;
}

void HeadlessContainerListener::GetHDWalletInfoResponse(const std::string &clientId, unsigned int id
   , const std::string &walletId, const std::shared_ptr<bs::core::hd::Wallet> &wallet, const std::string &error)
{
   headless::GetHDWalletInfoResponse response;
   if (!error.empty()) {
      response.set_error(error);
   }
   if (wallet) {
      for (const auto &encType : wallet->encryptionTypes()) {
         response.add_enctypes(static_cast<uint32_t>(encType));
      }
      for (const auto &encKey : wallet->encryptionKeys()) {
         response.add_enckeys(encKey.toBinStr());
      }
      response.set_rankm(wallet->encryptionRank().first);
      response.set_rankn(wallet->encryptionRank().second);
   }
   if (!walletId.empty()) {
      response.set_rootwalletid(walletId);
   }

   headless::RequestPacket packet;
   packet.set_id(id);
   packet.set_type(headless::GetHDWalletInfoRequestType);
   packet.set_data(response.SerializeAsString());

   if (!sendData(packet.SerializeAsString(), clientId)) {
      logger_->error("[HeadlessContainerListener::{}] failed to send to {}", __func__
         , BinaryData(clientId).toHexStr());
   }
}

void HeadlessContainerListener::AutoSignActivatedEvent(const std::string &walletId, bool active)
{
   headless::AutoSignActEvent autoSignActEvent;
   autoSignActEvent.set_rootwalletid(walletId);
   autoSignActEvent.set_autosignactive(active);

   headless::RequestPacket packet;
   packet.set_type(headless::AutoSignActType);
   packet.set_data(autoSignActEvent.SerializeAsString());

   sendData(packet.SerializeAsString());
}

bool HeadlessContainerListener::CheckSpendLimit(uint64_t value, const std::string &walletId)
{  
   if (isAutoSignActive(walletId)) {
      if (value > limits_.autoSignSpendXBT) {
         logger_->warn("[HeadlessContainerListener] requested auto-sign spend {} exceeds limit {}", value
            , limits_.autoSignSpendXBT);
         deactivateAutoSign(walletId, ErrorCode::TxSpendLimitExceed);
         return false;
      }
   }
   else {
      if (value > limits_.manualSpendXBT) {
         logger_->warn("[HeadlessContainerListener] requested manual spend {} exceeds limit {}", value
            , limits_.manualSpendXBT);
         return false;
      }
   }
   return true;
}

void HeadlessContainerListener::onXbtSpent(int64_t value, bool autoSign)
{
   if (autoSign) {
      limits_.autoSignSpendXBT -= value;
      logger_->debug("[HeadlessContainerListener] new auto-sign spend limit =  {}", limits_.autoSignSpendXBT);
   }
   else {
      limits_.manualSpendXBT -= value;
      logger_->debug("[HeadlessContainerListener] new manual spend limit =  {}", limits_.manualSpendXBT);
   }
}

bs::error::ErrorCode HeadlessContainerListener::activateAutoSign(const std::string &walletId
   , const SecureBinaryData &password)
{
   logger_->info("Activate AutoSign for {}", walletId);

   const auto &wallet = walletId.empty() ? walletsMgr_->getPrimaryWallet() : walletsMgr_->getHDWalletById(walletId);
   if (!wallet) {
      return ErrorCode::WalletNotFound;
   }
   if (!wallet->encryptionTypes().empty()) {
      throw std::runtime_error("disabled 2");
/*      const auto decrypted = wallet->getRootNode(password);
      if (!decrypted) {
         return bs::error::ErrorCode::InvalidPassword;
      }*/
   }
   passwords_[wallet->walletId()] = password;

   // multicast event
   AutoSignActivatedEvent(walletId, true);

   return ErrorCode::NoError;
}

bs::error::ErrorCode HeadlessContainerListener::deactivateAutoSign(const std::string &walletId
   , bs::error::ErrorCode reason)
{
   logger_->info("Deactivate AutoSign for {} (error code: {})", walletId, static_cast<int>(reason));

   if (walletId.empty()) {
      passwords_.clear();
   }
   else {
      passwords_.erase(walletId);
   }

   // multicast event
   AutoSignActivatedEvent(walletId, false);

   return ErrorCode::NoError;
}

bool HeadlessContainerListener::isAutoSignActive(const std::string &walletId) const
{
   if (walletId.empty()) {
      return !passwords_.empty();
   }
   return (passwords_.find(walletId) != passwords_.end());
}

void HeadlessContainerListener::walletsListUpdated()
{
   logger_->debug("send WalletsListUpdatedType message");

   headless::RequestPacket packet;
   packet.set_type(headless::WalletsListUpdatedType);
   sendData(packet.SerializeAsString());
}

void HeadlessContainerListener::resetConnection(ServerConnection *connection)
{
   connection_ = connection;
}

static headless::NetworkType mapFrom(NetworkType netType)
{
   switch (netType) {
   case NetworkType::MainNet: return headless::MainNetType;
   case NetworkType::TestNet:
   default:    return headless::TestNetType;
   }
}

bool HeadlessContainerListener::onSyncWalletInfo(const std::string &clientId, headless::RequestPacket packet)
{
   headless::SyncWalletInfoResponse response;

   for (size_t i = 0; i < walletsMgr_->getHDWalletsCount(); ++i) {
      const auto hdWallet = walletsMgr_->getHDWallet(i);
      auto walletData = response.add_wallets();
      walletData->set_format(headless::WalletFormatHD);
      walletData->set_id(hdWallet->walletId());
      walletData->set_name(hdWallet->name());
      walletData->set_description(hdWallet->description());
      walletData->set_nettype(mapFrom(hdWallet->networkType()));
      walletData->set_watching_only(hdWallet->isWatchingOnly());
   }

   packet.set_data(response.SerializeAsString());
   return sendData(packet.SerializeAsString(), clientId);
}

bool HeadlessContainerListener::onSyncHDWallet(const std::string &clientId, headless::RequestPacket packet)
{
   headless::SyncWalletRequest request;
   if (!request.ParseFromString(packet.data())) {
      logger_->error("[{}] failed to parse request", __func__);
      return false;
   }

   headless::SyncHDWalletResponse response;
   const auto hdWallet = walletsMgr_->getHDWalletById(request.walletid());
   if (hdWallet) {
      response.set_walletid(hdWallet->walletId());
      for (const auto &group : hdWallet->getGroups()) {
         auto groupData = response.add_groups();
         groupData->set_type(group->index());
         groupData->set_ext_only(hdWallet->isExtOnly());

         if (group->index() == bs::hd::CoinType::BlockSettle_Auth) {
            const auto authGroup = std::dynamic_pointer_cast<bs::core::hd::AuthGroup>(group);
            if (authGroup) {
               groupData->set_salt(authGroup->getSalt().toBinStr());
            }
         }

         if (static_cast<bs::hd::CoinType>(group->index()) == bs::hd::CoinType::BlockSettle_Auth) {
            continue;      // don't sync leaves for auth before setUserId is asked
         }
         for (const auto &leaf : group->getLeaves()) {
            auto leafData = groupData->add_leaves();
            leafData->set_id(leaf->walletId());
            leafData->set_index(leaf->index());
         }
      }
   } else {
      logger_->error("[{}] failed to find HD wallet with id {}", __func__, request.walletid());
      return false;
   }

   packet.set_data(response.SerializeAsString());
   return sendData(packet.SerializeAsString(), clientId);
}

static headless::EncryptionType mapFrom(bs::wallet::EncryptionType encType)
{
   switch (encType) {
   case bs::wallet::EncryptionType::Password:   return headless::EncryptionTypePassword;
   case bs::wallet::EncryptionType::Auth:       return headless::EncryptionTypeAutheID;
   case bs::wallet::EncryptionType::Unencrypted:
   default:       return headless::EncryptionTypeUnencrypted;
   }
}

bool HeadlessContainerListener::onSyncWallet(const std::string &clientId, headless::RequestPacket packet)
{
   headless::SyncWalletRequest request;
   if (!request.ParseFromString(packet.data())) {
      logger_->error("[{}] failed to parse request", __func__);
      return false;
   }

   const auto wallet = walletsMgr_->getWalletById(request.walletid());
   if (!wallet) {
      logger_->error("[{}] failed to find wallet with id {}", __func__, request.walletid());
      return false;
   }

   const auto &lbdSend = [this, wallet, id=packet.id(), clientId]
   {
      headless::SyncWalletResponse response;

      response.set_walletid(wallet->walletId());
      for (const auto &encType : wallet->encryptionTypes()) {
         response.add_encryptiontypes(mapFrom(encType));
      }
      for (const auto &encKey : wallet->encryptionKeys()) {
         response.add_encryptionkeys(encKey.toBinStr());
      }
      auto keyrank = response.mutable_keyrank();
      keyrank->set_m(wallet->encryptionRank().first);
      keyrank->set_n(wallet->encryptionRank().second);

      response.set_nettype(mapFrom(wallet->networkType()));
      response.set_highest_ext_index(wallet->getExtAddressCount());
      response.set_highest_int_index(wallet->getIntAddressCount());

      for (const auto &addr : wallet->getUsedAddressList()) {
         const auto comment = wallet->getAddressComment(addr);
         const auto index = wallet->getAddressIndex(addr);
         auto addrData = response.add_addresses();
         addrData->set_address(addr.display());
         addrData->set_index(index);
         if (!comment.empty()) {
            addrData->set_comment(comment);
         }
      }
      const auto &pooledAddresses = wallet->getPooledAddressList();
      for (const auto &addr : pooledAddresses) {
         const auto index = wallet->getAddressIndex(addr);
         auto addrData = response.add_addrpool();
         addrData->set_address(addr.display());
         addrData->set_index(index);
      }
      for (const auto &txComment : wallet->getAllTxComments()) {
         auto txCommData = response.add_txcomments();
         txCommData->set_txhash(txComment.first.toBinStr());
         txCommData->set_comment(txComment.second);
      }

      headless::RequestPacket packet;
      packet.set_id(id);
      packet.set_data(response.SerializeAsString());
      packet.set_type(headless::SyncWalletType);
      sendData(packet.SerializeAsString(), clientId);
   };
   lbdSend();
   return true;
}

bool HeadlessContainerListener::onSyncComment(const std::string &clientId, headless::RequestPacket packet)
{
   headless::SyncCommentRequest request;
   if (!request.ParseFromString(packet.data())) {
      logger_->error("[{}] failed to parse request", __func__);
      return false;
   }
   const auto wallet = walletsMgr_->getWalletById(request.walletid());
   if (!wallet) {
      logger_->error("[{}] failed to find wallet with id {}", __func__, request.walletid());
      return false;
   }
   bool rc = false;
   if (!request.address().empty()) {
      rc = wallet->setAddressComment(request.address(), request.comment());
      logger_->debug("[{}] comment for address {} is set: {}", __func__, request.address(), rc);
   }
   else {
      rc = wallet->setTransactionComment(request.txhash(), request.comment());
      logger_->debug("[{}] comment for TX {} is set: {}", __func__, request.txhash(), rc);
   }
   return rc;
}

void HeadlessContainerListener::SyncAddrsResponse(const std::string &clientId
   , unsigned int id, const std::string &walletId, bs::sync::SyncState state)
{
   headless::SyncAddressesResponse response;
   response.set_wallet_id(walletId);
   headless::SyncState respState = headless::SyncState_Failure;
   switch (state) {
   case bs::sync::SyncState::Success:
      respState = headless::SyncState_Success;
      break;
   case bs::sync::SyncState::NothingToDo:
      respState = headless::SyncState_NothingToDo;
      break;
   case bs::sync::SyncState::Failure:
      respState = headless::SyncState_Failure;
      break;
   }
   response.set_state(respState);

   headless::RequestPacket packet;
   packet.set_id(id);
   packet.set_data(response.SerializeAsString());
   packet.set_type(headless::SyncAddressesType);
   sendData(packet.SerializeAsString(), clientId);
}

bool HeadlessContainerListener::onSyncAddresses(const std::string &clientId, headless::RequestPacket packet)
{
   headless::SyncAddressesRequest request;
   if (!request.ParseFromString(packet.data())) {
      logger_->error("[{}] failed to parse request", __func__);
      return false;
   }
   const auto wallet = walletsMgr_->getWalletById(request.wallet_id());
   if (wallet == nullptr) {
      SyncAddrsResponse(clientId, packet.id(), request.wallet_id(), bs::sync::SyncState::Failure);
      logger_->error("[{}] wallet with ID {} not found", __func__, request.wallet_id());
      return false;
   }

   std::set<BinaryData> addrSet;
   for (int i = 0; i < request.addresses_size(); ++i) {
      addrSet.insert(request.addresses(i));
   }

   //resolve the path and address type for addrSet
   std::map<BinaryData, std::pair<bs::hd::Path, AddressEntryType>> parsedMap;
   try {
      parsedMap = std::move(wallet->indexPathAndTypes(addrSet));
   } catch (AccountException &e) {
      //failure to find even on of the addresses means the wallet chain needs 
      //extended further
      SyncAddrsResponse(clientId, packet.id(), request.wallet_id(), bs::sync::SyncState::Failure);
      logger_->error("[{}] failed to find indices for {} addresses in {}: {}"
         , __func__, addrSet.size(), request.wallet_id(), e.what());
      return false;
   }

   //order addresses by path
   typedef std::map<bs::hd::Path, std::pair<BinaryData, AddressEntryType>> pathMapping;
   std::map<bs::hd::Path::Elem, pathMapping> mapByPath;

   for (auto& parsedPair : parsedMap) {
      auto elem = parsedPair.second.first.get(-2);
      auto& mapping = mapByPath[elem];

      auto addrPair = std::make_pair(parsedPair.first, parsedPair.second.second);
      mapping.insert(std::make_pair(parsedPair.second.first, addrPair));
   }

   //strip out addresses using the wallet's default type
   for (auto& mapping : mapByPath) {
      auto& addrMap = mapping.second;
      auto iter = addrMap.begin();
      while (iter != addrMap.end()) {
         if (iter->second.second == AddressEntryType_Default) {
            auto eraseIter = iter++;

            /*
            Do not erase this default address if it's the last one in
            the map. The default address type is not a significant piece
            of data to synchronize a wallet's used address chain length,
            however the last instantiated address is relevant, regardless
            of its type
            */

            if (iter != addrMap.end())
               addrMap.erase(eraseIter);

            continue;
         }
         ++iter;
      }
   }

   //request each chain for the relevant address types
   bool update = false;
   for (auto& mapping : mapByPath) {
      for (auto& pathPair : mapping.second) {
         auto resultPair = wallet->synchronizeUsedAddressChain(
            pathPair.first.toString(), pathPair.second.second);
         update |= resultPair.second;
      }
   }

   if (update)
      SyncAddrsResponse(clientId, packet.id(), request.wallet_id(), bs::sync::SyncState::Success);
   else
      SyncAddrsResponse(clientId, packet.id(), request.wallet_id(), bs::sync::SyncState::NothingToDo);
   return true;
}

bool HeadlessContainerListener::onExtAddrChain(const std::string &clientId, headless::RequestPacket packet)
{
   headless::ExtendAddressChainRequest request;
   if (!request.ParseFromString(packet.data())) {
      logger_->error("[{}] failed to parse request", __func__);
      return false;
   }
   const auto wallet = walletsMgr_->getWalletById(request.wallet_id());
   if (wallet == nullptr) {
      logger_->error("[{}] wallet with ID {} not found", __func__, request.wallet_id());
      return false;
   }

   const auto &lbdSend = [this, wallet, request, id=packet.id(), clientId] {
      headless::ExtendAddressChainResponse response;
      response.set_wallet_id(wallet->walletId());

      auto&& newAddrVec = wallet->extendAddressChain(request.count(), request.ext_int());
      for (const auto &addr : newAddrVec) {
         auto &&index = wallet->getAddressIndex(addr);
         auto addrData = response.add_addresses();
         addrData->set_address(addr.display());
         addrData->set_index(index);
      }

      headless::RequestPacket packet;
      packet.set_id(id);
      packet.set_data(response.SerializeAsString());
      packet.set_type(headless::ExtendAddressChainType);
      sendData(packet.SerializeAsString(), clientId);
   };
   lbdSend();
   return true;
}

bool HeadlessContainerListener::onSyncNewAddr(const std::string &clientId, headless::RequestPacket packet)
{
   headless::SyncNewAddressRequest request;
   if (!request.ParseFromString(packet.data())) {
      logger_->error("[{}] failed to parse request", __func__);
      return false;
   }
   const auto wallet = walletsMgr_->getWalletById(request.wallet_id());
   if (wallet == nullptr) {
      logger_->error("[{}] wallet with ID {} not found", __func__, request.wallet_id());
      return false;
   }

   headless::ExtendAddressChainResponse response;
   response.set_wallet_id(wallet->walletId());

   for (int i = 0; i < request.addresses_size(); ++i) {
      const auto inData = request.addresses(i);
      auto outData = response.add_addresses();
      outData->set_address(wallet->synchronizeUsedAddressChain(inData.index()
         , static_cast<AddressEntryType>(inData.aet())).first.display());
      outData->set_index(inData.index());
   }

   packet.set_data(response.SerializeAsString());
   sendData(packet.SerializeAsString(), clientId);
   return true;
}

bool HeadlessContainerListener::onExecCustomDialog(const std::string &clientId, headless::RequestPacket packet)
{
   headless::CustomDialogRequest request;
   if (!request.ParseFromString(packet.data())) {
      logger_->error("[HeadlessContainerListener] failed to parse CustomDialogRequest");
      return false;
   }

   if (callbacks_) {
      callbacks_->customDialog(request.dialogname(), request.variantdata());
   }
   return true;
}<|MERGE_RESOLUTION|>--- conflicted
+++ resolved
@@ -882,18 +882,13 @@
       }
 
       auto assetPtr = leaf->getRootAsset();
-<<<<<<< HEAD
-      CreateHDLeafResponse(clientId, id, ErrorCode::NoError,
-         path.toString(),
-         assetPtr->getChaincode());
-=======
+
       auto rootPtr = std::dynamic_pointer_cast<AssetEntry_BIP32Root>(assetPtr);
       if (rootPtr == nullptr)
          throw AssetException("unexpected root asset type");
-      CreateHDWalletResponse(clientId, id, "",
-         rootPtr->getPubKey()->getUncompressedKey(),
+      CreateHDLeafResponse(clientId, id, ErrorCode::NoError,
+         path.toString(),
          rootPtr->getChaincode());
->>>>>>> 6f195e57
    };
 
    RequestPasswordIfNeeded(clientId, {}, headless::CreateHDLeafRequestType, {}, onPassword);
