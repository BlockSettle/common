#include "HeadlessContainerListener.h"
#include <spdlog/spdlog.h>
#include "CheckRecipSigner.h"
#include "ConnectionManager.h"
#include "CoreHDWallet.h"
#include "CoreWalletsManager.h"
#include "DispatchQueue.h"
#include "ServerConnection.h"
#include "WalletEncryption.h"
#include "ZmqHelperFunctions.h"

using namespace Blocksettle::Communication;
using namespace bs::error;

HeadlessContainerListener::HeadlessContainerListener(const std::shared_ptr<spdlog::logger> &logger
   , const std::shared_ptr<bs::core::WalletsManager> &walletsMgr
   , const std::shared_ptr<DispatchQueue> &queue
   , const std::string &walletsPath, NetworkType netType
   , const bool &backupEnabled)
   : ServerConnectionListener()
   , logger_(logger)
   , walletsMgr_(walletsMgr)
   , queue_(queue)
   , walletsPath_(walletsPath)
   , backupPath_(walletsPath + "/../backup")
   , netType_(netType)
   , backupEnabled_(backupEnabled)
{}

void HeadlessContainerListener::setCallbacks(HeadlessContainerCallbacks *callbacks)
{
   callbacks_ = callbacks;
}

HeadlessContainerListener::~HeadlessContainerListener() noexcept
{
   disconnect();
}

bool HeadlessContainerListener::disconnect(const std::string &clientId)
{
   headless::RequestPacket packet;
   packet.set_data("");
   packet.set_type(headless::DisconnectionRequestType);
   const auto &serializedPkt = packet.SerializeAsString();

   bool rc = sendData(serializedPkt, clientId);
   if (rc && !clientId.empty()) {
      OnClientDisconnected(clientId);
   }
   return rc;
}

bool HeadlessContainerListener::sendData(const std::string &data, const std::string &clientId)
{
   if (!connection_) {
      return false;
   }

   bool sentOk = false;
   if (clientId.empty()) {
      for (const auto &clientId : connectedClients_) {
         if (connection_->SendDataToClient(clientId, data)) {
            sentOk = true;
         }
      }
   }
   else {
      sentOk = connection_->SendDataToClient(clientId, data);
   }
   return sentOk;
}

void HeadlessContainerListener::SetLimits(const bs::signer::Limits &limits)
{
   limits_ = limits;
}

static std::string toHex(const std::string &binData)
{
   return BinaryData(binData).toHexStr();
}

void HeadlessContainerListener::OnClientConnected(const std::string &clientId)
{
   logger_->debug("[HeadlessContainerListener] client {} connected", toHex(clientId));

   queue_->dispatch([this, clientId] {
      connectedClients_.insert(clientId);
   });
}

void HeadlessContainerListener::OnClientDisconnected(const std::string &clientId)
{
   logger_->debug("[HeadlessContainerListener] client {} disconnected", toHex(clientId));

   queue_->dispatch([this, clientId] {
      connectedClients_.erase(clientId);

      if (callbacks_) {
         callbacks_->clientDisconn(clientId);
      }
   });
}

void HeadlessContainerListener::OnDataFromClient(const std::string &clientId, const std::string &data)
{
   queue_->dispatch([this, clientId, data] {
      headless::RequestPacket packet;
      if (!packet.ParseFromString(data)) {
         logger_->error("[{}] failed to parse request packet", __func__);
         return;
      }

      onRequestPacket(clientId, packet);
   });
}

void HeadlessContainerListener::OnPeerConnected(const std::string &ip)
{
   logger_->debug("[{}] IP {} connected", __func__, ip);
   queue_->dispatch([this, ip] {
      if (callbacks_) {
         callbacks_->peerConn(ip);
      }
   });
}

void HeadlessContainerListener::OnPeerDisconnected(const std::string &ip)
{
   logger_->debug("[{}] IP {} disconnected", __func__, ip);
   queue_->dispatch([this, ip] {
      if (callbacks_) {
         callbacks_->peerDisconn(ip);
      }
   });
}

void HeadlessContainerListener::onClientError(const std::string &clientId, ServerConnectionListener::ClientError errorCode, int socket)
{

   switch (errorCode) {
      case ServerConnectionListener::HandshakeFailed: {
         // Not 100% correct because socket's FD might be already closed or even reused, but should be good enough
         std::string peerAddress = bs::network::peerAddressString(socket);
         queue_->dispatch([this, peerAddress] {
            if (callbacks_) {
               callbacks_->terminalHandshakeFailed(peerAddress);
            }
         });
         break;
      }
      default:
         break;
   }
}

<<<<<<< HEAD
bool HeadlessContainerListener::isRequestAllowed(Blocksettle::Communication::headless::RequestType reqType) const
{
   if (watchingOnly_) {
      switch (reqType) {
      case headless::CancelSignTxRequestType:
      case headless::SignTxRequestType:
      case headless::SignSettlementTxRequestType:
      case headless::SignPartialTXRequestType:
      case headless::SignPayoutTXRequestType:
      case headless::SignTXMultiRequestType:
      case headless::PasswordRequestType:
         return false;
      default:    break;
      }
   }
   return true;
}

=======
>>>>>>> 7e0aed38
bool HeadlessContainerListener::onRequestPacket(const std::string &clientId, headless::RequestPacket packet)
{
   if (!connection_) {
      logger_->error("[HeadlessContainerListener::{}] connection_ is not set");
      return false;
   }

   connection_->GetClientInfo(clientId);
   switch (packet.type()) {
   case headless::AuthenticationRequestType:
      return AuthResponse(clientId, packet);

   case headless::CancelSignTxRequestType:
      return onCancelSignTx(clientId, packet);

   case headless::SignTxRequestType:
   case headless::SignSettlementTxRequestType:
   case headless::SignPartialTXRequestType:
   case headless::SignSettlementPartialTxRequestType:
      return onSignTxRequest(clientId, packet, packet.type());

   case headless::SignPayoutTXRequestType:
      return onSignPayoutTXRequest(clientId, packet);

   case headless::SignTXMultiRequestType:
      return onSignMultiTXRequest(clientId, packet);

   case headless::SetUserIdType:
      return onSetUserId(clientId, packet);

<<<<<<< HEAD
   case headless::CreateHDLeafRequestType:
      return onCreateHDLeaf(clientId, packet);
=======
   case headless::SyncCCNamesType:
      return onSyncCCNames(packet);

   case headless::CreateHDWalletRequestType:
      return onCreateHDWallet(clientId, packet);

   case headless::DeleteHDWalletRequestType:
      return onDeleteHDWallet(packet);
>>>>>>> 7e0aed38

   case headless::GetHDWalletInfoRequestType:
      return onGetHDWalletInfo(clientId, packet);

   case headless::DisconnectionRequestType:
      break;

   case headless::SyncWalletInfoType:
      return onSyncWalletInfo(clientId, packet);

   case headless::SyncHDWalletType:
      return onSyncHDWallet(clientId, packet);

   case headless::SyncWalletType:
      return onSyncWallet(clientId, packet);

   case headless::SyncCommentType:
      return onSyncComment(clientId, packet);

   case headless::SyncAddressesType:
      return onSyncAddresses(clientId, packet);

   case headless::ExtendAddressChainType:
      return onExtAddrChain(clientId, packet);

   case headless::SyncNewAddressType:
      return onSyncNewAddr(clientId, packet);

   case headless::ExecCustomDialogRequestType:
      return onExecCustomDialog(clientId, packet);

   default:
      logger_->error("[HeadlessContainerListener] unknown request type {}", packet.type());
      return false;
   }
   return true;
}

bool HeadlessContainerListener::AuthResponse(const std::string &clientId, headless::RequestPacket packet)
{
   headless::AuthenticationReply response;
   response.set_authticket("");  // no auth tickets after moving to BIP150/151
   response.set_nettype((netType_ == NetworkType::TestNet) ? headless::TestNetType : headless::MainNetType);

   packet.set_data(response.SerializeAsString());
   return sendData(packet.SerializeAsString(), clientId);
}

bool HeadlessContainerListener::onSignTxRequest(const std::string &clientId, const headless::RequestPacket &packet
   , headless::RequestType reqType)
{
   bool partial = (reqType == headless::RequestType::SignPartialTXRequestType)
          || (reqType == headless::RequestType::SignSettlementPartialTxRequestType);

   headless::SignTxRequest request;
   Blocksettle::Communication::Internal::PasswordDialogData passwordDialogData;

   if (reqType == headless::RequestType::SignSettlementTxRequestType){
      headless::SignSettlementTxRequest settlementRequest;

      if (!settlementRequest.ParseFromString(packet.data())) {
         logger_->error("[HeadlessContainerListener] failed to parse SignTxRequest");
         SignTXResponse(clientId, packet.id(), reqType, ErrorCode::FailedToParse);
         return false;
      }

      request = settlementRequest.signtxrequest();
      passwordDialogData = settlementRequest.passworddialogdata();
   }
   else {
      if (!request.ParseFromString(packet.data())) {
         logger_->error("[HeadlessContainerListener] failed to parse SignTxRequest");
         SignTXResponse(clientId, packet.id(), reqType, ErrorCode::FailedToParse);
         return false;
      }
   }

   uint64_t inputVal = 0;
   bs::core::wallet::TXSignRequest txSignReq;
   txSignReq.walletId = request.walletid();
   for (int i = 0; i < request.inputs_size(); i++) {
      UTXO utxo;
      utxo.unserialize(request.inputs(i));
      if (utxo.isInitialized()) {
         txSignReq.inputs.push_back(utxo);
         inputVal += utxo.getValue();
         logger_->debug("[{}] UTXO {}, addr {}", __func__, utxo.getTxHash().toHexStr(true), bs::Address::fromUTXO(utxo).display());
      }
   }

   uint64_t outputVal = 0;
   for (int i = 0; i < request.recipients_size(); i++) {
      BinaryData serialized = request.recipients(i);
      const auto recip = ScriptRecipient::deserialize(serialized);
      txSignReq.recipients.push_back(recip);
      outputVal += recip->getValue();
   }
   int64_t value = outputVal;

   txSignReq.fee = request.fee();
   txSignReq.RBF = request.rbf();

   if (!request.unsignedstate().empty()) {
      const BinaryData prevState(request.unsignedstate());
      txSignReq.prevStates.push_back(prevState);
      if (!value) {
         bs::CheckRecipSigner signer(prevState);
         value = signer.spendValue();
         if (txSignReq.change.value) {
            value -= txSignReq.change.value;
         }
      }
   }

   if (request.has_change()) {
      txSignReq.change.address = request.change().address();
      txSignReq.change.index = request.change().index();
      txSignReq.change.value = request.change().value();
   }

   if (!txSignReq.isValid()) {
      logger_->error("[HeadlessContainerListener] invalid SignTxRequest");
      SignTXResponse(clientId, packet.id(), reqType, ErrorCode::TxInvalidRequest);
      return false;
   }

   txSignReq.populateUTXOs = request.populateutxos();

   const auto wallet = walletsMgr_->getWalletById(txSignReq.walletId);
   if (!wallet) {
      logger_->error("[HeadlessContainerListener] failed to find wallet {}", txSignReq.walletId);
      SignTXResponse(clientId, packet.id(), reqType, ErrorCode::WalletNotFound);
      return false;
   }
   const auto rootWalletId = walletsMgr_->getHDRootForLeaf(txSignReq.walletId)->walletId();

   if ((wallet->type() == bs::core::wallet::Type::Bitcoin)
      && !CheckSpendLimit(value, rootWalletId)) {
      SignTXResponse(clientId, packet.id(), reqType, ErrorCode::TxSpendLimitExceed);
      return false;
   }

   const auto onPassword = [this, wallet, txSignReq, rootWalletId, clientId, id = packet.id(), partial
      , reqType, value
      , keepDuplicatedRecipients = request.keepduplicatedrecipients()] (bs::error::ErrorCode result, const SecureBinaryData &pass) {
      if (result == ErrorCode::TxCanceled) {
         logger_->error("[HeadlessContainerListener] transaction canceled for wallet {}", wallet->name());
         SignTXResponse(clientId, id, reqType, ErrorCode::TxCanceled);
         return;
      }

      // check spend limits one more time after password received
      if ((wallet->type() == bs::core::wallet::Type::Bitcoin)
         && !CheckSpendLimit(value, rootWalletId)) {
         SignTXResponse(clientId, id, reqType, ErrorCode::TxSpendLimitExceed);
         return;
      }

      try {
         if (!wallet->encryptionTypes().empty() && pass.isNull()) {
            logger_->error("[HeadlessContainerListener] empty password for wallet {}", wallet->name());
            SignTXResponse(clientId, id, reqType, ErrorCode::MissingPassword);
            return;
         }
         {
            auto passLock = wallet->lockForEncryption(pass);
            const auto tx = partial ? wallet->signPartialTXRequest(txSignReq)
               : wallet->signTXRequest(txSignReq, keepDuplicatedRecipients);
            SignTXResponse(clientId, id, reqType, ErrorCode::NoError, tx);
         }

         onXbtSpent(value, isAutoSignActive(rootWalletId));
         if (callbacks_) {
            callbacks_->xbtSpent(value, false);
         }
      }
      catch (const std::exception &e) {
         logger_->error("[HeadlessContainerListener] failed to sign {} TX request: {}", partial ? "partial" : "full", e.what());
         SignTXResponse(clientId, id, reqType, ErrorCode::InternalError);
         passwords_.erase(wallet->walletId());
         passwords_.erase(rootWalletId);
      }
   };

   if (!request.password().empty()) {
      onPassword(ErrorCode::NoError, request.password());
      return true;
   }

   const std::string prompt = std::string("Outgoing ") + (partial ? "Partial " : "" ) + "Transaction";
   return RequestPasswordIfNeeded(clientId, txSignReq, reqType, passwordDialogData, prompt, onPassword);
}

bool HeadlessContainerListener::onCancelSignTx(const std::string &, headless::RequestPacket packet)
{
   headless::CancelSignTx request;
   if (!request.ParseFromString(packet.data())) {
      logger_->error("[HeadlessContainerListener] failed to parse CancelSignTx");
      return false;
   }

   if (callbacks_) {
      callbacks_->cancelTxSign(request.txid());
   }

   return true;
}

bool HeadlessContainerListener::onSignPayoutTXRequest(const std::string &clientId, const headless::RequestPacket &packet)
{
   const auto reqType = headless::SignPayoutTXRequestType;

   // FIXME - get settlement info in request
   Blocksettle::Communication::Internal::PasswordDialogData passwordDialogData;

   headless::SignPayoutTXRequest request;
   if (!request.ParseFromString(packet.data())) {
      logger_->error("[HeadlessContainerListener] failed to parse SignPayoutTXRequest");
      SignTXResponse(clientId, packet.id(), reqType, ErrorCode::FailedToParse);
      return false;
   }

/*   const auto settlWallet = std::dynamic_pointer_cast<bs::core::SettlementWallet>(walletsMgr_->getSettlementWallet());
   if (!settlWallet) {
      logger_->error("[HeadlessContainerListener] Settlement wallet is missing");
      SignTXResponse(clientId, packet.id(), reqType, ErrorCode::MissingSettlementWallet);
      return false;
   }

   const auto &authWallet = walletsMgr_->getAuthWallet();
   if (!authWallet) {
      logger_->error("[HeadlessContainerListener] Auth wallet is missing");
      SignTXResponse(clientId, packet.id(), reqType, ErrorCode::MissingAuthWallet);
      return false;
   }*/

   bs::core::wallet::TXSignRequest txSignReq;
//   txSignReq.walletId = authWallet->walletId();
   UTXO utxo;
   utxo.unserialize(request.input());
   if (utxo.isInitialized()) {
      txSignReq.inputs.push_back(utxo);
   }

   BinaryData serialized = request.recipient();
   const auto recip = ScriptRecipient::deserialize(serialized);
   txSignReq.recipients.push_back(recip);

   const bs::Address authAddr(request.authaddress());
   const BinaryData settlementId = request.settlementid();

   const auto rootWalletId = walletsMgr_->getPrimaryWallet()->walletId();
   //walletsMgr_->getHDRootForLeaf(authWallet->walletId())->walletId();

   const auto onAuthPassword = [this, clientId, id = packet.id(), txSignReq, /*authWallet,*/ authAddr
      , /*settlWallet,*/ settlementId, reqType, rootWalletId]
      (bs::error::ErrorCode result, const SecureBinaryData &pass) {
      /*      if (!authWallet->encryptionTypes().empty() && pass.isNull()) {
               logger_->error("[HeadlessContainerListener] no password for encrypted auth wallet");
               SignTXResponse(clientId, id, reqType, ErrorCode::MissingPassword);
            }

            bs::core::KeyPair authKeys;// = authWallet->getKeyPairFor(authAddr, pass);
            if (authKeys.privKey.isNull() || authKeys.pubKey.isNull()) {
               logger_->error("[HeadlessContainerListener] failed to get priv/pub keys for {}", authAddr.display());
               SignTXResponse(clientId, id, reqType, ErrorCode::MissingAuthKeys);
               passwords_.erase(authWallet->walletId());
               passwords_.erase(rootWalletId);
               if (callbacks_) {
                  //callbacks_->asDeact(rootWalletId);
               }
               return;
            }*/

            /*      try {
                     const auto tx = settlWallet->signPayoutTXRequest(txSignReq, authKeys, settlementId);
                     SignTXResponse(clientId, id, reqType, ErrorCode::NoError, tx);
                  }
                  catch (const std::exception &e) {
                     logger_->error("[HeadlessContainerListener] failed to sign PayoutTX request: {}", e.what());
                     SignTXResponse(clientId, id, reqType, ErrorCode::InternalError);
                  }
               };

               if (!request.password().empty()) {
                  onAuthPassword(ErrorCode::NoError, BinaryData::CreateFromHex(request.password()));
                  return true;
               }*/
   };

   std::stringstream ssPrompt;
/*   ssPrompt << "Signing pay-out transaction for " << std::fixed
      << std::setprecision(8) << utxo.getValue() / BTCNumericTypes::BalanceDivider
      << " XBT:\n Settlement ID: " << settlementId.toHexStr();*/

   return RequestPasswordIfNeeded(clientId, txSignReq, reqType, passwordDialogData, ssPrompt.str(), onAuthPassword);
}

bool HeadlessContainerListener::onSignMultiTXRequest(const std::string &clientId, const headless::RequestPacket &packet)
{
   const auto reqType = headless::SignTXMultiRequestType;
   headless::SignTXMultiRequest request;
   if (!request.ParseFromString(packet.data())) {
      logger_->error("[HeadlessContainerListener] failed to parse SignTXMultiRequest");
      SignTXResponse(clientId, packet.id(), reqType, ErrorCode::FailedToParse);
      return false;
   }

   bs::core::wallet::TXMultiSignRequest txMultiReq;
   bs::core::WalletMap walletMap;
   txMultiReq.prevState = request.signerstate();
   for (int i = 0; i < request.walletids_size(); i++) {
      const auto &wallet = walletsMgr_->getWalletById(request.walletids(i));
      if (!wallet) {
         logger_->error("[HeadlessContainerListener] failed to find wallet with id {}", request.walletids(i));
         SignTXResponse(clientId, packet.id(), reqType, ErrorCode::WalletNotFound);
         return false;
      }
      walletMap[wallet->walletId()] = wallet;
   }

   const std::string prompt("Signing multi-wallet input (auth revoke) transaction");

   const auto cbOnAllPasswords = [this, txMultiReq, walletMap, clientId, reqType, id=packet.id()]
                                 (const std::unordered_map<std::string, SecureBinaryData> &walletPasswords) {
      try {
         const auto tx = bs::core::SignMultiInputTX(txMultiReq, walletPasswords, walletMap);
         SignTXResponse(clientId, id, reqType, ErrorCode::NoError, tx);
      }
      catch (const std::exception &e) {
         logger_->error("[HeadlessContainerListener] failed to sign multi TX request: {}", e.what());
         SignTXResponse(clientId, id, reqType, ErrorCode::InternalError);
      }
   };
   return RequestPasswordsIfNeeded(++reqSeqNo_, clientId, txMultiReq, walletMap, prompt, cbOnAllPasswords);
}

void HeadlessContainerListener::SignTXResponse(const std::string &clientId, unsigned int id, headless::RequestType reqType
   , bs::error::ErrorCode errorCode, const BinaryData &tx)
{
   headless::SignTxReply response;
   response.set_errorcode(static_cast<uint32_t>(errorCode));

   if (!tx.isNull()) {
      response.set_signedtx(tx.toBinStr());
   }

   headless::RequestPacket packet;
   packet.set_id(id);
   packet.set_type(reqType);
   packet.set_data(response.SerializeAsString());

   if (!sendData(packet.SerializeAsString(), clientId)) {
      logger_->error("[HeadlessContainerListener] failed to send response signTX packet");
   }
   if (errorCode == bs::error::ErrorCode::NoError && callbacks_) {
      callbacks_->txSigned(tx);
   }
}

void HeadlessContainerListener::passwordReceived(const std::string &clientId, const std::string &walletId
   , bs::error::ErrorCode result, const SecureBinaryData &password)
{
   const auto cbsIt = passwordCallbacks_.find(walletId);
   if (cbsIt != passwordCallbacks_.end()) {
      for (const auto &cb : cbsIt->second) {
         cb(result, password);
      }
      passwordCallbacks_.erase(cbsIt);
   }
}

void HeadlessContainerListener::passwordReceived(const std::string &walletId
   , bs::error::ErrorCode result, const SecureBinaryData &password)
{
   passwordReceived({}, walletId, result, password);
}

bool HeadlessContainerListener::RequestPasswordIfNeeded(const std::string &clientId
   , const bs::core::wallet::TXSignRequest &txReq
   , headless::RequestType reqType, const Blocksettle::Communication::Internal::PasswordDialogData &passwordDialogData
   , const std::string &prompt, const PasswordReceivedCb &cb)
{
   const auto wallet = walletsMgr_->getWalletById(txReq.walletId);
   bool needPassword = true;
   std::string walletId = txReq.walletId;
   if (wallet) {
      needPassword = !wallet->encryptionTypes().empty();
      if (needPassword) {
         const auto &hdRoot = walletsMgr_->getHDRootForLeaf(walletId);
         if (hdRoot) {
            walletId = hdRoot->walletId();
         }
      }
   }
   else {
      const auto hdWallet = walletsMgr_->getHDWalletById(txReq.walletId);
      if (!hdWallet) {
         logger_->error("[{}] failed to find wallet {}", __func__, txReq.walletId);
         return false;
      }
      needPassword = !hdWallet->encryptionTypes().empty();
   }
   SecureBinaryData password;
   if (needPassword) {
      const auto passwordIt = passwords_.find(walletId);
      if (passwordIt != passwords_.end()) {
         needPassword = false;
         password = passwordIt->second;
      }
   }
   if (!needPassword) {
      if (cb) {
         cb(ErrorCode::NoError, password);
      }
      return true;
   }

   return RequestPassword(clientId, txReq, reqType, passwordDialogData, prompt, cb);
}

bool HeadlessContainerListener::RequestPasswordsIfNeeded(int reqId, const std::string &clientId
   , const bs::core::wallet::TXMultiSignRequest &txMultiReq, const bs::core::WalletMap &walletMap
   , const std::string &prompt, const PasswordsReceivedCb &cb)
{
   // FIXME - get settlement info in request
   Blocksettle::Communication::Internal::PasswordDialogData passwordDialogData;

   TempPasswords tempPasswords;
   for (const auto &wallet : walletMap) {
      const auto &walletId = wallet.first;
      const auto &rootWallet = walletsMgr_->getHDRootForLeaf(walletId);
      const auto &rootWalletId = rootWallet->walletId();

      tempPasswords.rootLeaves[rootWalletId].insert(walletId);
      tempPasswords.reqWalletIds.insert(walletId);

      if (!rootWallet->encryptionTypes().empty()) {
         const auto cbWalletPass = [this, reqId, cb, rootWalletId](bs::error::ErrorCode result, const SecureBinaryData &password) {
            auto &tempPasswords = tempPasswords_[reqId];
            const auto &walletsIt = tempPasswords.rootLeaves.find(rootWalletId);
            if (walletsIt == tempPasswords.rootLeaves.end()) {
               return;
            }
            for (const auto &walletId : walletsIt->second) {
               tempPasswords.passwords[walletId] = password;
            }
            if (tempPasswords.passwords.size() == tempPasswords.reqWalletIds.size()) {
               cb(tempPasswords.passwords);
               tempPasswords_.erase(reqId);
            }
         };

         bs::core::wallet::TXSignRequest txReq;
         txReq.walletId = rootWallet->walletId();
         RequestPassword(clientId, txReq, headless::RequestType::SignTxRequestType, passwordDialogData, prompt, cbWalletPass);
      }
      else {
         tempPasswords.passwords[walletId] = {};
      }
   }
   if (tempPasswords.reqWalletIds.size() == tempPasswords.passwords.size()) {
      cb(tempPasswords.passwords);
   }
   else {
      tempPasswords_[reqId] = tempPasswords;
   }
   return true;
}

bool HeadlessContainerListener::RequestPassword(const std::string &clientId, const bs::core::wallet::TXSignRequest &txReq
   , headless::RequestType reqType, const Blocksettle::Communication::Internal::PasswordDialogData &passwordDialogData
   , const std::string &prompt, const PasswordReceivedCb &cb)
{
   if (cb) {
      auto &callbacks = passwordCallbacks_[txReq.walletId];
      callbacks.push_back(cb);
      if (callbacks.size() > 1) {
         return true;
      }
   }

   if (callbacks_) {
      switch (reqType) {
      case headless::CreateHDLeafRequestType:
         //callbacks_->requestPasswordForCreatingLeaf(txReq, passwordDialogData);
         break;
      case headless::SignTxRequestType:
      case headless::SetUserIdType:
         callbacks_->requestPasswordForSigningTx(txReq, prompt);
         break;
      case headless::SignSettlementTxRequestType:
         callbacks_->requestPasswordForSigningSettlementTx(txReq, passwordDialogData, prompt);
         break;
      default:
         logger_->warn("[{}] unknown request for password request: {}", __func__, (int)reqType);
         return false;
      }
      return true;
   }
   return false;
}

bool HeadlessContainerListener::onSetUserId(const std::string &clientId, headless::RequestPacket &packet)
{
   headless::SetUserIdRequest request;
   if (!request.ParseFromString(packet.data())) {
      logger_->error("[HeadlessContainerListener] failed to parse SetUserIdRequest");
      return false;
   }

   const auto wallet = walletsMgr_->getPrimaryWallet();
   if (!wallet) {
      logger_->info("[{}] no primary wallet", __func__);
      setUserIdResponse(clientId, packet.id(), headless::AWR_NoPrimary);
      return false;
   }
   const auto group = wallet->getGroup(bs::hd::BlockSettle_Auth);
   if (!group) {
      logger_->error("[{}] primary wallet misses Auth group", __func__);
      setUserIdResponse(clientId, packet.id(), headless::AWR_NoPrimary);
      return false;
   }
   const auto authGroup = std::dynamic_pointer_cast<bs::core::hd::AuthGroup>(group);
   if (!authGroup) {
      logger_->error("[{}] Auth group has wrong type", __func__);
      setUserIdResponse(clientId, packet.id(), headless::AWR_NoPrimary);
      return false;
   }
   const SecureBinaryData salt(request.userid());

   if (salt.isNull()) {
      logger_->debug("[{}] unsetting auth salt", __func__);
      setUserIdResponse(clientId, packet.id(), headless::AWR_UnsetSalt);
      return true;
   }

   logger_->debug("[{}] setting salt {}...", __func__, salt.toHexStr());
   const auto prevSalt = authGroup->getSalt();
   if (prevSalt.isNull()) {
      try {
         authGroup->setSalt(salt);
      } catch (const std::exception &e) {
         logger_->error("[{}] error setting auth salt: {}", __func__, e.what());
         setUserIdResponse(clientId, packet.id(), headless::AWR_SaltSetFailed);
         return false;
      }
   }
   else {
      if (prevSalt == salt) {
         logger_->debug("[{}] salts match - ok", __func__);
      }
      else {
         logger_->error("[{}] salts don't match - aborting for now", __func__);
         return false;
      }
   }

   auto leaf = authGroup->getLeafByPath(0x80000000);
   if (leaf) {
      const auto authLeaf = std::dynamic_pointer_cast<bs::core::hd::AuthLeaf>(leaf);
      if (authLeaf && (authLeaf->getSalt() == salt)) {
         logger_->debug("[{}] found existing auth wallet", __func__);
         setUserIdResponse(clientId, packet.id(), headless::AWR_NoError, authLeaf->walletId());
         return true;
      }
      else {
         setUserIdResponse(clientId, packet.id(), headless::AWR_WrongSalt, leaf->walletId());
         return false;
      }
   }

   const auto &onPassword = [this, wallet, group, clientId, id=packet.id()]
   (bs::error::ErrorCode result, const SecureBinaryData &password) {
      if (result != bs::error::ErrorCode::NoError) {
         setUserIdResponse(clientId, id, headless::AWR_NotDecrypted);
         return;
      }
      try {
         auto lock = wallet->lockForEncryption(password);
         auto leaf = group->createLeaf(0x80000000, 5);
         if (leaf) {
            setUserIdResponse(clientId, id, headless::AWR_NoError, leaf->walletId());
            return;
         }
         else {
            logger_->warn("[HeadlessContainerListener::onSetUserId] failed to create auth leaf");
         }
      }
      catch (const std::exception &e) {
         logger_->error("[HeadlessContainerListener::onSetUserId] failed to create auth leaf: {}", e.what());
      }
      setUserIdResponse(clientId, id, headless::AWR_SaltSetFailed);
      return;
   };
   bs::core::wallet::TXSignRequest txReq;
   txReq.walletId = wallet->walletId();

   return RequestPasswordIfNeeded(clientId, txReq, headless::SetUserIdType, {}, "Auth wallet creation"
      , onPassword);
}

bool HeadlessContainerListener::onSyncCCNames(headless::RequestPacket &packet)
{
   headless::SyncCCNamesData request;
   if (!request.ParseFromString(packet.data())) {
      logger_->error("[{}] failed to parse request", __func__);
      return false;
   }
   logger_->debug("[{}] received {} CCs", __func__, request.ccnames_size());
   std::vector<std::string> ccNames;
   for (int i = 0; i < request.ccnames_size(); ++i) {
      const auto cc = request.ccnames(i);
      ccNames.emplace_back(std::move(cc));
   }
   walletsMgr_->setCCLeaves(ccNames);
   return true;
}

void HeadlessContainerListener::setUserIdResponse(const std::string &clientId, unsigned int id
   , headless::AuthWalletResponseType respType, const std::string &walletId)
{
   headless::SetUserIdResponse response;
   response.set_auth_wallet_id(walletId);
   response.set_response(respType);

   headless::RequestPacket packet;
   packet.set_id(id);
   packet.set_type(headless::SetUserIdType);
   packet.set_data(response.SerializeAsString());
   sendData(packet.SerializeAsString(), clientId);
}

bool HeadlessContainerListener::onCreateHDLeaf(const std::string &clientId, headless::RequestPacket &packet)
{
   headless::CreateHDLeafRequest request;
   if (!request.ParseFromString(packet.data())) {
      logger_->error("[HeadlessContainerListener] failed to parse CreateHDLeafRequest");
      return false;
   }

   const auto hdWallet = walletsMgr_->getHDWalletById(request.rootwalletid());
   if (!hdWallet) {
      logger_->error("[HeadlessContainerListener] failed to find root HD wallet by id {}", request.rootwalletid());
      CreateHDLeafResponse(clientId, packet.id(), ErrorCode::WalletNotFound);
      return false;
   }
   const auto path = bs::hd::Path::fromString(request.path());
   if ((path.length() != 3) || !path.isAbolute()) {
      logger_->error("[HeadlessContainerListener] invalid path {} at HD wallet creation", request.path());
      //CreateHDLeafResponse(clientId, packet.id(), ErrorCode::InvalidLeafPath);
      return false;
   }

   const auto onPassword = [this, hdWallet, path, clientId, id = packet.id()](bs::error::ErrorCode result, const SecureBinaryData &pass) {
      std::shared_ptr<bs::core::hd::Node> leafNode;
      if (result != ErrorCode::NoError) {
         logger_->error("[HeadlessContainerListener] no password for encrypted wallet");
         CreateHDLeafResponse(clientId, id, result);
         return;
      }

<<<<<<< HEAD
=======
      //what is this horror?  //can't notice any horror, please be more specific
>>>>>>> 7e0aed38
      const auto groupIndex = static_cast<bs::hd::CoinType>(path.get(1));
      auto group = hdWallet->getGroup(groupIndex);
      if (!group) {
         group = hdWallet->createGroup(groupIndex);
      }

      const auto leafIndex = path.get(2);
      auto leaf = group->getLeafByPath(leafIndex);

      if (leaf == nullptr) {
         hdWallet->lockForEncryption(pass);
         leaf = group->createLeaf(leafIndex);

         if (leaf == nullptr) {
            logger_->error("[HeadlessContainerListener] failed to create/get leaf {}", path.toString());
            //CreateHDLeafResponse(clientId, id, ErrorCode::FailedToCreateLeaf);
            return;
         }
      }

      auto assetPtr = leaf->getRootAsset();
      CreateHDLeafResponse(clientId, id, ErrorCode::NoError,
         path.toString(),
         assetPtr->getChaincode());
   };

   RequestPasswordIfNeeded(clientId, {}, headless::CreateHDLeafRequestType, {}, {}, onPassword);
   return true;
}

<<<<<<< HEAD
void HeadlessContainerListener::CreateHDLeafResponse(const std::string &clientId, unsigned int id
   , ErrorCode result, const std::string &path, const BinaryData &chainCode)
=======
bool HeadlessContainerListener::CreateHDWallet(const std::string &clientId, unsigned int id
   , const headless::NewHDWallet &request, NetworkType netType, const std::vector<bs::wallet::PasswordData> &pwdData
   , bs::wallet::KeyRank keyRank)
>>>>>>> 7e0aed38
{
   logger_->debug("[HeadlessContainerListener] CreateHDWalletResponse: {}", path);
   headless::CreateHDLeafResponse response;
   if (result == ErrorCode::NoError) {
      if (!chainCode.isNull()) {
         auto leaf = response.mutable_leaf();
         leaf->set_walletid(path);
         response.set_errorcode(static_cast<uint32_t>(ErrorCode::NoError));
      }
      else {
         // response.set_errorcode(static_cast<uint32_t>(ErrorCode::FailedToCreateLeaf));
      }
   }
   else {
      response.set_errorcode(static_cast<uint32_t>(result));
   }

   headless::RequestPacket packet;
   packet.set_id(id);
   packet.set_type(headless::CreateHDLeafRequestType);
   packet.set_data(response.SerializeAsString());

   if (!sendData(packet.SerializeAsString(), clientId)) {
      logger_->error("[HeadlessContainerListener] failed to send response CreateHDWallet packet");
   }
}

// FIXME: needs to review and reimplement setLimits at all
//bool HeadlessContainerListener::onSetLimits(const std::string &clientId, headless::RequestPacket &packet)
//{
//   headless::SetLimitsRequest request;
//   if (!request.ParseFromString(packet.data())) {
//      logger_->error("[HeadlessContainerListener] failed to parse SetLimitsRequest");
//      AutoSignActiveResponse(clientId, {}, false, "request parse error", packet.id());
//      return false;
//   }
//   if (request.rootwalletid().empty()) {
//      logger_->error("[HeadlessContainerListener] no wallet specified in SetLimitsRequest");
//      AutoSignActiveResponse(clientId, request.rootwalletid(), false, "invalid request", packet.id());
//      return false;
//   }
//   if (!request.activateautosign()) {
//      deactivateAutoSign(clientId, request.rootwalletid());
//      return true;
//   }

//   if (!request.password().empty()) {
//      activateAutoSign(clientId, request.rootwalletid(), BinaryData::CreateFromHex(request.password()));
//   }
//   else {
//      const auto &wallet = walletsMgr_->getHDWalletById(request.rootwalletid());
//      if (!wallet) {
//         logger_->error("[HeadlessContainerListener] failed to find root wallet by id {} (to activate auto-sign)"
//            , request.rootwalletid());
//         AutoSignActiveResponse(clientId, request.rootwalletid(), false, "missing wallet", packet.id());
//         return false;
//      }
//      if (!wallet->encryptionTypes().empty() && !isAutoSignActive(request.rootwalletid())) {
//         addPendingAutoSignReq(request.rootwalletid());
//         if (callbacks_) {
//            bs::core::wallet::TXSignRequest txReq;
//            txReq.walletId = request.rootwalletid();
//            txReq.autoSign = true;
//            callbacks_->pwd(txReq, {});
//         }
//      }
//      else {
//         if (callbacks_) {
//            //callbacks_->asAct(request.rootwalletid());
//         }
//         AutoSignActiveResponse(clientId, request.rootwalletid(), true, {}, packet.id());
//      }
//   }
//   return true;
//}

bool HeadlessContainerListener::onGetHDWalletInfo(const std::string &clientId, headless::RequestPacket &packet)
{
   headless::GetHDWalletInfoRequest request;
   if (!request.ParseFromString(packet.data())) {
      logger_->error("[HeadlessContainerListener] failed to parse GetHDWalletInfoRequest");
      GetHDWalletInfoResponse(clientId, packet.id(), {}, nullptr, "failed to parse request");
      return false;
   }
   const auto &wallet = walletsMgr_->getHDWalletById(request.rootwalletid());
   if (!wallet) {
      logger_->error("[HeadlessContainerListener] failed to find wallet for id {}", request.rootwalletid());
      GetHDWalletInfoResponse(clientId, packet.id(), request.rootwalletid(), nullptr, "failed to find wallet");
      return false;
   }
   GetHDWalletInfoResponse(clientId, packet.id(), request.rootwalletid(), wallet);
   return true;
}

void HeadlessContainerListener::GetHDWalletInfoResponse(const std::string &clientId, unsigned int id
   , const std::string &walletId, const std::shared_ptr<bs::core::hd::Wallet> &wallet, const std::string &error)
{
   headless::GetHDWalletInfoResponse response;
   if (!error.empty()) {
      response.set_error(error);
   }
   if (wallet) {
      for (const auto &encType : wallet->encryptionTypes()) {
         response.add_enctypes(static_cast<uint32_t>(encType));
      }
      for (const auto &encKey : wallet->encryptionKeys()) {
         response.add_enckeys(encKey.toBinStr());
      }
      response.set_rankm(wallet->encryptionRank().first);
      response.set_rankn(wallet->encryptionRank().second);
   }
   if (!walletId.empty()) {
      response.set_rootwalletid(walletId);
   }

   headless::RequestPacket packet;
   packet.set_id(id);
   packet.set_type(headless::GetHDWalletInfoRequestType);
   packet.set_data(response.SerializeAsString());

   if (!sendData(packet.SerializeAsString(), clientId)) {
      logger_->error("[HeadlessContainerListener::{}] failed to send to {}", __func__
         , BinaryData(clientId).toHexStr());
   }
}

void HeadlessContainerListener::AutoSignActivatedEvent(const std::string &walletId, bool active)
{
   headless::AutoSignActEvent autoSignActEvent;
   autoSignActEvent.set_rootwalletid(walletId);
   autoSignActEvent.set_autosignactive(active);

   headless::RequestPacket packet;
   packet.set_type(headless::AutoSignActType);
   packet.set_data(autoSignActEvent.SerializeAsString());

   sendData(packet.SerializeAsString());
}

bool HeadlessContainerListener::CheckSpendLimit(uint64_t value, const std::string &walletId)
{  
   if (isAutoSignActive(walletId)) {
      if (value > limits_.autoSignSpendXBT) {
         logger_->warn("[HeadlessContainerListener] requested auto-sign spend {} exceeds limit {}", value
            , limits_.autoSignSpendXBT);
         deactivateAutoSign(walletId, ErrorCode::TxSpendLimitExceed);
         return false;
      }
   }
   else {
      if (value > limits_.manualSpendXBT) {
         logger_->warn("[HeadlessContainerListener] requested manual spend {} exceeds limit {}", value
            , limits_.manualSpendXBT);
         return false;
      }
   }
   return true;
}

void HeadlessContainerListener::onXbtSpent(int64_t value, bool autoSign)
{
   if (autoSign) {
      limits_.autoSignSpendXBT -= value;
      logger_->debug("[HeadlessContainerListener] new auto-sign spend limit =  {}", limits_.autoSignSpendXBT);
   }
   else {
      limits_.manualSpendXBT -= value;
      logger_->debug("[HeadlessContainerListener] new manual spend limit =  {}", limits_.manualSpendXBT);
   }
}

bs::error::ErrorCode HeadlessContainerListener::activateAutoSign(const std::string &walletId
   , const SecureBinaryData &password)
{
   logger_->info("Activate AutoSign for {}", walletId);

   const auto &wallet = walletId.empty() ? walletsMgr_->getPrimaryWallet() : walletsMgr_->getHDWalletById(walletId);
   if (!wallet) {
      return ErrorCode::WalletNotFound;
   }
   if (!wallet->encryptionTypes().empty()) {
      throw std::runtime_error("disabled 2");
/*      const auto decrypted = wallet->getRootNode(password);
      if (!decrypted) {
         return bs::error::ErrorCode::InvalidPassword;
      }*/
   }
   passwords_[wallet->walletId()] = password;

   // multicast event
   AutoSignActivatedEvent(walletId, true);

   return ErrorCode::NoError;
}

bs::error::ErrorCode HeadlessContainerListener::deactivateAutoSign(const std::string &walletId
   , bs::error::ErrorCode reason)
{
   logger_->info("Deactivate AutoSign for {} (error code: {})", walletId, static_cast<int>(reason));

   if (walletId.empty()) {
      passwords_.clear();
   }
   else {
      passwords_.erase(walletId);
   }

   // multicast event
   AutoSignActivatedEvent(walletId, false);

   return ErrorCode::NoError;
}

bool HeadlessContainerListener::isAutoSignActive(const std::string &walletId) const
{
   if (walletId.empty()) {
      return !passwords_.empty();
   }
   return (passwords_.find(walletId) != passwords_.end());
}

void HeadlessContainerListener::walletsListUpdated()
{
   logger_->debug("send WalletsListUpdatedType message");

   headless::RequestPacket packet;
   packet.set_type(headless::WalletsListUpdatedType);
   sendData(packet.SerializeAsString());
}

void HeadlessContainerListener::resetConnection(ServerConnection *connection)
{
   connection_ = connection;
}

static headless::NetworkType mapFrom(NetworkType netType)
{
   switch (netType) {
   case NetworkType::MainNet: return headless::MainNetType;
   case NetworkType::TestNet:
   default:    return headless::TestNetType;
   }
}

bool HeadlessContainerListener::onSyncWalletInfo(const std::string &clientId, headless::RequestPacket packet)
{
   headless::SyncWalletInfoResponse response;

   for (size_t i = 0; i < walletsMgr_->getHDWalletsCount(); ++i) {
      const auto hdWallet = walletsMgr_->getHDWallet(i);
      auto walletData = response.add_wallets();
      walletData->set_format(headless::WalletFormatHD);
      walletData->set_id(hdWallet->walletId());
      walletData->set_name(hdWallet->name());
      walletData->set_description(hdWallet->description());
      walletData->set_nettype(mapFrom(hdWallet->networkType()));
      walletData->set_watching_only(hdWallet->isWatchingOnly());
   }

   packet.set_data(response.SerializeAsString());
   return sendData(packet.SerializeAsString(), clientId);
}

bool HeadlessContainerListener::onSyncHDWallet(const std::string &clientId, headless::RequestPacket packet)
{
   headless::SyncWalletRequest request;
   if (!request.ParseFromString(packet.data())) {
      logger_->error("[{}] failed to parse request", __func__);
      return false;
   }

   headless::SyncHDWalletResponse response;
   const auto hdWallet = walletsMgr_->getHDWalletById(request.walletid());
   if (hdWallet) {
      response.set_walletid(hdWallet->walletId());
      for (const auto &group : hdWallet->getGroups()) {
         auto groupData = response.add_groups();
         groupData->set_type(group->index());
         groupData->set_ext_only(hdWallet->isExtOnly());

         if (static_cast<bs::hd::CoinType>(group->index()) == bs::hd::CoinType::BlockSettle_Auth) {
            continue;      // don't sync leaves for auth before setUserId is asked
         }
         for (const auto &leaf : group->getLeaves()) {
            auto leafData = groupData->add_leaves();
            leafData->set_id(leaf->walletId());
            leafData->set_index(leaf->index());
         }
      }
   } else {
      logger_->error("[{}] failed to find HD wallet with id {}", __func__, request.walletid());
      return false;
   }

   packet.set_data(response.SerializeAsString());
   return sendData(packet.SerializeAsString(), clientId);
}

static headless::EncryptionType mapFrom(bs::wallet::EncryptionType encType)
{
   switch (encType) {
   case bs::wallet::EncryptionType::Password:   return headless::EncryptionTypePassword;
   case bs::wallet::EncryptionType::Auth:       return headless::EncryptionTypeAutheID;
   case bs::wallet::EncryptionType::Unencrypted:
   default:       return headless::EncryptionTypeUnencrypted;
   }
}

bool HeadlessContainerListener::onSyncWallet(const std::string &clientId, headless::RequestPacket packet)
{
   headless::SyncWalletRequest request;
   if (!request.ParseFromString(packet.data())) {
      logger_->error("[{}] failed to parse request", __func__);
      return false;
   }

   const auto wallet = walletsMgr_->getWalletById(request.walletid());
   if (!wallet) {
      logger_->error("[{}] failed to find wallet with id {}", __func__, request.walletid());
      return false;
   }

   const auto &lbdSend = [this, wallet, id=packet.id(), clientId]
   {
      headless::SyncWalletResponse response;

      response.set_walletid(wallet->walletId());
      for (const auto &encType : wallet->encryptionTypes()) {
         response.add_encryptiontypes(mapFrom(encType));
      }
      for (const auto &encKey : wallet->encryptionKeys()) {
         response.add_encryptionkeys(encKey.toBinStr());
      }
      auto keyrank = response.mutable_keyrank();
      keyrank->set_m(wallet->encryptionRank().first);
      keyrank->set_n(wallet->encryptionRank().second);

      response.set_nettype(mapFrom(wallet->networkType()));
      response.set_highest_ext_index(wallet->getExtAddressCount());
      response.set_highest_int_index(wallet->getIntAddressCount());

      for (const auto &addr : wallet->getUsedAddressList()) {
         const auto comment = wallet->getAddressComment(addr);
         const auto index = wallet->getAddressIndex(addr);
         auto addrData = response.add_addresses();
         addrData->set_address(addr.display());
         addrData->set_index(index);
         if (!comment.empty()) {
            addrData->set_comment(comment);
         }
      }
      const auto &pooledAddresses = wallet->getPooledAddressList();
      for (const auto &addr : pooledAddresses) {
         const auto index = wallet->getAddressIndex(addr);
         auto addrData = response.add_addrpool();
         addrData->set_address(addr.display());
         addrData->set_index(index);
      }
      for (const auto &txComment : wallet->getAllTxComments()) {
         auto txCommData = response.add_txcomments();
         txCommData->set_txhash(txComment.first.toBinStr());
         txCommData->set_comment(txComment.second);
      }

      headless::RequestPacket packet;
      packet.set_id(id);
      packet.set_data(response.SerializeAsString());
      packet.set_type(headless::SyncWalletType);
      sendData(packet.SerializeAsString(), clientId);
   };
   lbdSend();
   return true;
}

bool HeadlessContainerListener::onSyncComment(const std::string &clientId, headless::RequestPacket packet)
{
   headless::SyncCommentRequest request;
   if (!request.ParseFromString(packet.data())) {
      logger_->error("[{}] failed to parse request", __func__);
      return false;
   }
   const auto wallet = walletsMgr_->getWalletById(request.walletid());
   if (!wallet) {
      logger_->error("[{}] failed to find wallet with id {}", __func__, request.walletid());
      return false;
   }
   bool rc = false;
   if (!request.address().empty()) {
      rc = wallet->setAddressComment(request.address(), request.comment());
      logger_->debug("[{}] comment for address {} is set: {}", __func__, request.address(), rc);
   }
   else {
      rc = wallet->setTransactionComment(request.txhash(), request.comment());
      logger_->debug("[{}] comment for TX {} is set: {}", __func__, request.txhash(), rc);
   }
   return rc;
}

void HeadlessContainerListener::SyncAddrsResponse(const std::string &clientId
   , unsigned int id, const std::string &walletId, bs::sync::SyncState state)
{
   headless::SyncAddressesResponse response;
   response.set_wallet_id(walletId);
   headless::SyncState respState = headless::SyncState_Failure;
   switch (state) {
   case bs::sync::SyncState::Success:
      respState = headless::SyncState_Success;
      break;
   case bs::sync::SyncState::NothingToDo:
      respState = headless::SyncState_NothingToDo;
      break;
   case bs::sync::SyncState::Failure:
      respState = headless::SyncState_Failure;
      break;
   }
   response.set_state(respState);

   headless::RequestPacket packet;
   packet.set_id(id);
   packet.set_data(response.SerializeAsString());
   packet.set_type(headless::SyncAddressesType);
   sendData(packet.SerializeAsString(), clientId);
}

bool HeadlessContainerListener::onSyncAddresses(const std::string &clientId, headless::RequestPacket packet)
{
   headless::SyncAddressesRequest request;
   if (!request.ParseFromString(packet.data())) {
      logger_->error("[{}] failed to parse request", __func__);
      return false;
   }
   const auto wallet = walletsMgr_->getWalletById(request.wallet_id());
   if (wallet == nullptr) {
      SyncAddrsResponse(clientId, packet.id(), request.wallet_id(), bs::sync::SyncState::Failure);
      logger_->error("[{}] wallet with ID {} not found", __func__, request.wallet_id());
      return false;
   }

   std::set<BinaryData> addrSet;
   for (int i = 0; i < request.addresses_size(); ++i) {
      addrSet.insert(request.addresses(i));
   }

   //resolve the path and address type for addrSet
   std::map<BinaryData, std::pair<bs::hd::Path, AddressEntryType>> parsedMap;
   try {
      parsedMap = std::move(wallet->indexPathAndTypes(addrSet));
   } catch (AccountException &e) {
      //failure to find even on of the addresses means the wallet chain needs 
      //extended further
      SyncAddrsResponse(clientId, packet.id(), request.wallet_id(), bs::sync::SyncState::Failure);
      logger_->error("[{}] failed to find indices for {} addresses in {}: {}"
         , __func__, addrSet.size(), request.wallet_id(), e.what());
      return false;
   }

   //order addresses by path
   typedef std::map<bs::hd::Path, std::pair<BinaryData, AddressEntryType>> pathMapping;
   std::map<bs::hd::Path::Elem, pathMapping> mapByPath;

   for (auto& parsedPair : parsedMap) {
      auto elem = parsedPair.second.first.get(-2);
      auto& mapping = mapByPath[elem];

      auto addrPair = std::make_pair(parsedPair.first, parsedPair.second.second);
      mapping.insert(std::make_pair(parsedPair.second.first, addrPair));
   }

   //strip out addresses using the wallet's default type
   for (auto& mapping : mapByPath) {
      auto& addrMap = mapping.second;
      auto iter = addrMap.begin();
      while (iter != addrMap.end()) {
         if (iter->second.second == AddressEntryType_Default) {
            auto eraseIter = iter++;

            /*
            Do not erase this default address if it's the last one in
            the map. The default address type is not a significant piece
            of data to synchronize a wallet's used address chain length,
            however the last instantiated address is relevant, regardless
            of its type
            */

            if (iter != addrMap.end())
               addrMap.erase(eraseIter);

            continue;
         }
         ++iter;
      }
   }

   //request each chain for the relevant address types
   bool update = false;
   for (auto& mapping : mapByPath) {
      for (auto& pathPair : mapping.second) {
         auto resultPair = wallet->synchronizeUsedAddressChain(
            pathPair.first.toString(), pathPair.second.second);
         update |= resultPair.second;
      }
   }

   if (update)
      SyncAddrsResponse(clientId, packet.id(), request.wallet_id(), bs::sync::SyncState::Success);
   else
      SyncAddrsResponse(clientId, packet.id(), request.wallet_id(), bs::sync::SyncState::NothingToDo);
   return true;
}

bool HeadlessContainerListener::onExtAddrChain(const std::string &clientId, headless::RequestPacket packet)
{
   headless::ExtendAddressChainRequest request;
   if (!request.ParseFromString(packet.data())) {
      logger_->error("[{}] failed to parse request", __func__);
      return false;
   }
   const auto wallet = walletsMgr_->getWalletById(request.wallet_id());
   if (wallet == nullptr) {
      logger_->error("[{}] wallet with ID {} not found", __func__, request.wallet_id());
      return false;
   }

   const auto &lbdSend = [this, wallet, request, id=packet.id(), clientId] {
      headless::ExtendAddressChainResponse response;
      response.set_wallet_id(wallet->walletId());

      auto&& newAddrVec = wallet->extendAddressChain(request.count(), request.ext_int());
      for (const auto &addr : newAddrVec) {
         auto &&index = wallet->getAddressIndex(addr);
         auto addrData = response.add_addresses();
         addrData->set_address(addr.display());
         addrData->set_index(index);
      }

      headless::RequestPacket packet;
      packet.set_id(id);
      packet.set_data(response.SerializeAsString());
      packet.set_type(headless::ExtendAddressChainType);
      sendData(packet.SerializeAsString(), clientId);
   };
   lbdSend();
   return true;
}

bool HeadlessContainerListener::onSyncNewAddr(const std::string &clientId, headless::RequestPacket packet)
{
   headless::SyncNewAddressRequest request;
   if (!request.ParseFromString(packet.data())) {
      logger_->error("[{}] failed to parse request", __func__);
      return false;
   }
   const auto wallet = walletsMgr_->getWalletById(request.wallet_id());
   if (wallet == nullptr) {
      logger_->error("[{}] wallet with ID {} not found", __func__, request.wallet_id());
      return false;
   }

   headless::ExtendAddressChainResponse response;
   response.set_wallet_id(wallet->walletId());

   for (int i = 0; i < request.addresses_size(); ++i) {
      const auto inData = request.addresses(i);
      auto outData = response.add_addresses();
      outData->set_address(wallet->synchronizeUsedAddressChain(inData.index()
         , static_cast<AddressEntryType>(inData.aet())).first.display());
      outData->set_index(inData.index());
   }

   packet.set_data(response.SerializeAsString());
   sendData(packet.SerializeAsString(), clientId);
   return true;
}

bool HeadlessContainerListener::onExecCustomDialog(const std::string &clientId, headless::RequestPacket packet)
{
   headless::CustomDialogRequest request;
   if (!request.ParseFromString(packet.data())) {
      logger_->error("[HeadlessContainerListener] failed to parse CustomDialogRequest");
      return false;
   }

   if (callbacks_) {
      callbacks_->customDialog(request.dialogname(), request.variantdata());
   }
   return true;
}<|MERGE_RESOLUTION|>--- conflicted
+++ resolved
@@ -155,27 +155,6 @@
    }
 }
 
-<<<<<<< HEAD
-bool HeadlessContainerListener::isRequestAllowed(Blocksettle::Communication::headless::RequestType reqType) const
-{
-   if (watchingOnly_) {
-      switch (reqType) {
-      case headless::CancelSignTxRequestType:
-      case headless::SignTxRequestType:
-      case headless::SignSettlementTxRequestType:
-      case headless::SignPartialTXRequestType:
-      case headless::SignPayoutTXRequestType:
-      case headless::SignTXMultiRequestType:
-      case headless::PasswordRequestType:
-         return false;
-      default:    break;
-      }
-   }
-   return true;
-}
-
-=======
->>>>>>> 7e0aed38
 bool HeadlessContainerListener::onRequestPacket(const std::string &clientId, headless::RequestPacket packet)
 {
    if (!connection_) {
@@ -203,22 +182,14 @@
    case headless::SignTXMultiRequestType:
       return onSignMultiTXRequest(clientId, packet);
 
+   case headless::CreateHDLeafRequestType:
+      return onCreateHDLeaf(clientId, packet);
+
    case headless::SetUserIdType:
       return onSetUserId(clientId, packet);
 
-<<<<<<< HEAD
-   case headless::CreateHDLeafRequestType:
-      return onCreateHDLeaf(clientId, packet);
-=======
    case headless::SyncCCNamesType:
       return onSyncCCNames(packet);
-
-   case headless::CreateHDWalletRequestType:
-      return onCreateHDWallet(clientId, packet);
-
-   case headless::DeleteHDWalletRequestType:
-      return onDeleteHDWallet(packet);
->>>>>>> 7e0aed38
 
    case headless::GetHDWalletInfoRequestType:
       return onGetHDWalletInfo(clientId, packet);
@@ -881,10 +852,6 @@
          return;
       }
 
-<<<<<<< HEAD
-=======
-      //what is this horror?  //can't notice any horror, please be more specific
->>>>>>> 7e0aed38
       const auto groupIndex = static_cast<bs::hd::CoinType>(path.get(1));
       auto group = hdWallet->getGroup(groupIndex);
       if (!group) {
@@ -915,14 +882,8 @@
    return true;
 }
 
-<<<<<<< HEAD
 void HeadlessContainerListener::CreateHDLeafResponse(const std::string &clientId, unsigned int id
    , ErrorCode result, const std::string &path, const BinaryData &chainCode)
-=======
-bool HeadlessContainerListener::CreateHDWallet(const std::string &clientId, unsigned int id
-   , const headless::NewHDWallet &request, NetworkType netType, const std::vector<bs::wallet::PasswordData> &pwdData
-   , bs::wallet::KeyRank keyRank)
->>>>>>> 7e0aed38
 {
    logger_->debug("[HeadlessContainerListener] CreateHDWalletResponse: {}", path);
    headless::CreateHDLeafResponse response;
