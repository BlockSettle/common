#ifndef __HEADLESS_CONTAINER_LISTENER_H__
#define __HEADLESS_CONTAINER_LISTENER_H__

#include <functional>
#include <memory>
#include <string>
#include <queue>
#include "BinaryData.h"
#include "CoreWallet.h"
#include "EncryptionUtils.h"
#include "ServerConnectionListener.h"
#include "SignerDefs.h"
#include "BSErrorCode.h"
#include "PasswordDialogDataWrapper.h"

#include "headless.pb.h"
#include "bs_signer.pb.h"
#include "Blocksettle_Communication_Internal.pb.h"

namespace spdlog {
   class logger;
}
namespace bs {
   namespace core {
      namespace hd {
         class Leaf;
         class Node;
         class Wallet;
      }
      class WalletsManager;
   }
   class Wallet;
}
class ServerConnection;
class DispatchQueue;

class HeadlessContainerCallbacks
{
public:
   virtual ~HeadlessContainerCallbacks() = default;

   virtual void peerConn(const std::string &) = 0;
   virtual void peerDisconn(const std::string &) = 0;
   virtual void clientDisconn(const std::string &) = 0;

   virtual void decryptWalletRequest(Blocksettle::Communication::signer::PasswordDialogType dialogType
      , const Blocksettle::Communication::Internal::PasswordDialogDataWrapper &dialogData
      , const bs::core::wallet::TXSignRequest & = {}) = 0;

   virtual void txSigned(const BinaryData &) = 0;
   virtual void cancelTxSign(const BinaryData &txId) = 0;
   virtual void updateDialogData(const Blocksettle::Communication::Internal::PasswordDialogDataWrapper &dialogData) = 0;
   virtual void xbtSpent(int64_t, bool) = 0;
   virtual void customDialog(const std::string &, const std::string &) = 0;
   virtual void terminalHandshakeFailed(const std::string &peerAddress) = 0;

   virtual void ccNamesReceived(bool) = 0;
};

class HeadlessContainerListener : public ServerConnectionListener
{
public:
   HeadlessContainerListener(const std::shared_ptr<spdlog::logger> &logger
      , const std::shared_ptr<bs::core::WalletsManager> &
      , const std::shared_ptr<DispatchQueue> &
      , const std::string &walletsPath
      , NetworkType netType
      , const bool &backupEnabled = true);
   ~HeadlessContainerListener() noexcept override;

   void SetLimits(const bs::signer::Limits &limits);

   bool disconnect(const std::string &clientId = {});

   void setCallbacks(HeadlessContainerCallbacks *callbacks);

   void passwordReceived(const std::string &walletId
      , bs::error::ErrorCode result, const SecureBinaryData &password);
   bs::error::ErrorCode activateAutoSign(const std::string &walletId, const SecureBinaryData &password);
   bs::error::ErrorCode deactivateAutoSign(const std::string &walletId = {}, bs::error::ErrorCode reason = bs::error::ErrorCode::NoError);
   //void addPendingAutoSignReq(const std::string &walletId);
   void walletsListUpdated();

   void resetConnection(ServerConnection *connection);

protected:
   bool isAutoSignActive(const std::string &walletId) const;

   void onXbtSpent(const int64_t value, bool autoSign);

   void OnClientConnected(const std::string &clientId) override;
   void OnClientDisconnected(const std::string &clientId) override;
   void OnDataFromClient(const std::string &clientId, const std::string &data) override;
   void OnPeerConnected(const std::string &ip) override;
   void OnPeerDisconnected(const std::string &ip) override;
   void onClientError(const std::string &clientId, ServerConnectionListener::ClientError errorCode, int socket) override;

private:
   using VoidCb = std::function<void(void)>;
   using PasswordReceivedCb = std::function<void(bs::error::ErrorCode result, const SecureBinaryData &password)>;
   using PasswordsReceivedCb = std::function<void(const std::unordered_map<std::string, SecureBinaryData> &)>;

   void passwordReceived(const std::string &clientId, const std::string &walletId
      , bs::error::ErrorCode result, const SecureBinaryData &password);

   bool sendData(const std::string &data, const std::string &clientId = {});
   bool onRequestPacket(const std::string &clientId, Blocksettle::Communication::headless::RequestPacket packet);

   bool onSignTxRequest(const std::string &clientId, const Blocksettle::Communication::headless::RequestPacket &packet
      , Blocksettle::Communication::headless::RequestType requestType);
   bool onSignMultiTXRequest(const std::string &clientId, const Blocksettle::Communication::headless::RequestPacket &packet);
   bool onSignSettlementPayoutTxRequest(const std::string &clientId
      , const Blocksettle::Communication::headless::RequestPacket &packet);
   bool onCreateHDLeaf(const std::string &clientId, Blocksettle::Communication::headless::RequestPacket &packet);
   bool onPromoteHDWallet(const std::string& clientId, Blocksettle::Communication::headless::RequestPacket& packet);
   bool onSetUserId(const std::string &clientId, Blocksettle::Communication::headless::RequestPacket &packet);
   bool onSyncCCNames(Blocksettle::Communication::headless::RequestPacket &packet);
   bool onGetHDWalletInfo(const std::string &clientId, Blocksettle::Communication::headless::RequestPacket &packet);
   bool onCancelSignTx(const std::string &clientId, Blocksettle::Communication::headless::RequestPacket packet);
   bool onUpdateDialogData(const std::string &clientId, Blocksettle::Communication::headless::RequestPacket packet);
   bool onSyncWalletInfo(const std::string &clientId, Blocksettle::Communication::headless::RequestPacket packet);
   bool onSyncHDWallet(const std::string &clientId, Blocksettle::Communication::headless::RequestPacket packet);
   bool onSyncWallet(const std::string &clientId, Blocksettle::Communication::headless::RequestPacket packet);
   bool onSyncComment(const std::string &clientId, Blocksettle::Communication::headless::RequestPacket packet);
   bool onSyncAddresses(const std::string &clientId, Blocksettle::Communication::headless::RequestPacket packet);
   bool onExtAddrChain(const std::string &clientId, Blocksettle::Communication::headless::RequestPacket packet);
   bool onSyncNewAddr(const std::string &clientId, Blocksettle::Communication::headless::RequestPacket packet);
   bool onExecCustomDialog(const std::string &clientId, Blocksettle::Communication::headless::RequestPacket packet);

   bool onCreateSettlWallet(const std::string &clientId, Blocksettle::Communication::headless::RequestPacket packet);
   bool onSetSettlementId(const std::string &clientId, Blocksettle::Communication::headless::RequestPacket packet);
   bool onGetPayinAddr(const std::string &clientId, Blocksettle::Communication::headless::RequestPacket packet);
   bool onSettlGetRootPubkey(const std::string &clientId, Blocksettle::Communication::headless::RequestPacket packet);

   bool AuthResponse(const std::string &clientId, Blocksettle::Communication::headless::RequestPacket packet);
   void SignTXResponse(const std::string &clientId, unsigned int id, Blocksettle::Communication::headless::RequestType reqType
      , bs::error::ErrorCode errorCode, const BinaryData &tx = {});
   void CreateHDLeafResponse(const std::string &clientId, unsigned int id, bs::error::ErrorCode result
      , const std::shared_ptr<bs::core::hd::Leaf>& leaf = nullptr);
   void CreatePromoteHDWalletResponse(const std::string& clientId, unsigned int id, bs::error::ErrorCode result,
                                const std::string& walletId);
   void GetHDWalletInfoResponse(const std::string &clientId, unsigned int id, const std::string &walletId
      , const std::shared_ptr<bs::core::hd::Wallet> &, const std::string &error = {});
   void SyncAddrsResponse(const std::string &clientId, unsigned int id, const std::string &walletId, bs::sync::SyncState);
   void setUserIdResponse(const std::string &clientId, unsigned int id
      , Blocksettle::Communication::headless::AuthWalletResponseType, const std::string &walletId = {});
   void AutoSignActivatedEvent(const std::string &walletId, bool active);

   bool RequestPasswordIfNeeded(const std::string &clientId, const std::string &walletId
      , const bs::core::wallet::TXSignRequest &
      , Blocksettle::Communication::headless::RequestType reqType, const Blocksettle::Communication::Internal::PasswordDialogDataWrapper &dialogData
      , const PasswordReceivedCb &cb);
   bool RequestPasswordsIfNeeded(int reqId, const std::string &clientId
      , const bs::core::wallet::TXMultiSignRequest &, const bs::core::WalletMap &
      , const PasswordsReceivedCb &cb);
   bool RequestPassword(const std::string &rootId, const bs::core::wallet::TXSignRequest &
      , Blocksettle::Communication::headless::RequestType reqType, const Blocksettle::Communication::Internal::PasswordDialogDataWrapper &dialogData
      , const PasswordReceivedCb &cb);
   void RunDeferredPwDialog();
<<<<<<< HEAD
=======

   bool createAuthLeaf(const std::shared_ptr<bs::core::hd::Wallet> &, const BinaryData &salt
      , const SecureBinaryData &password);
>>>>>>> 71ec523b

   bool CheckSpendLimit(uint64_t value, const std::string &walletId);

private:
   std::shared_ptr<spdlog::logger>     logger_;
   ServerConnection                    *connection_{};
   std::shared_ptr<bs::core::WalletsManager> walletsMgr_;
   std::shared_ptr<DispatchQueue>      queue_;
   const std::string                   walletsPath_;
   const std::string                   backupPath_;
   const NetworkType                   netType_;
   bs::signer::Limits                  limits_;
   std::unordered_set<std::string>     connectedClients_;

   std::unordered_map<std::string, SecureBinaryData>                 passwords_;
   //std::unordered_set<std::string>  autoSignPwdReqs_;
   std::queue<std::pair<VoidCb, PasswordReceivedCb>> deferredPasswordRequests_;
   bool deferredDialogRunning_ = false;

   struct TempPasswords {
      std::unordered_map<std::string, std::unordered_set<std::string>>  rootLeaves;
      std::unordered_set<std::string>  reqWalletIds;
      std::unordered_map<std::string, SecureBinaryData> passwords;
   };
   std::unordered_map<int, TempPasswords> tempPasswords_;
   int reqSeqNo_ = 0;

   const bool backupEnabled_ = true;

   HeadlessContainerCallbacks *callbacks_{};
};

#endif // __HEADLESS_CONTAINER_LISTENER_H__<|MERGE_RESOLUTION|>--- conflicted
+++ resolved
@@ -157,12 +157,9 @@
       , Blocksettle::Communication::headless::RequestType reqType, const Blocksettle::Communication::Internal::PasswordDialogDataWrapper &dialogData
       , const PasswordReceivedCb &cb);
    void RunDeferredPwDialog();
-<<<<<<< HEAD
-=======
 
    bool createAuthLeaf(const std::shared_ptr<bs::core::hd::Wallet> &, const BinaryData &salt
       , const SecureBinaryData &password);
->>>>>>> 71ec523b
 
    bool CheckSpendLimit(uint64_t value, const std::string &walletId);
 
