--- conflicted
+++ resolved
@@ -101,6 +101,8 @@
    bool onSignTxRequest(const std::string &clientId, const Blocksettle::Communication::headless::RequestPacket &packet
       , Blocksettle::Communication::headless::RequestType requestType);
    bool onSignMultiTXRequest(const std::string &clientId, const Blocksettle::Communication::headless::RequestPacket &packet);
+   bool onSignSettlementPayoutTxRequest(const std::string &clientId
+      , const Blocksettle::Communication::headless::RequestPacket &packet);
    bool onCreateHDLeaf(const std::string &clientId, Blocksettle::Communication::headless::RequestPacket &packet);
    bool onSetUserId(const std::string &clientId, Blocksettle::Communication::headless::RequestPacket &packet);
    bool onSyncCCNames(Blocksettle::Communication::headless::RequestPacket &packet);
@@ -132,13 +134,7 @@
       , Blocksettle::Communication::headless::AuthWalletResponseType, const std::string &walletId = {});
    void AutoSignActivatedEvent(const std::string &walletId, bool active);
 
-<<<<<<< HEAD
-   bool createHDLeaf(const std::string &clientId, unsigned int id, const Blocksettle::Communication::headless::NewHDLeaf &request
-/*      , const std::vector<bs::wallet::PasswordData> &pwdData*/);
-=======
-   bool CreateHDLeaf(const std::string &clientId, unsigned int id, const Blocksettle::Communication::headless::CreateHDLeafRequest &request
-      , const std::vector<bs::wallet::PasswordData> &pwdData);
->>>>>>> 6fd578f8
+   bool createHDLeaf(const std::string &clientId, unsigned int id, const Blocksettle::Communication::headless::CreateHDLeafRequest &request);
    bool RequestPasswordIfNeeded(const std::string &clientId, const bs::core::wallet::TXSignRequest &
       , Blocksettle::Communication::headless::RequestType reqType, const Blocksettle::Communication::Internal::PasswordDialogData &dialogData
       , const PasswordReceivedCb &cb);
