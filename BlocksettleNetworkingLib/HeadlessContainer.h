--- conflicted
+++ resolved
@@ -109,12 +109,7 @@
    bs::signer::RequestId Send(const Blocksettle::Communication::headless::RequestPacket &, bool incSeqNo = true);
    void ProcessSignTXResponse(unsigned int id, const std::string &data);
    void ProcessSettlementSignTXResponse(unsigned int id, const std::string &data);
-<<<<<<< HEAD
-   void ProcessPasswordRequest(const std::string &data);
    void ProcessCreateHDLeafResponse(unsigned int id, const std::string &data);
-=======
-   void ProcessCreateHDWalletResponse(unsigned int id, const std::string &data);
->>>>>>> 7e0aed38
    bs::signer::RequestId SendDeleteHDRequest(const std::string &rootWalletId, const std::string &leafId);
    void ProcessGetHDWalletInfoResponse(unsigned int id, const std::string &data);
    void ProcessAutoSignActEvent(unsigned int id, const std::string &data);
