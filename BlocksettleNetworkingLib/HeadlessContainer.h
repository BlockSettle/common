/*

***********************************************************************************
* Copyright (C) 2016 - 2019, BlockSettle AB
* Distributed under the GNU Affero General Public License (AGPL v3)
* See LICENSE or http://www.gnu.org/licenses/agpl.html
*
**********************************************************************************

*/
#ifndef HEADLESS_CONTAINER_H
#define HEADLESS_CONTAINER_H

#include <atomic>
#include <memory>
#include <mutex>
#include <set>
#include <string>

#include <QStringList>

#include "DataConnectionListener.h"
#include "WalletSignerContainer.h"
#include "ZMQ_BIP15X_DataConnection.h"
#include "ZMQ_BIP15X_Helpers.h"

#include "headless.pb.h"

namespace spdlog {
   class logger;
}
namespace bs {
   class SettlementAddressEntry;
   namespace hd {
      class Wallet;
   }
}

class ConnectionManager;
class DataConnection;
class HeadlessListener;
class QProcess;
class WalletsManager;
class ZmqBIP15XDataConnection;

class HeadlessContainer : public WalletSignerContainer
{
   Q_OBJECT
public:
   static NetworkType mapNetworkType(Blocksettle::Communication::headless::NetworkType netType);

   HeadlessContainer(const std::shared_ptr<spdlog::logger> &, OpMode);
   ~HeadlessContainer() noexcept override = default;

   bs::signer::RequestId signTXRequest(const bs::core::wallet::TXSignRequest &
      , TXSignMode mode = TXSignMode::Full, bool keepDuplicatedRecipients = false) override;

   bs::signer::RequestId signSettlementTXRequest(const bs::core::wallet::TXSignRequest &txSignReq
      , const bs::sync::PasswordDialogData &dialogData
      , TXSignMode mode = TXSignMode::Full, bool keepDuplicatedRecipients = false
      , const SignTxCb &cb = nullptr) override;

   bs::signer::RequestId signSettlementPartialTXRequest(const bs::core::wallet::TXSignRequest &txSignReq
      , const bs::sync::PasswordDialogData &dialogData
      , const SignTxCb &cb = nullptr) override;

   bs::signer::RequestId signSettlementPayoutTXRequest(const bs::core::wallet::TXSignRequest &txSignReq
      , const bs::core::wallet::SettlementData &, const bs::sync::PasswordDialogData &dialogData
      , const SignTxCb &cb = nullptr) override;

   bs::signer::RequestId signMultiTXRequest(const bs::core::wallet::TXMultiSignRequest &) override;

   bs::signer::RequestId signAuthRevocation(const std::string &walletId, const bs::Address &authAddr
      , const UTXO &, const bs::Address &bsAddr, const SignTxCb &cb = nullptr) override;

   bs::signer::RequestId updateDialogData(const bs::sync::PasswordDialogData &dialogData, uint32_t dialogId = 0) override;

   bs::signer::RequestId CancelSignTx(const BinaryData &txId) override;

   bs::signer::RequestId setUserId(const BinaryData &, const std::string &walletId) override;
   bs::signer::RequestId syncCCNames(const std::vector<std::string> &) override;

   bool createHDLeaf(const std::string &rootWalletId, const bs::hd::Path &
      , const std::vector<bs::wallet::PasswordData>& = {}, bs::sync::PasswordDialogData dialogData = {}, const CreateHDLeafCb &cb = nullptr) override;

   bool promoteHDWallet(const std::string& rootWalletId, const BinaryData &userId
      , bs::sync::PasswordDialogData dialogData = {}, const PromoteHDWalletCb& cb = nullptr) override;

   bs::signer::RequestId DeleteHDRoot(const std::string &rootWalletId) override;
   bs::signer::RequestId DeleteHDLeaf(const std::string &leafWalletId) override;
   bs::signer::RequestId GetInfo(const std::string &rootWalletId) override;
   //void setLimits(const std::string &walletId, const SecureBinaryData &password, bool autoSign) override;
   bs::signer::RequestId customDialogRequest(bs::signer::ui::GeneralDialogType signerDialog, const QVariantMap &data = QVariantMap()) override;

   void syncWalletInfo(const std::function<void(std::vector<bs::sync::WalletInfo>)> &) override;
   void syncHDWallet(const std::string &id, const std::function<void(bs::sync::HDWalletData)> &) override;
   void syncWallet(const std::string &id, const std::function<void(bs::sync::WalletData)> &) override;
   void syncAddressComment(const std::string &walletId, const bs::Address &, const std::string &) override;
   void syncTxComment(const std::string &walletId, const BinaryData &, const std::string &) override;

   void syncNewAddresses(const std::string &walletId, const std::vector<std::string> &
      , const std::function<void(const std::vector<std::pair<bs::Address, std::string>> &)> &
      , bool persistent = true) override;
   void syncAddressBatch(const std::string &walletId,
      const std::set<BinaryData>& addrSet, std::function<void(bs::sync::SyncState)>) override;
   void extendAddressChain(const std::string &walletId, unsigned count, bool extInt,
      const std::function<void(const std::vector<std::pair<bs::Address, std::string>> &)> &) override;
   void getAddressPreimage(const std::map<std::string, std::vector<bs::Address>> &
      , const std::function<void(const std::map<bs::Address, BinaryData> &)> &) override;

   void createSettlementWallet(const bs::Address &authAddr
      , const std::function<void(const SecureBinaryData &)> &) override;
   void setSettlementID(const std::string &walletId, const SecureBinaryData &id
      , const std::function<void(bool)> &) override;
   void getSettlementPayinAddress(const std::string &walletId
      , const bs::core::wallet::SettlementData &
      , const std::function<void(bool, bs::Address)> &) override;
   void getRootPubkey(const std::string &walletID
      , const std::function<void(bool, const SecureBinaryData &)> &) override;
   void getChatNode(const std::string &walletID
      , const std::function<void(const BIP32_Node &)> &) override;

   bool isReady() const override;
   bool isWalletOffline(const std::string &walletId) const override;

protected:
   bs::signer::RequestId Send(const Blocksettle::Communication::headless::RequestPacket &, bool incSeqNo = true);
   void ProcessSignTXResponse(unsigned int id, const std::string &data);
   void ProcessSettlementSignTXResponse(unsigned int id, const std::string &data);
   void ProcessCreateHDLeafResponse(unsigned int id, const std::string &data);
   void ProcessHDWalletPromotionResponse(unsigned int id, const std::string& data);
   bs::signer::RequestId SendDeleteHDRequest(const std::string &rootWalletId, const std::string &leafId);
   void ProcessGetHDWalletInfoResponse(unsigned int id, const std::string &data);
   void ProcessAutoSignActEvent(unsigned int id, const std::string &data);
   void ProcessSyncWalletInfo(unsigned int id, const std::string &data);
   void ProcessSyncHDWallet(unsigned int id, const std::string &data);
   void ProcessSyncWallet(unsigned int id, const std::string &data);
   void ProcessSyncAddresses(unsigned int id, const std::string &data);
   void ProcessExtAddrChain(unsigned int id, const std::string &data);
   void ProcessSettlWalletCreate(unsigned int id, const std::string &data);
   void ProcessSetSettlementId(unsigned int id, const std::string &data);
   void ProcessSetUserId(const std::string &data);
   void ProcessGetPayinAddr(unsigned int id, const std::string &data);
   void ProcessSettlGetRootPubkey(unsigned int id, const std::string &data);
   void ProcessAddrPreimageResponse(unsigned int id, const std::string &data);
<<<<<<< HEAD
   void ProcessUpdateControlPasswordStatus(const std::string &data);
=======
   void ProcessChatNodeResponse(unsigned int id, const std::string &data);
>>>>>>> 75278174

protected:
   std::shared_ptr<HeadlessListener>   listener_;
   std::unordered_set<std::string>     missingWallets_;
   std::unordered_set<std::string>     woWallets_;
   std::set<bs::signer::RequestId>     signRequests_;

   std::map<bs::signer::RequestId, std::function<void(std::vector<bs::sync::WalletInfo>)>>         cbWalletInfoMap_;
   std::map<bs::signer::RequestId, std::function<void(bs::sync::HDWalletData)>>  cbHDWalletMap_;
   std::map<bs::signer::RequestId, std::function<void(bs::sync::WalletData)>>    cbWalletMap_;
   std::map<bs::signer::RequestId, std::function<void(bs::sync::SyncState)>>     cbSyncAddrsMap_;
   std::map<bs::signer::RequestId, std::function<void(const std::map<bs::Address, BinaryData> &)>> cbAddrPreimageMap_;
   std::map<bs::signer::RequestId, std::function<void(const std::vector<std::pair<bs::Address, std::string>> &)>> cbExtAddrsMap_;
   std::map<bs::signer::RequestId, std::function<void(const std::vector<std::pair<bs::Address, std::string>> &)>> cbNewAddrsMap_;
   std::map<bs::signer::RequestId, SignTxCb> cbSettlementSignTxMap_;
   std::map<bs::signer::RequestId, std::function<void(const SecureBinaryData &)>>   cbSettlWalletMap_;
   std::map<bs::signer::RequestId, std::function<void(bool)>>                       cbSettlIdMap_;
   std::map<bs::signer::RequestId, std::function<void(bool, bs::Address)>>          cbPayinAddrMap_;
   std::map<bs::signer::RequestId, std::function<void(bool, const SecureBinaryData &)>>   cbSettlPubkeyMap_;
   std::map<bs::signer::RequestId, std::function<void(const BIP32_Node &)>>   cbChatNodeMap_;

   std::map<bs::signer::RequestId, CreateHDLeafCb> cbCCreateLeafMap_;
   std::map<bs::signer::RequestId, PromoteHDWalletCb> cbPromoteHDWalletMap_;
};


class RemoteSigner : public HeadlessContainer
{
   Q_OBJECT
public:
   RemoteSigner(const std::shared_ptr<spdlog::logger> &, const QString &host
      , const QString &port, NetworkType netType
      , const std::shared_ptr<ConnectionManager>& connectionManager
      , OpMode opMode = OpMode::Remote
      , const bool ephemeralDataConnKeys = true
      , const std::string& ownKeyFileDir = ""
      , const std::string& ownKeyFileName = ""
      , const ZmqBipNewKeyCb& inNewKeyCB = nullptr);
   ~RemoteSigner() noexcept override = default;

   bool Start() override;
   bool Stop() override;
   bool Connect() override;
   bool Disconnect() override;
   bool isOffline() const override;
   void updatePeerKeys(const ZmqBIP15XPeers &peers);

protected slots:
   void onAuthenticated();
   void onConnected();
   void onDisconnected();
   void onConnError(ConnectionError error, const QString &details);
   void onPacketReceived(Blocksettle::Communication::headless::RequestPacket);

private:
   void Authenticate();
   // Recreates new ZmqBIP15XDataConnection because it can't gracefully handle server restart
   void RecreateConnection();
   void ScheduleRestart();

protected:
   const QString                              host_;
   const QString                              port_;
   const NetworkType                          netType_;
   const bool                                 ephemeralDataConnKeys_;
   const std::string                          ownKeyFileDir_;
   const std::string                          ownKeyFileName_;
   std::shared_ptr<ZmqBIP15XDataConnection>   connection_;
   const ZmqBipNewKeyCb    cbNewKey_;

private:
   std::shared_ptr<ConnectionManager> connectionManager_;
   mutable std::mutex   mutex_;
   bool headlessConnFinished_ = false;
   bool isRestartScheduled_{false};
};

class LocalSigner : public RemoteSigner
{
   Q_OBJECT
public:
   LocalSigner(const std::shared_ptr<spdlog::logger> &, const QString &homeDir
      , NetworkType, const QString &port
      , const std::shared_ptr<ConnectionManager>& connectionManager
      , const bool startSignerProcess = true
      , const std::string& ownKeyFileDir = ""
      , const std::string& ownKeyFileName = ""
      , double asSpendLimit = 0
      , const ZmqBipNewKeyCb& inNewKeyCB = nullptr);
   ~LocalSigner() noexcept override;

   bool Start() override;
   bool Stop() override;

protected:
   virtual QStringList args() const;

private:
   const QString  homeDir_;
   const bool     startProcess_;
   const double   asSpendLimit_;
   std::shared_ptr<QProcess>  headlessProcess_;
};


class HeadlessListener : public QObject, public DataConnectionListener
{
   Q_OBJECT

   friend class RemoteSigner;

public:
   HeadlessListener(const std::shared_ptr<spdlog::logger> &logger
      , const std::shared_ptr<DataConnection> &conn, NetworkType netType)
      : logger_(logger), connection_(conn), netType_(netType) {}

   void OnDataReceived(const std::string& data) override;
   void OnConnected() override;
   void OnDisconnected() override;
   void OnError(DataConnectionError errorCode) override;

   bs::signer::RequestId Send(Blocksettle::Communication::headless::RequestPacket
      , bool updateId = true);

   bool isReady() const { return isReady_; }

signals:
   void authenticated();
   void authFailed();
   void connected();
   void disconnected();
   void error(HeadlessContainer::ConnectionError error, const QString &details);
   void PacketReceived(Blocksettle::Communication::headless::RequestPacket);

private:
   bs::signer::RequestId newRequestId();

   void processDisconnectNotification();
   void tryEmitError(SignContainer::ConnectionError errorCode, const QString &msg);

private:
   std::shared_ptr<spdlog::logger>  logger_;
   std::shared_ptr<DataConnection>  connection_;
   const NetworkType                netType_;

   std::atomic<bs::signer::RequestId>            id_{0};

   // This will be updated from background thread
   std::atomic<bool>                isReady_{false};
   bool                             isConnected_{false};
   bool                             wasErrorReported_{false};
   std::atomic<bool>                isShuttingDown_{false};
};

#endif // __HEADLESS_CONTAINER_H__<|MERGE_RESOLUTION|>--- conflicted
+++ resolved
@@ -143,11 +143,8 @@
    void ProcessGetPayinAddr(unsigned int id, const std::string &data);
    void ProcessSettlGetRootPubkey(unsigned int id, const std::string &data);
    void ProcessAddrPreimageResponse(unsigned int id, const std::string &data);
-<<<<<<< HEAD
    void ProcessUpdateControlPasswordStatus(const std::string &data);
-=======
    void ProcessChatNodeResponse(unsigned int id, const std::string &data);
->>>>>>> 75278174
 
 protected:
    std::shared_ptr<HeadlessListener>   listener_;
