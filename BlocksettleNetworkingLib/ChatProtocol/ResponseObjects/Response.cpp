--- conflicted
+++ resolved
@@ -20,9 +20,11 @@
 #include "ContactsListResponse.h"
 #include "SearchUsersResponse.h"
 #include "LogoutResponse.h"
-<<<<<<< HEAD
 #include "SessionPublicKeyResponse.h"
 #include "ReplySessionPublicKeyResponse.h"
+#include "GenCommonOTCResponse.h"
+#include "AnswerCommonOTCResponse.h"
+#include "UpdateCommonOTCResponse.h"
 
 static std::map<std::string, ResponseType> ResponseTypeFromString
 {
@@ -46,41 +48,14 @@
    { "ResponseLogout"                  ,   ResponseType::ResponseLogout                   },
    { "ResponseSessionPublicKey"        ,   ResponseType::ResponseSessionPublicKey         },
    { "ResponseReplySessionPublicKey"   ,   ResponseType::ResponseReplySessionPublicKey    },
-=======
-#include "GenCommonOTCResponse.h"
-#include "AnswerCommonOTCResponse.h"
-#include "UpdateCommonOTCResponse.h"
-
-static std::map<std::string, ResponseType> ResponseTypeFromString
-{
-       { "ResponseError"               ,   ResponseType::ResponseError               }
-   ,   { "ResponseHeartbeatPong"       ,   ResponseType::ResponseHeartbeatPong       }
-   ,   { "ResponseLogin"               ,   ResponseType::ResponseLogin               }
-   ,   { "ResponseMessages"            ,   ResponseType::ResponseMessages            }
-   ,   { "ResponseSuccess"             ,   ResponseType::ResponseSuccess             }
-   ,   { "ResponseUsersList"           ,   ResponseType::ResponseUsersList           }
-   ,   { "ResponseAskForPublicKey"     ,   ResponseType::ResponseAskForPublicKey     }
-   ,   { "ResponseSendOwnPublicKey"    ,   ResponseType::ResponseSendOwnPublicKey    }
-   ,   { "ResponsePendingMessage"      ,   ResponseType::ResponsePendingMessage      }
-   ,   { "ResponseSendMessage"         ,   ResponseType::ResponseSendMessage         }
-   ,   { "ResponseChangeMessageStatus" ,   ResponseType::ResponseChangeMessageStatus }
-   ,   { "ResponseContactsActionDirect",   ResponseType::ResponseContactsActionDirect}
-   ,   { "ResponseContactsActionServer",   ResponseType::ResponseContactsActionServer}
-   ,   { "ResponseChatroomsList"       ,   ResponseType::ResponseChatroomsList       }
-   ,   { "ResponseRoomMessages"        ,   ResponseType::ResponseRoomMessages        }
-   ,   { "ResponseContactsList"        ,   ResponseType::ResponseContactsList        }
-   ,   { "ResponseSearchUsers"         ,   ResponseType::ResponseSearchUsers         }
-   ,   { "ResponseLogout"              ,   ResponseType::ResponseLogout              }
-   ,   { "ResponseGenCommonOTC"        ,   ResponseType::ResponseGenCommonOTC        }
-   ,   { "ResponseAnswerCommonOTC"     ,   ResponseType::ResponseAnswerCommonOTC     }
-   ,   { "ResponseUpdateCommonOTC"     ,   ResponseType::ResponseUpdateCommonOTC     }
->>>>>>> 8be89dd5
+   { "ResponseGenCommonOTC"            ,   ResponseType::ResponseGenCommonOTC             },
+   { "ResponseAnswerCommonOTC"         ,   ResponseType::ResponseAnswerCommonOTC          },
+   { "ResponseUpdateCommonOTC"         ,   ResponseType::ResponseUpdateCommonOTC          },
 };
 
 
 static std::map<ResponseType, std::string> ResponseTypeToString
 {
-<<<<<<< HEAD
    { ResponseType::ResponseError                   ,  "ResponseError"                  },
    { ResponseType::ResponseHeartbeatPong           ,  "ResponseHeartbeatPong"          },
    { ResponseType::ResponseLogin                   ,  "ResponseLogin"                  },
@@ -101,29 +76,9 @@
    { ResponseType::ResponseLogout                  ,  "ResponseLogout"                 },
    { ResponseType::ResponseSessionPublicKey        ,  "ResponseSessionPublicKey"       },
    { ResponseType::ResponseReplySessionPublicKey   ,  "ResponseReplySessionPublicKey"  },
-=======
-       { ResponseType::ResponseError               ,  "ResponseError"               }
-   ,   { ResponseType::ResponseHeartbeatPong       ,  "ResponseHeartbeatPong"       }
-   ,   { ResponseType::ResponseLogin               ,  "ResponseLogin"               }
-   ,   { ResponseType::ResponseMessages            ,  "ResponseMessages"            }
-   ,   { ResponseType::ResponseSuccess             ,  "ResponseSuccess"             }
-   ,   { ResponseType::ResponseUsersList           ,  "ResponseUsersList"           }
-   ,   { ResponseType::ResponseAskForPublicKey     ,  "ResponseAskForPublicKey"     }
-   ,   { ResponseType::ResponseSendOwnPublicKey    ,  "ResponseSendOwnPublicKey"    }
-   ,   { ResponseType::ResponsePendingMessage      ,  "ResponsePendingMessage"      }
-   ,   { ResponseType::ResponseSendMessage         ,  "ResponseSendMessage"         }
-   ,   { ResponseType::ResponseChangeMessageStatus ,  "ResponseChangeMessageStatus" }
-   ,   { ResponseType::ResponseContactsActionDirect,  "ResponseContactsActionDirect"}
-   ,   { ResponseType::ResponseContactsActionServer,  "ResponseContactsActionServer"}
-   ,   { ResponseType::ResponseChatroomsList       ,  "ResponseChatroomsList"       }
-   ,   { ResponseType::ResponseRoomMessages        ,  "ResponseRoomMessages"        }
-   ,   { ResponseType::ResponseContactsList        ,  "ResponseContactsList"        }
-   ,   { ResponseType::ResponseSearchUsers         ,  "ResponseSearchUsers"         }
-   ,   { ResponseType::ResponseLogout              ,  "ResponseLogout"              }
-   ,   { ResponseType::ResponseGenCommonOTC        ,  "ResponseGenCommonOTC"        }
-   ,   { ResponseType::ResponseAnswerCommonOTC     ,  "ResponseAnswerCommonOTC"     }
-   ,   { ResponseType::ResponseUpdateCommonOTC     ,  "ResponseUpdateCommonOTC"     }
->>>>>>> 8be89dd5
+   { ResponseType::ResponseGenCommonOTC            ,  "ResponseGenCommonOTC"           },
+   { ResponseType::ResponseAnswerCommonOTC         ,  "ResponseAnswerCommonOTC"        },
+   { ResponseType::ResponseUpdateCommonOTC         ,  "ResponseUpdateCommonOTC"        },
 };
 
 template <typename T>
@@ -204,13 +159,12 @@
       case ResponseType::ResponseLogout:
          return std::make_shared<LogoutResponse>();
 
-<<<<<<< HEAD
       case ResponseType::ResponseSessionPublicKey:
          return SessionPublicKeyResponse::fromJSON(jsonData);
 
       case ResponseType::ResponseReplySessionPublicKey:
          return ReplySessionPublicKeyResponse::fromJSON(jsonData);
-=======
+
       case ResponseType::ResponseGenCommonOTC:
          return GenCommonOTCResponse::fromJSON(jsonData);
 
@@ -219,7 +173,6 @@
 
       case ResponseType::ResponseUpdateCommonOTC:
          return UpdateCommonOTCResponse::fromJSON(jsonData);
->>>>>>> 8be89dd5
 
       default:
          break;
