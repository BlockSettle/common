--- conflicted
+++ resolved
@@ -93,11 +93,7 @@
       const auto message_bytes = QByteArray::fromBase64(messageData_.toUtf8());
       const auto decryptedData = autheid::decryptData(
          message_bytes.data(), message_bytes.size(), privKey);
-<<<<<<< HEAD
-      messageData_ = QString::fromLocal8Bit((char*)decryptedData.data(), (int)decryptedData.size());
-=======
       messageData_ = QString::fromUtf8((char*)decryptedData.data(), decryptedData.size());
->>>>>>> 46365fdb
       state_ &= ~(int)State::Encrypted;
       return true;
    }
