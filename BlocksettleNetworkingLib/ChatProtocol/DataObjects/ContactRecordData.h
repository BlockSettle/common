--- conflicted
+++ resolved
@@ -5,44 +5,6 @@
 #include "../ProtocolDefinitions.h"
 
 namespace Chat {
-<<<<<<< HEAD
-    class ContactRecordData : public DataObject
-    {
-    public:
-       ContactRecordData(const QString& userId
-                         , const QString& contactId
-                         , ContactStatus status
-                         , autheid::PublicKey publicKey
-                         , const QString& displayName = QString());
-
-       QString getContactForId();
-       QString getContactId();
-       QString getContactDisplayName();
-       ContactStatus getContactStatus();
-       autheid::PublicKey getContactPublicKey();
-
-    public:
-       QJsonObject toJson() const override;
-       static std::shared_ptr<ContactRecordData> fromJSON(const std::string& jsonData);
-       void setStatus(const ContactStatus &status);
-
-       QString getDisplayName() const;
-       void setDisplayName(const QString &displayName);
-       bool hasDisplayName() const;
-
-       void setUserId(const QString &userId);
-
-       bool isValid() const;
-
-    private:
-       QString userId_;
-       QString contactId_;
-       ContactStatus status_;
-       autheid::PublicKey publicKey_;
-       QString displayName_;
-
-    };
-=======
    class ContactRecordData : public DataObject
    {
    public:
@@ -68,6 +30,8 @@
       QJsonObject toJson() const override;
       static std::shared_ptr<ContactRecordData> fromJSON(const std::string& jsonData);
 
+      bool isValid() const;
+
    private:
       QString userId_;
       QString contactId_;
@@ -76,6 +40,5 @@
       QString displayName_;
 
    };
->>>>>>> c483bf59
 }
 #endif // CONTACTRECORDDATA_H