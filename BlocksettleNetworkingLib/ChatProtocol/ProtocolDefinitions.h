#pragma once

#include <memory>

#include <QObject>
#include <QJsonValue>
#include <QJsonArray>
#include <QJsonDocument>
#include <QJsonObject>

#include "EncryptionUtils.h"

#include <disable_warnings.h>
#include <BinaryData.h>
#include <enable_warnings.h>

namespace Chat
{
   enum class RequestType
   {
<<<<<<< HEAD
      RequestHeartbeatPing,
      RequestLogin,
      RequestLogout,
      RequestSendMessage,
      RequestMessages,
      RequestOnlineUsers,
      RequestAskForPublicKey,
      RequestSendOwnPublicKey,
      RequestChangeMessageStatus,
      RequestContactsActionDirect,
      RequestContactsActionServer,
      RequestChatroomsList,
      RequestSendRoomMessage,
      RequestContactsList,
      RequestSearchUsers,
      RequestSessionPublicKey,
      RequestReplySessionPublicKey
=======
       RequestHeartbeatPing
   ,   RequestLogin
   ,   RequestLogout
   ,   RequestSendMessage
   ,   RequestMessages
   ,   RequestOnlineUsers
   ,   RequestAskForPublicKey
   ,   RequestSendOwnPublicKey
   ,   RequestChangeMessageStatus
   ,   RequestContactsActionDirect
   ,   RequestContactsActionServer
   ,   RequestChatroomsList
   ,   RequestSendRoomMessage
   ,   RequestContactsList
   ,   RequestSearchUsers
   ,   RequestGenCommonOTC
   ,   RequestAnswerCommonOTC
   ,   RequestUpdateCommonOTC
   ,   RequestPullOTC
>>>>>>> 8be89dd5
   };


   enum class ResponseType
   {
<<<<<<< HEAD
      ResponseHeartbeatPong,
      ResponseLogin,
      ResponseMessages,
      ResponseSuccess,
      ResponseError,
      ResponseUsersList,
      ResponseAskForPublicKey,
      ResponseSendOwnPublicKey,
      ResponsePendingMessage,
      ResponseSendMessage,
      ResponseChangeMessageStatus,
      ResponseContactsActionDirect,
      ResponseContactsActionServer,
      ResponseChatroomsList,
      ResponseRoomMessages,
      ResponseContactsList,
      ResponseSearchUsers,
      ResponseLogout,
      ResponseSendSessionPublicKey,
      ResponseSessionPublicKey,
      ResponseReplySessionPublicKey
=======
       ResponseHeartbeatPong
   ,   ResponseLogin
   ,   ResponseMessages
   ,   ResponseSuccess
   ,   ResponseError
   ,   ResponseUsersList
   ,   ResponseAskForPublicKey
   ,   ResponseSendOwnPublicKey
   ,   ResponsePendingMessage
   ,   ResponseSendMessage
   ,   ResponseChangeMessageStatus
   ,   ResponseContactsActionDirect
   ,   ResponseContactsActionServer
   ,   ResponseChatroomsList
   ,   ResponseRoomMessages
   ,   ResponseContactsList
   ,   ResponseSearchUsers
   ,   ResponseLogout
   ,   ResponseGenCommonOTC
   ,   ResponseAnswerCommonOTC
   ,   ResponseUpdateCommonOTC
>>>>>>> 8be89dd5
   };
   
   enum class ContactsAction {
      Accept,
      Reject,
      Request,
      Remove
   };

   enum class ContactStatus {
      Accepted,
      Incoming,
      Outgoing,
      Rejected
   };

   enum class UserStatus {
       Online,
       Offline
   };

   enum class ContactsActionServer {
       AddContactRecord,
       RemoveContactRecord,
       UpdateContactRecord
   };

   enum class ContactsActionServerResult {
       Success,
       Failed
   };

   enum class OTCResult {
      Accepted,
      Rejected,
      Canceled,
      Expired,
   };
   
   static const QString VersionKey   = QStringLiteral("version");
   static const QString NameKey      = QStringLiteral("name");
   static const QString TypeKey      = QStringLiteral("type");
   static const QString TextKey      = QStringLiteral("text");
   static const QString RoomKey      = QStringLiteral("room");
   static const QString RoomsKey     = QStringLiteral("rooms");
   static const QString MessageKey   = QStringLiteral("message");
   static const QString FromKey      = QStringLiteral("from");
   static const QString ContactsKey  = QStringLiteral("fromid");
   static const QString IdKey        = QStringLiteral("id");
   static const QString AuthIdKey    = QStringLiteral("authid");
   static const QString JwtKey       = QStringLiteral("jwt");
   static const QString PasswordKey  = QStringLiteral("passwd");
   static const QString ReceiverIdKey  = QStringLiteral("toid");
   static const QString SenderIdKey  = QStringLiteral("fromid");
   static const QString StatusKey    = QStringLiteral("status");
   static const QString UsersKey     = QStringLiteral("users");
   static const QString DateTimeKey  = QStringLiteral("datetm");
   static const QString DataKey      = QStringLiteral("data");
   static const QString PublicKeyKey = QStringLiteral("public_key");
   static const QString CommandKey = QStringLiteral("cmd");
   static const QString MessageIdKey = QStringLiteral("message_id");
   static const QString ClientMessageIdKey = QStringLiteral("client_message_id");
   static const QString MessageResultKey = QStringLiteral("message_result");
   static const QString ContactIdKey = QStringLiteral("contact_id");
   static const QString MessageStateKey = QStringLiteral("message_state");
   static const QString ContactActionKey = QStringLiteral("contacts_action");
   static const QString ContactActionResultKey = QStringLiteral("contacts_action_result");
   static const QString ContactActionResultMessageKey = QStringLiteral("contacts_action_result_message");
   static const QString ContactStatusKey = QStringLiteral("contact_status");
   static const QString RoomKeyKey = QStringLiteral("room_id");
   static const QString RoomTitleKey = QStringLiteral("room_title");
   static const QString RoomOwnerIdKey = QStringLiteral("room_owner_id");
   static const QString RoomIsPrivateKey = QStringLiteral("room_is_private");
   static const QString RoomSendUserUpdatesKey = QStringLiteral("room_send_user_updates");
   static const QString RoomDisplayUserListKey = QStringLiteral("room_display_user_list");
   static const QString RoomDisplayTrayNotificationKey = QStringLiteral("room_display_tray_notification");
   static const QString RoomIsTradingAvailableKey = QStringLiteral("room_is_trading_available");
   static const QString UserIdKey = QStringLiteral("user_id");
   static const QString DisplayNameKey = QStringLiteral("display_name");
   static const QString SearchIdPatternKey = QStringLiteral("search_id_pattern");
   static const QString UserStatusKey = QStringLiteral("user_status");
   static const QString Nonce = QStringLiteral("nonce");
   static const QString EncryptionTypeKey = QStringLiteral("encryption_type");
   static const QString GlobalRoomKey = QStringLiteral("global_chat");
   static const QString OTCRoomKey = QStringLiteral("otc_chat");
<<<<<<< HEAD
   static const QString SenderSessionPublicKeyKey = QStringLiteral("sender_session_public_key");
=======
   static const QString OTCDataObjectKey = QStringLiteral("otc_data");
   static const QString OTCRqSideKey = QStringLiteral("otc_rq_side");
   static const QString OTCRqRangeIdKey = QStringLiteral("otc_rq_range");
   static const QString OTCRequestIdClientKey = QStringLiteral("otc_request_id_client");
   static const QString OTCRequestIdServerKey = QStringLiteral("otc_request_id_server");
   static const QString OTCResponseIdClientKey = QStringLiteral("otc_response_id_client");
   static const QString OTCResponseIdServerKey = QStringLiteral("otc_response_id_server");
   static const QString OTCUpdateIdClientKey = QStringLiteral("otc_update_id_clientr");
   static const QString OTCUpdateIdServerKey = QStringLiteral("otc_update_id_server");
   static const QString OTCRequestorIdKey = QStringLiteral("otc_requestor_id");
   static const QString OTCResponderIdKey = QStringLiteral("otc_responder_id");
   static const QString OTCTargetIdKey = QStringLiteral("otc_target_id");
   static const QString OTCSubmitTimestampKey = QStringLiteral("otc_submit_timestamp");
   static const QString OTCExpiredTimestampKey = QStringLiteral("otc_expired_timestamp");
   static const QString OTCResponseTimestampKey = QStringLiteral("otc_response_timestamp");
   static const QString OTCUpdateTimestampKey = QStringLiteral("otc_update_timestamp");
   static const QString OTCNegotiationChannelIdKey = QStringLiteral("otc_negotiation_channel_id");
   static const QString OTCPriceRangeObjectKey = QStringLiteral("otc_price_range");
   static const QString OTCQuantityRangeObjectKey = QStringLiteral("otc_quantity_range");
   static const QString OTCUpdateAmountKey = QStringLiteral("otc_update_amount");
   static const QString OTCUpdatePriceKey = QStringLiteral("otc_update_price");
   static const QString OTCLowerKey = QStringLiteral("lower");
   static const QString OTCUpperKey = QStringLiteral("upper");
   static const QString OTCResultKey = QStringLiteral("otc_result");
   static const QString OTCMessageKey = QStringLiteral("otc_message");


>>>>>>> 8be89dd5

   template <typename T>
   class Message
   {
   public:

      Message(T messageType)
         : messageType_(messageType)
         , version_("1.0.0")
      {
      }

      virtual ~Message() = default;
      std::string getVersion() const { return version_; }
      virtual QJsonObject toJson() const;

   protected:
      T messageType_;
      std::string version_;
   };
   
   template <typename T>
   std::string serializeData(const T* thisPtr)
   {
      auto data = QJsonDocument(thisPtr->toJson());
      QString serializedData = QString::fromUtf8(data.toJson());
      return serializedData.toStdString();
   } 
   
} //namespace Chat

Q_DECLARE_METATYPE(Chat::ContactStatus)
Q_DECLARE_METATYPE(Chat::UserStatus)
Q_DECLARE_METATYPE(Chat::OTCResult)

<|MERGE_RESOLUTION|>--- conflicted
+++ resolved
@@ -18,7 +18,6 @@
 {
    enum class RequestType
    {
-<<<<<<< HEAD
       RequestHeartbeatPing,
       RequestLogin,
       RequestLogout,
@@ -35,34 +34,16 @@
       RequestContactsList,
       RequestSearchUsers,
       RequestSessionPublicKey,
-      RequestReplySessionPublicKey
-=======
-       RequestHeartbeatPing
-   ,   RequestLogin
-   ,   RequestLogout
-   ,   RequestSendMessage
-   ,   RequestMessages
-   ,   RequestOnlineUsers
-   ,   RequestAskForPublicKey
-   ,   RequestSendOwnPublicKey
-   ,   RequestChangeMessageStatus
-   ,   RequestContactsActionDirect
-   ,   RequestContactsActionServer
-   ,   RequestChatroomsList
-   ,   RequestSendRoomMessage
-   ,   RequestContactsList
-   ,   RequestSearchUsers
-   ,   RequestGenCommonOTC
-   ,   RequestAnswerCommonOTC
-   ,   RequestUpdateCommonOTC
-   ,   RequestPullOTC
->>>>>>> 8be89dd5
+      RequestReplySessionPublicKey,
+      RequestGenCommonOTC,
+      RequestAnswerCommonOTC,
+      RequestUpdateCommonOTC,
+      RequestPullOTC
    };
 
 
    enum class ResponseType
    {
-<<<<<<< HEAD
       ResponseHeartbeatPong,
       ResponseLogin,
       ResponseMessages,
@@ -83,30 +64,10 @@
       ResponseLogout,
       ResponseSendSessionPublicKey,
       ResponseSessionPublicKey,
-      ResponseReplySessionPublicKey
-=======
-       ResponseHeartbeatPong
-   ,   ResponseLogin
-   ,   ResponseMessages
-   ,   ResponseSuccess
-   ,   ResponseError
-   ,   ResponseUsersList
-   ,   ResponseAskForPublicKey
-   ,   ResponseSendOwnPublicKey
-   ,   ResponsePendingMessage
-   ,   ResponseSendMessage
-   ,   ResponseChangeMessageStatus
-   ,   ResponseContactsActionDirect
-   ,   ResponseContactsActionServer
-   ,   ResponseChatroomsList
-   ,   ResponseRoomMessages
-   ,   ResponseContactsList
-   ,   ResponseSearchUsers
-   ,   ResponseLogout
-   ,   ResponseGenCommonOTC
-   ,   ResponseAnswerCommonOTC
-   ,   ResponseUpdateCommonOTC
->>>>>>> 8be89dd5
+      ResponseReplySessionPublicKey,
+      ResponseGenCommonOTC,
+      ResponseAnswerCommonOTC,
+      ResponseUpdateCommonOTC,
    };
    
    enum class ContactsAction {
@@ -191,10 +152,8 @@
    static const QString Nonce = QStringLiteral("nonce");
    static const QString EncryptionTypeKey = QStringLiteral("encryption_type");
    static const QString GlobalRoomKey = QStringLiteral("global_chat");
+   static const QString SenderSessionPublicKeyKey = QStringLiteral("sender_session_public_key");
    static const QString OTCRoomKey = QStringLiteral("otc_chat");
-<<<<<<< HEAD
-   static const QString SenderSessionPublicKeyKey = QStringLiteral("sender_session_public_key");
-=======
    static const QString OTCDataObjectKey = QStringLiteral("otc_data");
    static const QString OTCRqSideKey = QStringLiteral("otc_rq_side");
    static const QString OTCRqRangeIdKey = QStringLiteral("otc_rq_range");
@@ -221,9 +180,6 @@
    static const QString OTCResultKey = QStringLiteral("otc_result");
    static const QString OTCMessageKey = QStringLiteral("otc_message");
 
-
->>>>>>> 8be89dd5
-
    template <typename T>
    class Message
    {
