--- conflicted
+++ resolved
@@ -18,23 +18,6 @@
 {
    enum class RequestType
    {
-<<<<<<< HEAD
-       RequestHeartbeatPing
-   ,   RequestLogin
-   ,   RequestLogout
-   ,   RequestSendMessage
-   ,   RequestMessages
-   ,   RequestOnlineUsers
-   ,   RequestAskForPublicKey
-   ,   RequestSendOwnPublicKey
-   ,   RequestChangeMessageStatus
-   ,   RequestContactsActionDirect
-   ,   RequestContactsActionServer
-   ,   RequestChatroomsList
-   ,   RequestSendRoomMessage
-   ,   RequestContactsList
-   ,   RequestSearchUsers
-=======
       RequestHeartbeatPing,
       RequestLogin,
       RequestLogout,
@@ -51,37 +34,12 @@
       RequestContactsList,
       RequestSearchUsers,
       RequestSessionPublicKey,
-      RequestReplySessionPublicKey,
-      RequestGenCommonOTC,
-      RequestAnswerCommonOTC,
-      RequestUpdateCommonOTC,
-      RequestPullOTC
->>>>>>> 7cf635af
+      RequestReplySessionPublicKey
    };
 
 
    enum class ResponseType
    {
-<<<<<<< HEAD
-       ResponseHeartbeatPong
-   ,   ResponseLogin
-   ,   ResponseMessages
-   ,   ResponseSuccess
-   ,   ResponseError
-   ,   ResponseUsersList
-   ,   ResponseAskForPublicKey
-   ,   ResponseSendOwnPublicKey
-   ,   ResponsePendingMessage
-   ,   ResponseSendMessage
-   ,   ResponseChangeMessageStatus
-   ,   ResponseContactsActionDirect
-   ,   ResponseContactsActionServer
-   ,   ResponseChatroomsList
-   ,   ResponseRoomMessages
-   ,   ResponseContactsList
-   ,   ResponseSearchUsers
-   ,   ResponseLogout
-=======
       ResponseHeartbeatPong,
       ResponseLogin,
       ResponseMessages,
@@ -102,11 +60,7 @@
       ResponseLogout,
       ResponseSendSessionPublicKey,
       ResponseSessionPublicKey,
-      ResponseReplySessionPublicKey,
-      ResponseGenCommonOTC,
-      ResponseAnswerCommonOTC,
-      ResponseUpdateCommonOTC,
->>>>>>> 7cf635af
+      ResponseReplySessionPublicKey
    };
 
    enum class ContactsAction {
