--- conflicted
+++ resolved
@@ -430,12 +430,8 @@
 
 void ClientDBLogic::readPrivateHistoryMessages(const std::string& partyId, const std::string& userHash, const int limit, const int offset)
 {
-<<<<<<< HEAD
+   // read all history messages for given userHash except OTC and Global parties
    const auto cmd =
-=======
-   // read all history messages for given userHash except OTC and Global parties
-   const QString cmd =
->>>>>>> c424360e
       QStringLiteral(
          "SELECT message_id, timestamp, message_state, message_text, sender FROM party_message "
          "LEFT JOIN party on party.id=party_message.party_table_id "
