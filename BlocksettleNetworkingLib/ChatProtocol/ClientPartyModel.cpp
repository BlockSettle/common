--- conflicted
+++ resolved
@@ -192,7 +192,6 @@
 
 ClientPartyPtr ClientPartyModel::getClientPartyByCreatorHash(const std::string& creatorHash)
 {
-<<<<<<< HEAD
    const std::function<bool(const ClientPartyPtr&)> compareCb = [creatorHash](const ClientPartyPtr& cp) {
       return cp->partyCreatorHash() == creatorHash; 
    };
@@ -224,47 +223,18 @@
 }
 
 ClientPartyPtr ClientPartyModel::getClientPartyByHash(const std::function<bool(const ClientPartyPtr&)>& compareCb)
-=======
+{
    const IdPartyList idPartyList = getIdPartyList();
 
    for (const auto& partyId : idPartyList)
    {
       const ClientPartyPtr clientPartyPtr = getClientPartyById(partyId);
 
-      if (clientPartyPtr && clientPartyPtr->partyCreatorHash() == creatorHash)
+      if (clientPartyPtr && compareCb(clientPartyPtr))
       {
          return clientPartyPtr;
       }
    }
 
-   emit error(ClientPartyModelError::PartyCreatorHashNotFound, creatorHash);
-
-   return nullptr;
-}
-
-ClientPartyPtr ClientPartyModel::getClientPartyByUserHash(const std::string& userHash)
->>>>>>> 4def57b0
-{
-   const IdPartyList idPartyList = getIdPartyList();
-
-   for (const auto& partyId : idPartyList)
-   {
-      const ClientPartyPtr clientPartyPtr = getClientPartyById(partyId);
-
-<<<<<<< HEAD
-      if (clientPartyPtr && compareCb(clientPartyPtr))
-=======
-      if (clientPartyPtr && clientPartyPtr->userHash() == userHash)
->>>>>>> 4def57b0
-      {
-         return clientPartyPtr;
-      }
-   }
-
-<<<<<<< HEAD
-=======
-   emit error(ClientPartyModelError::UserHashNotFound, userHash);
-
->>>>>>> 4def57b0
    return nullptr;
 }