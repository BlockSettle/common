--- conflicted
+++ resolved
@@ -2,32 +2,25 @@
 #define ResponseHandler_h__
 
 namespace Chat {
-   class HeartbeatPongResponse;
-   class UsersListResponse;
-   class MessagesResponse;
    class AskForPublicKeyResponse;
-   class SendOwnPublicKeyResponse;
-   class LoginResponse;
-   class SendMessageResponse;
-   class MessageChangeStatusResponse;
+   class ChatroomsListResponse;
    class ContactsActionResponseDirect;
    class ContactsActionResponseServer;
    class ContactsListResponse;
-   class ChatroomsListResponse;
-   class SendRoomMessageResponse;
+   class HeartbeatPongResponse;
+   class LoginResponse;
+   class LogoutResponse;
+   class MessageChangeStatusResponse;
+   class MessagesResponse;
+   class ReplySessionPublicKeyResponse;
    class RoomMessagesResponse;
    class SearchUsersResponse;
-   class LogoutResponse;
-<<<<<<< HEAD
+   class SendMessageResponse;
+   class SendOwnPublicKeyResponse;
+   class SendRoomMessageResponse;
+   class SessionPublicKeyResponse;
+   class UsersListResponse;
 
-=======
-   class SessionPublicKeyResponse;
-   class ReplySessionPublicKeyResponse;
-   class GenCommonOTCResponse;
-   class AnswerCommonOTCResponse;
-   class UpdateCommonOTCResponse;
-   
->>>>>>> 7cf635af
    class ResponseHandler
    {
    public:
@@ -55,16 +48,9 @@
       virtual void OnRoomMessages(const RoomMessagesResponse&) = 0;
 
       virtual void OnSearchUsersResponse(const SearchUsersResponse&) = 0;
-<<<<<<< HEAD
-=======
 
       virtual void OnSessionPublicKeyResponse(const SessionPublicKeyResponse&) = 0;
       virtual void OnReplySessionPublicKeyResponse(const ReplySessionPublicKeyResponse&) = 0;
-
-      virtual void OnGenCommonOTCResponse(const GenCommonOTCResponse&) = 0;
-      virtual void OnAnswerCommonOTCResponse(const AnswerCommonOTCResponse&) = 0;
-      virtual void OnUpdateCommonOTCResponse(const UpdateCommonOTCResponse&) = 0;
->>>>>>> 7cf635af
    };
 }
 
