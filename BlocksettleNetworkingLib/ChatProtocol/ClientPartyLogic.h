#ifndef CLIENTPARTYLOGIC_H
#define CLIENTPARTYLOGIC_H

#include <memory>
#include <google/protobuf/message.h>

#include "ChatProtocol/ClientPartyModel.h"
#include "ChatProtocol/ClientDBService.h"
#include "ChatProtocol/ChatUser.h"
#include "ChatProtocol/UserPublicKeyInfo.h"

namespace spdlog
{
   class logger;
}

namespace Chat
{
   enum class ClientPartyLogicError
   {
      PartyNotExist,
      DynamicPointerCast,
      QObjectCast
   };

   class WelcomeResponse;

   using LoggerPtr = std::shared_ptr<spdlog::logger>;

   class ClientPartyLogic : public QObject
   {
      Q_OBJECT
   public:
      ClientPartyLogic(const LoggerPtr& loggerPtr, const ClientDBServicePtr& clientDBServicePtr, QObject* parent = nullptr);

      ClientPartyModelPtr clientPartyModelPtr() const { return clientPartyModelPtr_; }
      void setClientPartyModelPtr(const ClientPartyModelPtr& val) { clientPartyModelPtr_ = val; }

      void handlePartiesFromWelcomePacket(const ChatUserPtr& currentUserPtr, const WelcomeResponse& welcomeResponse) const;

      void createPrivateParty(const ChatUserPtr& currentUserPtr, const std::string& remoteUserName, const PartySubType& partySubType = STANDARD,
         const std::string& initialMessage = "");
      void createPrivatePartyFromPrivatePartyRequest(const ChatUserPtr& currentUserPtr, const PrivatePartyRequest& privatePartyRequest);

   signals:
      void error(const Chat::ClientPartyLogicError& errorCode, const std::string& what = "");
      void partyModelChanged();
      void sendPartyMessagePacket(const google::protobuf::Message& message);
      void privatePartyCreated(const std::string& partyId);
      void privatePartyAlreadyExist(const std::string& partyId);
      void deletePrivateParty(const std::string& partyId);
      void userPublicKeyChanged(const Chat::UserPublicKeyInfoList& userPublicKeyInfoList);
      void acceptOTCPrivateParty(const std::string& partyId);
      void messageArrived(const MessagePtrList& messagePtrList);

   public slots:
      void onUserStatusChanged(const Chat::ChatUserPtr& currentUserPtr, const Chat::StatusChanged& statusChanged);
      void partyDisplayNameLoaded(const std::string& partyId, const std::string& displayName);
      void loggedOutFromServer() const;
      void updateModelAndRefreshPartyDisplayNames();

   private slots:
<<<<<<< HEAD
      void handleLocalErrors(const Chat::ClientPartyLogicError& errorCode, const std::string& what) const;
      void handlePartyInserted(const Chat::PartyPtr& partyPtr) const;
      void clientPartyDisplayNameChanged(const std::string& partyId) const;
=======
      void handleLocalErrors(const Chat::ClientPartyLogicError& errorCode, const std::string& what);
      void handlePartyInserted(const Chat::PartyPtr& partyPtr);
      void clientPartyDisplayNameChanged(const std::string& partyId);
      void handleMessageArrived(const Chat::MessagePtrList& messagePtr);
>>>>>>> c424360e

      void onRecipientKeysHasChanged(const Chat::UserPublicKeyInfoList& userPkList);
      void onRecipientKeysUnchanged();

   private:
      bool isPrivatePartyForUserExist(const ChatUserPtr& currentUserPtr, const std::string& remoteUserName, const PartySubType& partySubType = STANDARD);
      LoggerPtr loggerPtr_;
      ClientPartyModelPtr clientPartyModelPtr_;
      ClientDBServicePtr clientDBServicePtr_;
   };

   using ClientPartyLogicPtr = std::shared_ptr<ClientPartyLogic>;
}

Q_DECLARE_METATYPE(Chat::ClientPartyLogicError)

#endif // CLIENTPARTYLOGIC_H<|MERGE_RESOLUTION|>--- conflicted
+++ resolved
@@ -60,16 +60,10 @@
       void updateModelAndRefreshPartyDisplayNames();
 
    private slots:
-<<<<<<< HEAD
       void handleLocalErrors(const Chat::ClientPartyLogicError& errorCode, const std::string& what) const;
       void handlePartyInserted(const Chat::PartyPtr& partyPtr) const;
       void clientPartyDisplayNameChanged(const std::string& partyId) const;
-=======
-      void handleLocalErrors(const Chat::ClientPartyLogicError& errorCode, const std::string& what);
-      void handlePartyInserted(const Chat::PartyPtr& partyPtr);
-      void clientPartyDisplayNameChanged(const std::string& partyId);
       void handleMessageArrived(const Chat::MessagePtrList& messagePtr);
->>>>>>> c424360e
 
       void onRecipientKeysHasChanged(const Chat::UserPublicKeyInfoList& userPkList);
       void onRecipientKeysUnchanged();
