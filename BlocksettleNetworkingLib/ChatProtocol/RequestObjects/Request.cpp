#include "Request.h"
#include <map>


#include "HeartbeatPingRequest.h"
#include "LoginRequest.h"
#include "SendMessageRequest.h"
#include "AskForPublicKeyRequest.h"
#include "SendOwnPublicKeyRequest.h"
#include "OnlineUsersRequest.h"
#include "MessagesRequest.h"
#include "MessageChangeStatusRequest.h"
#include "ContactActionRequestDirect.h"
#include "ContactActionRequestServer.h"
#include "ChatroomsListRequest.h"
#include "SendRoomMessageRequest.h"
#include "ContactsListRequest.h"
#include "SearchUsersRequest.h"
<<<<<<< HEAD
=======
#include "SessionPublicKeyRequest.h"
#include "ReplySessionPublicKeyRequest.h"
#include "GenCommonOTCRequest.h"
#include "AnswerCommonOTCRequest.h"
#include "UpdateCommonOTCRequest.h"
#include "PullOwnOTCRequest.h"
>>>>>>> 7cf635af

using namespace Chat;

static std::map<std::string, RequestType> RequestTypeFromString
{
<<<<<<< HEAD
       { "RequestHeartbeatPing"       ,   RequestType::RequestHeartbeatPing       }
   ,   { "RequestLogin"               ,   RequestType::RequestLogin               }
   ,   { "RequestLogout"              ,   RequestType::RequestLogout              }
   ,   { "RequestMessages"            ,   RequestType::RequestMessages            }
   ,   { "RequestSendMessage"         ,   RequestType::RequestSendMessage         }
   ,   { "RequestOnlineUsers"         ,   RequestType::RequestOnlineUsers         }
   ,   { "RequestAskForPublicKey"     ,   RequestType::RequestAskForPublicKey     }
   ,   { "RequestSendOwnPublicKey"    ,   RequestType::RequestSendOwnPublicKey    }
   ,   { "RequestChangeMessageStatus" ,   RequestType::RequestChangeMessageStatus }
   ,   { "RequestContactsActionDirect",   RequestType::RequestContactsActionDirect}
   ,   { "RequestContactsActionServer",   RequestType::RequestContactsActionServer}
   ,   { "RequestChatroomsList"       ,   RequestType::RequestChatroomsList       }
   ,   { "RequestSendRoomMessage"     ,   RequestType::RequestSendRoomMessage     }
   ,   { "RequestContactsList"        ,   RequestType::RequestContactsList        }
   ,   { "RequestSearchUsers"         ,   RequestType::RequestSearchUsers         }
=======
   { "RequestHeartbeatPing"         ,   RequestType::RequestHeartbeatPing           },
   { "RequestLogin"                 ,   RequestType::RequestLogin                   },
   { "RequestLogout"                ,   RequestType::RequestLogout                  },
   { "RequestMessages"              ,   RequestType::RequestMessages                },
   { "RequestSendMessage"           ,   RequestType::RequestSendMessage             },
   { "RequestOnlineUsers"           ,   RequestType::RequestOnlineUsers             },
   { "RequestAskForPublicKey"       ,   RequestType::RequestAskForPublicKey         },
   { "RequestSendOwnPublicKey"      ,   RequestType::RequestSendOwnPublicKey        },
   { "RequestChangeMessageStatus"   ,   RequestType::RequestChangeMessageStatus     },
   { "RequestContactsActionDirect"  ,   RequestType::RequestContactsActionDirect    },
   { "RequestContactsActionServer"  ,   RequestType::RequestContactsActionServer    },
   { "RequestChatroomsList"         ,   RequestType::RequestChatroomsList           },
   { "RequestSendRoomMessage"       ,   RequestType::RequestSendRoomMessage         },
   { "RequestContactsList"          ,   RequestType::RequestContactsList            },
   { "RequestSearchUsers"           ,   RequestType::RequestSearchUsers             },
   { "RequestSessionPublicKey"      ,   RequestType::RequestSessionPublicKey        },
   { "RequestReplySessionPublicKey" ,   RequestType::RequestReplySessionPublicKey   },
   { "RequestGenCommonOTC"          ,   RequestType::RequestGenCommonOTC            },
   { "RequestAnswerCommonOTC"       ,   RequestType::RequestAnswerCommonOTC         },
   { "RequestUpdateCommonOTC"       ,   RequestType::RequestUpdateCommonOTC         },
   { "RequestPullOTC"               ,   RequestType::RequestPullOTC                 },
>>>>>>> 7cf635af
};


static std::map<RequestType, std::string> RequestTypeToString
{
<<<<<<< HEAD
       { RequestType::RequestHeartbeatPing       ,   "RequestHeartbeatPing"       }
   ,   { RequestType::RequestLogin               ,   "RequestLogin"               }
   ,   { RequestType::RequestLogout              ,   "RequestLogout"              }
   ,   { RequestType::RequestMessages            ,   "RequestMessages"            }
   ,   { RequestType::RequestSendMessage         ,   "RequestSendMessage"         }
   ,   { RequestType::RequestOnlineUsers         ,   "RequestOnlineUsers"         }
   ,   { RequestType::RequestAskForPublicKey     ,   "RequestAskForPublicKey"     }
   ,   { RequestType::RequestSendOwnPublicKey    ,   "RequestSendOwnPublicKey"    }
   ,   { RequestType::RequestChangeMessageStatus ,   "RequestChangeMessageStatus" }
   ,   { RequestType::RequestContactsActionDirect,   "RequestContactsActionDirect"}
   ,   { RequestType::RequestContactsActionServer,   "RequestContactsActionServer"}
   ,   { RequestType::RequestChatroomsList       ,   "RequestChatroomsList"       }
   ,   { RequestType::RequestSendRoomMessage     ,   "RequestSendRoomMessage"     }
   ,   { RequestType::RequestContactsList        ,   "RequestContactsList"        }
   ,   { RequestType::RequestSearchUsers         ,   "RequestSearchUsers"         }
=======
   { RequestType::RequestHeartbeatPing          ,   "RequestHeartbeatPing"             },
   { RequestType::RequestLogin                  ,   "RequestLogin"                     },
   { RequestType::RequestLogout                 ,   "RequestLogout"                    },
   { RequestType::RequestMessages               ,   "RequestMessages"                  },
   { RequestType::RequestSendMessage            ,   "RequestSendMessage"               },
   { RequestType::RequestOnlineUsers            ,   "RequestOnlineUsers"               },
   { RequestType::RequestAskForPublicKey        ,   "RequestAskForPublicKey"           },
   { RequestType::RequestSendOwnPublicKey       ,   "RequestSendOwnPublicKey"          },
   { RequestType::RequestChangeMessageStatus    ,   "RequestChangeMessageStatus"       },
   { RequestType::RequestContactsActionDirect   ,   "RequestContactsActionDirect"      },
   { RequestType::RequestContactsActionServer   ,   "RequestContactsActionServer"      },
   { RequestType::RequestChatroomsList          ,   "RequestChatroomsList"             },
   { RequestType::RequestSendRoomMessage        ,   "RequestSendRoomMessage"           },
   { RequestType::RequestContactsList           ,   "RequestContactsList"              },
   { RequestType::RequestSearchUsers            ,   "RequestSearchUsers"               },
   { RequestType::RequestSessionPublicKey       ,   "RequestSessionPublicKey"          },
   { RequestType::RequestReplySessionPublicKey  ,   "RequestReplySessionPublicKey"     },
   { RequestType::RequestGenCommonOTC           ,   "RequestGenCommonOTC"              },
   { RequestType::RequestAnswerCommonOTC        ,   "RequestAnswerCommonOTC"           },
   { RequestType::RequestUpdateCommonOTC        ,   "RequestUpdateCommonOTC"           },
   { RequestType::RequestPullOTC                ,   "RequestPullOTC"                   },
>>>>>>> 7cf635af
};

template <typename T>
QJsonObject Message<T>::toJson() const
{
   QJsonObject data;

   data[VersionKey] = QString::fromStdString(version_);

   return data;
}

Request::Request(RequestType requestType, const std::string& clientId)
   : Message<RequestType> (requestType)
   , clientId_(clientId)
{
}

std::string Request::getClientId() const { return clientId_; }

std::shared_ptr<Request> Request::fromJSON(const std::string& clientId, const std::string& jsonData)
{
   QJsonObject data = QJsonDocument::fromJson(QString::fromStdString(jsonData).toUtf8()).object();
   const RequestType requestType = RequestTypeFromString[data[TypeKey].toString().toStdString()];

   switch (requestType)
   {
      case RequestType::RequestHeartbeatPing:
         return std::make_shared<HeartbeatPingRequest>(clientId);

      case RequestType::RequestLogin:
        return std::make_shared<LoginRequest>(
           clientId,
           data[AuthIdKey].toString().toStdString(),
           data[JwtKey].toString().toStdString(),
           data[PublicKeyKey].toString().toStdString()
           );

      case RequestType::RequestSendMessage:
         return SendMessageRequest::fromJSON(clientId, jsonData);

      case RequestType::RequestOnlineUsers:
         return std::make_shared<OnlineUsersRequest>(
            clientId,
            data[AuthIdKey].toString().toStdString()
            );

      case RequestType::RequestMessages:
         return std::make_shared<MessagesRequest>(
            clientId,
            data[SenderIdKey].toString().toStdString(),
            data[ReceiverIdKey].toString().toStdString()
            );

      case RequestType::RequestLogout:
         return std::make_shared<LogoutRequest>(
            clientId,
            data[AuthIdKey].toString().toStdString(),
            data[JwtKey].toString().toStdString(),
            data[PublicKeyKey].toString().toStdString()
            );

      case RequestType::RequestAskForPublicKey:
         return std::make_shared<AskForPublicKeyRequest>(
            clientId,
            data[SenderIdKey].toString().toStdString(),
            data[ReceiverIdKey].toString().toStdString()
            );

      case RequestType::RequestSendOwnPublicKey:
         return std::make_shared<SendOwnPublicKeyRequest>(
            clientId,
            data[ReceiverIdKey].toString().toStdString(),
            data[SenderIdKey].toString().toStdString(),
            BinaryData::CreateFromHex(data[PublicKeyKey].toString().toStdString())
            );

      case RequestType::RequestChangeMessageStatus:
         return MessageChangeStatusRequest::fromJSON(clientId, jsonData);

      case RequestType::RequestContactsActionDirect:
         return ContactActionRequestDirect::fromJSON(clientId, jsonData);

      case RequestType::RequestContactsActionServer:
         return ContactActionRequestServer::fromJSON(clientId, jsonData);

      case RequestType::RequestChatroomsList:
         return std::make_shared<ChatroomsListRequest>(
            clientId,
            data[SenderIdKey].toString().toStdString());

      case RequestType::RequestSendRoomMessage:
         return SendRoomMessageRequest::fromJSON(clientId, jsonData);

      case RequestType::RequestContactsList:
         return ContactsListRequest::fromJSON(clientId, jsonData);

      case RequestType::RequestSearchUsers:
         return SearchUsersRequest::fromJSON(clientId, jsonData);

<<<<<<< HEAD
=======
      case RequestType::RequestSessionPublicKey:
         return SessionPublicKeyRequest::fromJSON(clientId, jsonData);

      case RequestType::RequestReplySessionPublicKey:
         return ReplySessionPublicKeyRequest::fromJSON(clientId, jsonData);

      case RequestType::RequestGenCommonOTC:
         return GenCommonOTCRequest::fromJSON(clientId, jsonData);

      case RequestType::RequestAnswerCommonOTC:
         return AnswerCommonOTCRequest::fromJSON(clientId, jsonData);

      case RequestType::RequestUpdateCommonOTC:
         return UpdateCommonOTCRequest::fromJSON(clientId, jsonData);

      case RequestType::RequestPullOTC:
         return PullOwnOTCRequest::fromJSON(clientId, jsonData);

>>>>>>> 7cf635af
      default:
         break;
   }

   return nullptr;
}

std::string Request::getData() const
{
   return serializeData(this);
}

QJsonObject Request::toJson() const
{
   QJsonObject data = Message<RequestType>::toJson();

   data[TypeKey] = QString::fromStdString(RequestTypeToString[messageType_]);

   return data;
}<|MERGE_RESOLUTION|>--- conflicted
+++ resolved
@@ -1,52 +1,27 @@
 #include "Request.h"
 #include <map>
 
-
+#include "AskForPublicKeyRequest.h"
+#include "ChatroomsListRequest.h"
+#include "ContactActionRequestDirect.h"
+#include "ContactActionRequestServer.h"
+#include "ContactsListRequest.h"
 #include "HeartbeatPingRequest.h"
 #include "LoginRequest.h"
+#include "MessageChangeStatusRequest.h"
+#include "MessagesRequest.h"
+#include "OnlineUsersRequest.h"
+#include "ReplySessionPublicKeyRequest.h"
+#include "SearchUsersRequest.h"
 #include "SendMessageRequest.h"
-#include "AskForPublicKeyRequest.h"
 #include "SendOwnPublicKeyRequest.h"
-#include "OnlineUsersRequest.h"
-#include "MessagesRequest.h"
-#include "MessageChangeStatusRequest.h"
-#include "ContactActionRequestDirect.h"
-#include "ContactActionRequestServer.h"
-#include "ChatroomsListRequest.h"
 #include "SendRoomMessageRequest.h"
-#include "ContactsListRequest.h"
-#include "SearchUsersRequest.h"
-<<<<<<< HEAD
-=======
 #include "SessionPublicKeyRequest.h"
-#include "ReplySessionPublicKeyRequest.h"
-#include "GenCommonOTCRequest.h"
-#include "AnswerCommonOTCRequest.h"
-#include "UpdateCommonOTCRequest.h"
-#include "PullOwnOTCRequest.h"
->>>>>>> 7cf635af
 
 using namespace Chat;
 
 static std::map<std::string, RequestType> RequestTypeFromString
 {
-<<<<<<< HEAD
-       { "RequestHeartbeatPing"       ,   RequestType::RequestHeartbeatPing       }
-   ,   { "RequestLogin"               ,   RequestType::RequestLogin               }
-   ,   { "RequestLogout"              ,   RequestType::RequestLogout              }
-   ,   { "RequestMessages"            ,   RequestType::RequestMessages            }
-   ,   { "RequestSendMessage"         ,   RequestType::RequestSendMessage         }
-   ,   { "RequestOnlineUsers"         ,   RequestType::RequestOnlineUsers         }
-   ,   { "RequestAskForPublicKey"     ,   RequestType::RequestAskForPublicKey     }
-   ,   { "RequestSendOwnPublicKey"    ,   RequestType::RequestSendOwnPublicKey    }
-   ,   { "RequestChangeMessageStatus" ,   RequestType::RequestChangeMessageStatus }
-   ,   { "RequestContactsActionDirect",   RequestType::RequestContactsActionDirect}
-   ,   { "RequestContactsActionServer",   RequestType::RequestContactsActionServer}
-   ,   { "RequestChatroomsList"       ,   RequestType::RequestChatroomsList       }
-   ,   { "RequestSendRoomMessage"     ,   RequestType::RequestSendRoomMessage     }
-   ,   { "RequestContactsList"        ,   RequestType::RequestContactsList        }
-   ,   { "RequestSearchUsers"         ,   RequestType::RequestSearchUsers         }
-=======
    { "RequestHeartbeatPing"         ,   RequestType::RequestHeartbeatPing           },
    { "RequestLogin"                 ,   RequestType::RequestLogin                   },
    { "RequestLogout"                ,   RequestType::RequestLogout                  },
@@ -63,34 +38,12 @@
    { "RequestContactsList"          ,   RequestType::RequestContactsList            },
    { "RequestSearchUsers"           ,   RequestType::RequestSearchUsers             },
    { "RequestSessionPublicKey"      ,   RequestType::RequestSessionPublicKey        },
-   { "RequestReplySessionPublicKey" ,   RequestType::RequestReplySessionPublicKey   },
-   { "RequestGenCommonOTC"          ,   RequestType::RequestGenCommonOTC            },
-   { "RequestAnswerCommonOTC"       ,   RequestType::RequestAnswerCommonOTC         },
-   { "RequestUpdateCommonOTC"       ,   RequestType::RequestUpdateCommonOTC         },
-   { "RequestPullOTC"               ,   RequestType::RequestPullOTC                 },
->>>>>>> 7cf635af
+   { "RequestReplySessionPublicKey" ,   RequestType::RequestReplySessionPublicKey   }
 };
 
 
 static std::map<RequestType, std::string> RequestTypeToString
 {
-<<<<<<< HEAD
-       { RequestType::RequestHeartbeatPing       ,   "RequestHeartbeatPing"       }
-   ,   { RequestType::RequestLogin               ,   "RequestLogin"               }
-   ,   { RequestType::RequestLogout              ,   "RequestLogout"              }
-   ,   { RequestType::RequestMessages            ,   "RequestMessages"            }
-   ,   { RequestType::RequestSendMessage         ,   "RequestSendMessage"         }
-   ,   { RequestType::RequestOnlineUsers         ,   "RequestOnlineUsers"         }
-   ,   { RequestType::RequestAskForPublicKey     ,   "RequestAskForPublicKey"     }
-   ,   { RequestType::RequestSendOwnPublicKey    ,   "RequestSendOwnPublicKey"    }
-   ,   { RequestType::RequestChangeMessageStatus ,   "RequestChangeMessageStatus" }
-   ,   { RequestType::RequestContactsActionDirect,   "RequestContactsActionDirect"}
-   ,   { RequestType::RequestContactsActionServer,   "RequestContactsActionServer"}
-   ,   { RequestType::RequestChatroomsList       ,   "RequestChatroomsList"       }
-   ,   { RequestType::RequestSendRoomMessage     ,   "RequestSendRoomMessage"     }
-   ,   { RequestType::RequestContactsList        ,   "RequestContactsList"        }
-   ,   { RequestType::RequestSearchUsers         ,   "RequestSearchUsers"         }
-=======
    { RequestType::RequestHeartbeatPing          ,   "RequestHeartbeatPing"             },
    { RequestType::RequestLogin                  ,   "RequestLogin"                     },
    { RequestType::RequestLogout                 ,   "RequestLogout"                    },
@@ -107,12 +60,7 @@
    { RequestType::RequestContactsList           ,   "RequestContactsList"              },
    { RequestType::RequestSearchUsers            ,   "RequestSearchUsers"               },
    { RequestType::RequestSessionPublicKey       ,   "RequestSessionPublicKey"          },
-   { RequestType::RequestReplySessionPublicKey  ,   "RequestReplySessionPublicKey"     },
-   { RequestType::RequestGenCommonOTC           ,   "RequestGenCommonOTC"              },
-   { RequestType::RequestAnswerCommonOTC        ,   "RequestAnswerCommonOTC"           },
-   { RequestType::RequestUpdateCommonOTC        ,   "RequestUpdateCommonOTC"           },
-   { RequestType::RequestPullOTC                ,   "RequestPullOTC"                   },
->>>>>>> 7cf635af
+   { RequestType::RequestReplySessionPublicKey  ,   "RequestReplySessionPublicKey"     }
 };
 
 template <typename T>
@@ -213,27 +161,12 @@
       case RequestType::RequestSearchUsers:
          return SearchUsersRequest::fromJSON(clientId, jsonData);
 
-<<<<<<< HEAD
-=======
       case RequestType::RequestSessionPublicKey:
          return SessionPublicKeyRequest::fromJSON(clientId, jsonData);
 
       case RequestType::RequestReplySessionPublicKey:
          return ReplySessionPublicKeyRequest::fromJSON(clientId, jsonData);
 
-      case RequestType::RequestGenCommonOTC:
-         return GenCommonOTCRequest::fromJSON(clientId, jsonData);
-
-      case RequestType::RequestAnswerCommonOTC:
-         return AnswerCommonOTCRequest::fromJSON(clientId, jsonData);
-
-      case RequestType::RequestUpdateCommonOTC:
-         return UpdateCommonOTCRequest::fromJSON(clientId, jsonData);
-
-      case RequestType::RequestPullOTC:
-         return PullOwnOTCRequest::fromJSON(clientId, jsonData);
-
->>>>>>> 7cf635af
       default:
          break;
    }
