#include <QUuid>

#include "ChatProtocol/ClientPartyLogic.h"
#include "ChatProtocol/ClientParty.h"

#include <disable_warnings.h>
#include <spdlog/logger.h>
#include <enable_warnings.h>

#include "chat.pb.h"

using namespace Chat;

ClientPartyLogic::ClientPartyLogic(const LoggerPtr& loggerPtr, const ClientDBServicePtr& clientDBServicePtr, QObject* parent)
   : QObject(parent), loggerPtr_(loggerPtr)
{
   qRegisterMetaType<Chat::ClientPartyLogicError>();

   clientDBServicePtr_ = clientDBServicePtr;
   clientPartyModelPtr_ = std::make_shared<ClientPartyModel>(loggerPtr, this);
   connect(clientPartyModelPtr_.get(), &ClientPartyModel::clientPartyDisplayNameChanged, this, &ClientPartyLogic::clientPartyDisplayNameChanged);
   connect(clientPartyModelPtr_.get(), &ClientPartyModel::partyModelChanged, this, &ClientPartyLogic::partyModelChanged);

   connect(clientDBServicePtr.get(), &ClientDBService::partyDisplayNameLoaded, this, &ClientPartyLogic::partyDisplayNameLoaded);

   connect(this, &ClientPartyLogic::error, this, &ClientPartyLogic::handleLocalErrors);
   connect(clientDBServicePtr.get(), &ClientDBService::messageArrived, this, &ClientPartyLogic::handleMessageArrived);
   connect(this, &ClientPartyLogic::messageArrived, clientPartyModelPtr_.get(), &ClientPartyModel::messageArrived);
   connect(clientDBServicePtr.get(), &ClientDBService::messageStateChanged, clientPartyModelPtr_.get(), &ClientPartyModel::messageStateChanged);
   connect(clientDBServicePtr_.get(), &ClientDBService::recipientKeysHasChanged, this, &ClientPartyLogic::onRecipientKeysHasChanged);
   connect(clientDBServicePtr_.get(), &ClientDBService::recipientKeysUnchanged, this, &ClientPartyLogic::onRecipientKeysUnchanged);

   connect(clientPartyModelPtr_.get(), &ClientPartyModel::partyInserted, this, &ClientPartyLogic::handlePartyInserted);
   connect(this, &ClientPartyLogic::userPublicKeyChanged, clientPartyModelPtr_.get(), &ClientPartyModel::userPublicKeyChanged, Qt::QueuedConnection);
}

void ClientPartyLogic::handlePartiesFromWelcomePacket(const ChatUserPtr& currentUserPtr, const WelcomeResponse& welcomeResponse) const
{
   clientPartyModelPtr_->clearModel();
   clientDBServicePtr_->cleanUnusedParties();

   // all unique recipients
   UniqieRecipientMap uniqueRecipients;

   for (auto i = 0; i < welcomeResponse.party_size(); i++)
   {
      const auto& partyPacket = welcomeResponse.party(i);

      auto clientPartyPtr = std::make_shared<ClientParty>(
         partyPacket.party_id(), partyPacket.party_type(), partyPacket.party_subtype(), partyPacket.party_state());
      clientPartyPtr->setDisplayName(partyPacket.display_name());
      clientPartyPtr->setUserHash(partyPacket.display_name());
      clientPartyPtr->setPartyCreatorHash(partyPacket.party_creator_hash());

      if (PRIVATE_DIRECT_MESSAGE == partyPacket.party_type())
      {
         PartyRecipientsPtrList recipients;
         for (auto j = 0; j < partyPacket.recipient_size(); j++)
         {
            const auto& recipient = partyPacket.recipient(j);
            auto recipientPtr =
               std::make_shared<PartyRecipient>(recipient.user_name(), recipient.public_key(), QDateTime::fromMSecsSinceEpoch(recipient.timestamp_ms()));
            recipients.push_back(recipientPtr);

            // choose all recipients except me
            if (currentUserPtr->userName() != recipientPtr->userHash())
            {
               uniqueRecipients[recipientPtr->userHash()] = recipientPtr;
            }
         }

         clientPartyPtr->setRecipients(recipients);
      }

      clientPartyModelPtr_->insertParty(clientPartyPtr);

      // refresh party to user table
      clientDBServicePtr_->savePartyRecipients(clientPartyPtr);
   }

   // check if any of recipients has changed public key
   clientDBServicePtr_->checkRecipientPublicKey(uniqueRecipients);
<<<<<<< HEAD

   // update party to user table and check history messages
   auto clientPartyPtrList = clientPartyModelPtr_->getStandardPrivatePartyListForRecipient(currentUserPtr->userName());
   for (const auto& clientPartyPtr : clientPartyPtrList)
   {
      // Read and provide last 10 history messages only for standard private parties
      clientDBServicePtr_->readHistoryMessages(clientPartyPtr->id(), clientPartyPtr->displayName(), 10);
   }
=======
>>>>>>> c424360e
}

void ClientPartyLogic::onUserStatusChanged(const ChatUserPtr&, const StatusChanged& statusChanged)
{
   // status changed only for private parties
   auto clientPartyPtrList = 
      clientPartyModelPtr_->getClientPartyListForRecipient(clientPartyModelPtr_->getIdPrivatePartyList(), statusChanged.user_name());

   for (const auto& clientPartyPtr : clientPartyPtrList)
   {
      auto recipientPtr = clientPartyPtr->getRecipient(statusChanged.user_name());
      if (recipientPtr)
      {
         recipientPtr->setCelerType(static_cast<CelerClient::CelerUserType>(statusChanged.celer_type()));
      }

      const auto oldClientStatus = clientPartyPtr->clientStatus();

      clientPartyPtr->setClientStatus(statusChanged.client_status());

      if (ONLINE != clientPartyPtr->clientStatus())
      {
         return;
      }

      // check if public key changed
      if (statusChanged.has_public_key())
      {
         if (recipientPtr)
         {
            const BinaryData public_key(statusChanged.public_key().value());
            const auto dt = QDateTime::fromMSecsSinceEpoch(statusChanged.timestamp_ms().value());
            const auto userPkPtr = std::make_shared<UserPublicKeyInfo>();

            userPkPtr->setUser_hash(QString::fromStdString(recipientPtr->userHash()));
            userPkPtr->setOldPublicKeyHex(recipientPtr->publicKey());
            userPkPtr->setOldPublicKeyTime(recipientPtr->publicKeyTime());
            userPkPtr->setNewPublicKeyHex(public_key);
            userPkPtr->setNewPublicKeyTime(dt);
            UserPublicKeyInfoList userPkList;
            userPkList.push_back(userPkPtr);

            emit userPublicKeyChanged(userPkList);
         }

         return;
      }

      // if client status is online and different than previous status
      // check if we have any unsent messages for this user
      if (oldClientStatus == statusChanged.client_status())
      {
         continue;
      }

      clientDBServicePtr_->checkUnsentMessages(clientPartyPtr->id());
   }
}

void ClientPartyLogic::handleLocalErrors(const ClientPartyLogicError& errorCode, const std::string& what) const
{
   loggerPtr_->debug("[ClientPartyLogic::handleLocalErrors] Error: {}, what: {}", int(errorCode), what);
}

void ClientPartyLogic::handlePartyInserted(const Chat::PartyPtr& partyPtr) const
{
   clientDBServicePtr_->createNewParty(partyPtr);
}

void ClientPartyLogic::createPrivateParty(const ChatUserPtr& currentUserPtr, const std::string& remoteUserName, const Chat::PartySubType& partySubType, const std::string& initialMessage)
{
   // check if private party exist
   if (isPrivatePartyForUserExist(currentUserPtr, remoteUserName, partySubType))
   {
      if (OTC == partySubType)
      {
         // delete old otc private party and create new one
         const auto clientPartyPtr = clientPartyModelPtr_->getOtcPartyForUsers(currentUserPtr->userName(), remoteUserName);
         emit deletePrivateParty(clientPartyPtr->id());
      }
      else
      {
         // standard private parties can be reused
         return;
      }
   }

   // party not exist, create new one
   auto newClientPrivatePartyPtr =
      std::make_shared<ClientParty>(QUuid::createUuid().toString(QUuid::WithoutBraces).toStdString(), PRIVATE_DIRECT_MESSAGE, partySubType);

   newClientPrivatePartyPtr->setDisplayName(remoteUserName);
   newClientPrivatePartyPtr->setUserHash(remoteUserName);
   newClientPrivatePartyPtr->setPartyCreatorHash(currentUserPtr->userName());
   // setup recipients for new private party
   PartyRecipientsPtrList recipients;
   recipients.push_back(std::make_shared<PartyRecipient>(currentUserPtr->userName()));
   recipients.push_back(std::make_shared<PartyRecipient>(remoteUserName));
   newClientPrivatePartyPtr->setRecipients(recipients);
   newClientPrivatePartyPtr->setInitialMessage(initialMessage);

   // update model
   clientPartyModelPtr_->insertParty(newClientPrivatePartyPtr);
   emit partyModelChanged();

   // save party in db
   clientDBServicePtr_->createNewParty(newClientPrivatePartyPtr);

   emit privatePartyCreated(newClientPrivatePartyPtr->id());
}

bool ClientPartyLogic::isPrivatePartyForUserExist(const ChatUserPtr& currentUserPtr, const std::string& remoteUserName, const Chat::PartySubType& partySubType)
{
   auto idPartyList = clientPartyModelPtr_->getIdPrivatePartyListBySubType(partySubType);

   for (const auto& partyId : idPartyList)
   {
      auto clientPartyPtr = clientPartyModelPtr_->getClientPartyById(partyId);
      if (!clientPartyPtr)
      {
         continue;
      }

      auto recipients = clientPartyPtr->getRecipientsExceptMe(currentUserPtr->userName());
      for (const auto& recipient : recipients)
      {
         if (recipient->userHash() == remoteUserName)
         {
            // party already existed
            emit privatePartyAlreadyExist(clientPartyPtr->id());
            return true;
         }
      }
   }

   return false;
}

void ClientPartyLogic::createPrivatePartyFromPrivatePartyRequest(const ChatUserPtr& currentUserPtr, const PrivatePartyRequest& privatePartyRequest)
{
   const auto& partyPacket = privatePartyRequest.party_packet();

   auto newClientPrivatePartyPtr =
      std::make_shared<ClientParty>(
         partyPacket.party_id(),
         partyPacket.party_type(),
         partyPacket.party_subtype()
         );

   newClientPrivatePartyPtr->setPartyState(partyPacket.party_state());
   newClientPrivatePartyPtr->setPartyCreatorHash(partyPacket.party_creator_hash());
   newClientPrivatePartyPtr->setDisplayName(partyPacket.display_name());
   newClientPrivatePartyPtr->setUserHash(partyPacket.party_creator_hash());

   PartyRecipientsPtrList recipients;
   for (auto i = 0; i < partyPacket.recipient_size(); i++)
   {
      auto recipient = std::make_shared<PartyRecipient>(
         partyPacket.recipient(i).user_name(), partyPacket.recipient(i).public_key()
         );

      recipients.push_back(recipient);
   }

   newClientPrivatePartyPtr->setRecipients(recipients);

   // check if already exist party in rejected state with this same user
   const auto clientPartyPtrList = clientPartyModelPtr_->getStandardPrivatePartyListForRecipient(newClientPrivatePartyPtr->partyCreatorHash());
   for (const auto& oldClientPartyPtr : clientPartyPtrList)
   {
      // exist one, checking party state
      if (REJECTED == oldClientPartyPtr->partyState())
      {
         emit deletePrivateParty(oldClientPartyPtr->id());

         // delete old recipients keys
         auto oldRecipients = oldClientPartyPtr->getRecipientsExceptMe(currentUserPtr->userName());
         clientDBServicePtr_->deleteRecipientsKeys(oldRecipients);
      }
   }

   // update model
   clientPartyModelPtr_->insertParty(newClientPrivatePartyPtr);

   // update recipients keys
   const auto remoteRecipients = newClientPrivatePartyPtr->getRecipientsExceptMe(currentUserPtr->userName());
   clientDBServicePtr_->saveRecipientsKeys(remoteRecipients);

   emit partyModelChanged();

   // save party in db
   clientDBServicePtr_->createNewParty(newClientPrivatePartyPtr);

   // auto accept private otc party
   if (newClientPrivatePartyPtr->isPrivateOTC())
   {
       emit acceptOTCPrivateParty(newClientPrivatePartyPtr->id());
   }

   // ! Do NOT emit here privatePartyCreated, it's connected with party request
}

void ClientPartyLogic::clientPartyDisplayNameChanged(const std::string& partyId) const
{
   const auto clientPartyPtr = clientPartyModelPtr_->getClientPartyById(partyId);

   if (!clientPartyPtr)
   {
      return;
   }

   clientDBServicePtr_->updateDisplayNameForParty(partyId, clientPartyPtr->displayName());
}

void ClientPartyLogic::partyDisplayNameLoaded(const std::string& partyId, const std::string& displayName)
{
   auto clientPartyPtr = clientPartyModelPtr_->getClientPartyById(partyId);

   if (clientPartyPtr == nullptr)
   {
      emit error(ClientPartyLogicError::PartyNotExist, partyId);
      return;
   }

   clientPartyPtr->setDisplayName(displayName);

   emit partyModelChanged();
}

// if logged out set offline for all private parties
void ClientPartyLogic::loggedOutFromServer() const
{
   auto idPartyList = clientPartyModelPtr_->getIdPrivatePartyList();
   for (const auto& partyId : idPartyList)
   {
      auto clientPartyPtr = clientPartyModelPtr_->getClientPartyById(partyId);

      if (!clientPartyPtr)
      {
         continue;
      }

      clientPartyPtr->setClientStatus(OFFLINE);
   }
}

void ClientPartyLogic::onRecipientKeysHasChanged(const Chat::UserPublicKeyInfoList& userPkList)
{
   emit userPublicKeyChanged(userPkList);
}

void ClientPartyLogic::onRecipientKeysUnchanged()
{
   updateModelAndRefreshPartyDisplayNames();
}

void ClientPartyLogic::updateModelAndRefreshPartyDisplayNames()
{
   emit partyModelChanged();

   // parties loaded, check is party display name should be updated
   auto idPartyList = clientPartyModelPtr_->getIdPartyList();
   for (const auto& partyId : idPartyList)
   {
      clientDBServicePtr_->loadPartyDisplayName(partyId);
   }

}

void ClientPartyLogic::handleMessageArrived(const Chat::MessagePtrList& messagePtrList)
{
   for (const auto& messagePtr : messagePtrList)
   {
      ClientPartyPtrList clientPartyPtrList = clientPartyModelPtr()->getClientPartyListFromIdPartyList(
         clientPartyModelPtr()->getIdPrivatePartyListBySubType());

      for (const auto& clientPartyPtr : clientPartyPtrList)
      {
         if (!clientPartyPtr->isUserBelongsToParty(messagePtr->senderHash()))
         {
            continue;
         }

         if (clientPartyPtr->userHash() == clientPartyPtr->displayName())
         {
            // display name isn't changed
            messagePtr->setDisplayName(messagePtr->senderHash());
            continue;
         }

         // custom party/message display name for user
         messagePtr->setDisplayName(clientPartyPtr->displayName());
      }
   }

   emit messageArrived(messagePtrList);
}<|MERGE_RESOLUTION|>--- conflicted
+++ resolved
@@ -80,17 +80,6 @@
 
    // check if any of recipients has changed public key
    clientDBServicePtr_->checkRecipientPublicKey(uniqueRecipients);
-<<<<<<< HEAD
-
-   // update party to user table and check history messages
-   auto clientPartyPtrList = clientPartyModelPtr_->getStandardPrivatePartyListForRecipient(currentUserPtr->userName());
-   for (const auto& clientPartyPtr : clientPartyPtrList)
-   {
-      // Read and provide last 10 history messages only for standard private parties
-      clientDBServicePtr_->readHistoryMessages(clientPartyPtr->id(), clientPartyPtr->displayName(), 10);
-   }
-=======
->>>>>>> c424360e
 }
 
 void ClientPartyLogic::onUserStatusChanged(const ChatUserPtr&, const StatusChanged& statusChanged)
