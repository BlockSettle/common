--- conflicted
+++ resolved
@@ -195,12 +195,9 @@
       { AutoStartRFQScript,      SettingDef(QLatin1String("AutoStartRFQScript"), false) },
       { CurrentRFQScript,        SettingDef(QLatin1String("CurRFQScript")) },
       { ShowInfoWidget,          SettingDef(QLatin1String("ShowInfoWidget"), true) },
-<<<<<<< HEAD
       { LoginApiKey,             SettingDef(QLatin1String("LoginApiKey")) },
-=======
       { AutoQouting,             SettingDef(QLatin1String("AutoQuoting"), false) },
       { AutoSigning,             SettingDef(QLatin1String("AutoSigning"), false) }
->>>>>>> 481dfd65
    };
 }
 
