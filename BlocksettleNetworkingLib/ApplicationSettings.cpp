--- conflicted
+++ resolved
@@ -158,16 +158,11 @@
       { remoteSigners,                    SettingDef(QLatin1String("RemoteSignerKeys")) },
       { rememberLoginUserName,            SettingDef(QLatin1String("RememberLoginUserName"), true) },
       { armoryServers,                    SettingDef(QLatin1String("ArmoryServers")) },
-<<<<<<< HEAD
-      { defaultArmoryServersKeys,         SettingDef(QLatin1String("DefaultArmoryServersKeys")) },
-      { startupBIP150CTX,        SettingDef(QLatin1String("StartupBIP150CTX"), false) },
-      { dontLoadCCList,          SettingDef(QLatin1String("DontLoadCCList"), false) }
-=======
       { defaultArmoryServersKeys,         SettingDef(QLatin1String("DefaultArmoryServersKeys"), QStringList()
          << QLatin1String("0350ac2d232e0b0fb5c68a821ff8e50e42608aa62c5755485e6caa8bc14e5918ea")       // mainnet Armory cluster key
          << QLatin1String("02ed6116a7844cae8a1dc4d5fb27922594b79cc41df081d84d2f36983757904de5")) },   // testnet Armory cluster key
-      { startupBIP150CTX,                 SettingDef(QLatin1String("StartupBIP150CTX"), false) }
->>>>>>> 36952dd1
+      { startupBIP150CTX,        SettingDef(QLatin1String("StartupBIP150CTX"), false) },
+      { dontLoadCCList,          SettingDef(QLatin1String("DontLoadCCList"), false) }
    };
 }
 
