--- conflicted
+++ resolved
@@ -264,32 +264,19 @@
 
 void RootItem::notifyMessageChanged(std::shared_ptr<Chat::MessageData> message)
 {
-<<<<<<< HEAD
-   QString chatId = message->senderId() == QString::fromStdString(currentUser())
-                    ? message->receiverId()
-                    : message->senderId();
-
-   TreeItem* chatNode = findChatNode(chatId.toStdString());
-
-   // Note:
-   // chatNode will be nullptr if user which sent message in the room is not in contact list
-   if (chatNode == nullptr) {
-      chatId = message->receiverId();
-      chatNode = findChatNode(chatId.toStdString());
-   }
-
-   if (chatNode && chatNode->getAcceptType() == TreeItem::NodeType::MessageDataNode){
-         for (auto child : chatNode->getChildren()){
-=======
    if (message) {
       QString chatId = message->senderId() == QString::fromStdString(currentUser())
                        ? message->receiverId()
                        : message->senderId();
 
       TreeItem* chatNode = findChatNode(chatId.toStdString());
+      if (chatNode == nullptr) {
+         chatId = message->receiverId();
+         chatNode = findChatNode(chatId.toStdString());
+      }
+
       if (chatNode && chatNode->getAcceptType() == TreeItem::NodeType::MessageDataNode) {
          for (auto child : chatNode->getChildren()) {
->>>>>>> 1b0e965f
             CategoryElement * elem = static_cast<CategoryElement*>(child);
             auto msg = std::dynamic_pointer_cast<Chat::MessageData>(elem->getDataObject());
             if (message->id() == msg->id()) {
