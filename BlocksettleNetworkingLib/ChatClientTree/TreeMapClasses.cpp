#include "TreeMapClasses.h"

#include "TreeObjects.h"

#include <algorithm>
#include <QDebug>

bool RootItem::insertRoomObject(std::shared_ptr<Chat::RoomData> data)
{
   TreeItem* candidate =  new ChatRoomElement(data);
   bool res = insertNode(candidate);
   if (!res) {
      delete  candidate;
   }
   return  res;
}

bool RootItem::insertContactObject(std::shared_ptr<Chat::ContactRecordData> data, bool isOnline)
{
   ChatContactElement* candidate = new ChatContactElement(data);
   candidate->setOnlineStatus(isOnline
                              ? ChatContactElement::OnlineStatus::Online
                              : ChatContactElement::OnlineStatus::Offline);
   bool res = insertNode(candidate);
   if (!res) {
      delete candidate;
   }

   return  res;
}

bool RootItem::insertGeneralUserObject(std::shared_ptr<Chat::UserData> data)
{
   TreeItem* candidate = new ChatUserElement(data);
   bool res = insertNode(candidate);
   if (!res) {
      delete  candidate;
   }
   return  res;
}

bool RootItem::insertSearchUserObject(std::shared_ptr<Chat::UserData> data)
{
   TreeItem* candidate = new ChatSearchElement(data);
   bool res = insertNode(candidate);
   if (!res) {
      delete  candidate;
   }
   return  res;
}


TreeItem * RootItem::resolveMessageTargetNode(TreeMessageNode * messageNode)
{
   if (!messageNode){
      return nullptr;
   }

   for (auto categoryGroup : children_) {
      if (categoryGroup->isChildTypeSupported(messageNode->targetParentType_)) {
         return categoryGroup->findSupportChild(messageNode);
      }
   }

   return nullptr;
}

TreeItem* RootItem::findChatNode(const std::string &chatId)
{
   for (auto child : children_){ // through all categories
      if ( child->isChildTypeSupported(ChatUIDefinitions::ChatTreeNodeType::RoomsElement)
        || child->isChildTypeSupported(ChatUIDefinitions::ChatTreeNodeType::ContactsElement)) {
         for (auto cchild : child->getChildren()) {
            auto data = static_cast<CategoryElement*>(cchild)->getDataObject();
            switch (data->getType()) {
               case Chat::DataObject::Type::RoomData:{
                  auto room = std::dynamic_pointer_cast<Chat::RoomData>(data);
                  if (room->getId().toStdString() == chatId){
                     return cchild;
                  }
               }
                  break;
               case Chat::DataObject::Type::ContactRecordData: {
                  auto contact = std::dynamic_pointer_cast<Chat::ContactRecordData>(data);
                  if (contact->getContactId().toStdString() == chatId){
                     return cchild;
                  }
               }
                  break;
               default:
                  break;

            }
         }
      }
   }
   return nullptr;
}

std::vector<std::shared_ptr<Chat::ContactRecordData> > RootItem::getAllContacts()
{
   std::vector<std::shared_ptr<Chat::ContactRecordData>> contacts;

   for (auto child : children_){ // through all categories
      if (child->isChildTypeSupported(ChatUIDefinitions::ChatTreeNodeType::ContactsElement)) {
         for (auto cchild : child->getChildren()){
            auto data = static_cast<CategoryElement*>(cchild)->getDataObject();
            if (data->getType() == Chat::DataObject::Type::ContactRecordData) {
               auto contact = std::dynamic_pointer_cast<Chat::ContactRecordData>(data);
               contacts.push_back(contact);
            }
         }
      }
   }
   return  contacts;
}

bool RootItem::removeContactNode(const std::string &contactId)
{
   for (auto child : children_){ // through all categories
      if (child->isChildTypeSupported(ChatUIDefinitions::ChatTreeNodeType::ContactsElement)) {
         for (auto cchild : child->getChildren()){
            auto data = static_cast<CategoryElement*>(cchild)->getDataObject();
            if (data->getType() == Chat::DataObject::Type::ContactRecordData) {
               auto contact = std::dynamic_pointer_cast<Chat::ContactRecordData>(data);
               if (contact->getContactId().toStdString() == contactId) {
                  child->removeChild(cchild);
                  return true;
               }
            }
         }
      }
   }
   return false;
}

std::shared_ptr<Chat::ContactRecordData> RootItem::findContactItem(const std::string &contactId)
{
   ChatContactElement* contactNode = findContactNode(contactId);
   if (contactNode){
      return contactNode->getContactData();
   }
   return  nullptr;
}

ChatContactElement *RootItem::findContactNode(const std::string &contactId)
{
   TreeItem* chatNode = findChatNode(contactId);
   if (chatNode && chatNode->getType() == ChatUIDefinitions::ChatTreeNodeType::ContactsElement){
      return static_cast<ChatContactElement*> (chatNode);
   }
   return nullptr;
}

std::shared_ptr<Chat::MessageData> RootItem::findMessageItem(const std::string &chatId, const std::string &messgeId)
{
   TreeItem* chatNode = findChatNode(chatId);
   if (chatNode && chatNode->isChildTypeSupported(ChatUIDefinitions::ChatTreeNodeType::MessageDataNode)) {
         for (auto child : chatNode->getChildren()){
            auto message = std::dynamic_pointer_cast<Chat::MessageData>(static_cast<CategoryElement*>(child)->getDataObject());
            if (message && message->id().toStdString() == messgeId){
               return message;
            }
         }
   }
   return  nullptr;
}

void RootItem::clear()
{
   for (auto child : children_) {
      child->deleteChildren();
   }
   currentUser_.clear();
}

void RootItem::clearSearch()
{
   for (auto child : children_) {
      if (child->isChildTypeSupported(ChatUIDefinitions::ChatTreeNodeType::SearchElement))
         child->deleteChildren();
   }
}

std::string RootItem::currentUser() const
{
   return currentUser_;
}

bool RootItem::insertMessageNode(TreeMessageNode * messageNode)
{
   for (auto categoryGroup : children_ ) {
      if (categoryGroup->isChildTypeSupported(messageNode->targetParentType_)) {
         auto targetElement = categoryGroup->findSupportChild(messageNode);
         if (targetElement != nullptr) {
            if (targetElement->insertItem(messageNode)) {
               emit itemChanged(targetElement);
               return true;
            }
            break;
         }
      }
   }

   return false;
}

bool RootItem::insertNode(TreeItem * item)
{
   TreeItem * supportChild = findSupportChild(item);
   if (supportChild) {
      return supportChild->insertItem(item);
   }

   return false;
}

TreeItem *RootItem::findCategoryNodeWith(ChatUIDefinitions::ChatTreeNodeType type)
{
   auto found = std::find_if(children_.begin(), children_.end(),
                                       [type](TreeItem* child){
      return child->isChildTypeSupported(type);
   });

   if (found != children_.end()) {
      return *found;
   }
   return nullptr;
}


void RootItem::setCurrentUser(const std::string &currentUser)
{
   currentUser_ = currentUser;
}

void RootItem::notifyMessageChanged(std::shared_ptr<Chat::MessageData> message)
{
   if (message) {
      QString chatId = message->senderId() == QString::fromStdString(currentUser())
                       ? message->receiverId()
                       : message->senderId();

      TreeItem* chatNode = findChatNode(chatId.toStdString());
      if (chatNode == nullptr) {
         chatId = message->receiverId();
         chatNode = findChatNode(chatId.toStdString());
      }

<<<<<<< HEAD
   TreeItem* chatNode = findChatNode(chatId.toStdString());
   if (chatNode && chatNode->isChildTypeSupported(ChatUIDefinitions::ChatTreeNodeType::MessageDataNode)){
         for (auto child : chatNode->getChildren()){
=======
      if (chatNode && chatNode->getAcceptType() == TreeItem::NodeType::MessageDataNode) {
         for (auto child : chatNode->getChildren()) {
>>>>>>> 8aca7ddb
            CategoryElement * elem = static_cast<CategoryElement*>(child);
            auto msg = std::dynamic_pointer_cast<Chat::MessageData>(elem->getDataObject());
            if (message->id() == msg->id()) {
               emit itemChanged(elem);
            }
         }
         emit itemChanged(chatNode);
      }
   }
}

void RootItem::notifyContactChanged(std::shared_ptr<Chat::ContactRecordData> contact)
{
   TreeItem* chatNode = findChatNode(contact->getContactId().toStdString());
   if (chatNode && chatNode->getType() == ChatUIDefinitions::ChatTreeNodeType::ContactsElement){
      emit itemChanged(chatNode);
   }
}

bool CategoryElement::updateNewItemsFlag()
{
   if (!isChildTypeSupported(ChatUIDefinitions::ChatTreeNodeType::MessageDataNode)) {
      return false;
   }
   //Reset flag
   newItemsFlag_ = false;


   for (const auto child : children_) {
      auto messageNode = static_cast<TreeMessageNode*>(child);

      if (!messageNode) {
         return false;
      }

      auto message = messageNode->getMessage();
      const RootItem * root = static_cast<const RootItem*>(recursiveRoot());
      if (message
          && !message->testFlag(Chat::MessageData::State::Read)
          && root->currentUser() != message->senderId().toStdString()) {
         newItemsFlag_ = true;
         break; //If first is found, no reason to continue
      }
   }
   return newItemsFlag_;
}

bool CategoryElement::getNewItemsFlag() const
{
   return newItemsFlag_;
}

// insert channel for response that client send to OTC requests
bool RootItem::insertOTCSentResponseObject(const std::string& otcId)
{
   auto otcRequestNode = new OTCSentResponseElement(otcId);
   bool insertResult = insertNode(otcRequestNode);
   if (!insertResult) {
      delete otcRequestNode;
   }

   qDebug() << "Sent response added";
   return insertResult;
}

// insert channel for response client receive for own OTC
bool RootItem::insertOTCReceivedResponseObject(const std::string& otcId)
{
   auto otcRequestNode = new OTCReceivedResponseElement(otcId);
   bool insertResult = insertNode(otcRequestNode);
   if (!insertResult) {
      delete otcRequestNode;
   }

   qDebug() << "Received response added";

   return insertResult;
}
<|MERGE_RESOLUTION|>--- conflicted
+++ resolved
@@ -247,14 +247,8 @@
          chatNode = findChatNode(chatId.toStdString());
       }
 
-<<<<<<< HEAD
-   TreeItem* chatNode = findChatNode(chatId.toStdString());
-   if (chatNode && chatNode->isChildTypeSupported(ChatUIDefinitions::ChatTreeNodeType::MessageDataNode)){
-         for (auto child : chatNode->getChildren()){
-=======
-      if (chatNode && chatNode->getAcceptType() == TreeItem::NodeType::MessageDataNode) {
+      if (chatNode && chatNode->isChildTypeSupported(ChatUIDefinitions::ChatTreeNodeType::MessageDataNode)) {
          for (auto child : chatNode->getChildren()) {
->>>>>>> 8aca7ddb
             CategoryElement * elem = static_cast<CategoryElement*>(child);
             auto msg = std::dynamic_pointer_cast<Chat::MessageData>(elem->getDataObject());
             if (message->id() == msg->id()) {
