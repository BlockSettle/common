/*

***********************************************************************************
* Copyright (C) 2016 - , BlockSettle AB
* Distributed under the GNU Affero General Public License (AGPL v3)
* See LICENSE or http://www.gnu.org/licenses/agpl.html
*
**********************************************************************************

*/
#ifndef _H_COLOREDCOINLOGIC
#define _H_COLOREDCOINLOGIC

#include <vector>
#include <set>
#include <map>
#include <string>

#include "Address.h"
#include "ArmoryConnection.h"

////
class ColoredCoinException : public std::runtime_error
{
public:
   ColoredCoinException(const std::string& err) :
      std::runtime_error(err)
   {}
};

////
struct ParsedCcTx
{
   BinaryData txHash_;

   //tx's cc outpoints
   std::vector<std::pair<BinaryData, unsigned>> outpoints_;

   //tx's cc outputs
   std::vector<std::pair<uint64_t, BinaryData>> outputs_;

   //hash is set only if this is a valid cc tx
   bool isInitialized(void) const { return txHash_.getSize() == 32; }
};

////
struct CcTxCandidate
{
   std::map<BinaryData, uint64_t> ccPerAddr_;
   std::map<BinaryData, uint64_t> xbtPerAddr_;

   uint64_t totalCcRedeemed_ = UINT64_MAX;
   uint64_t totalCcSpent_ = UINT64_MAX;
   uint64_t totalXbtSpent_ = UINT64_MAX;

   bool isValidCcTx_ = false;
};

////
struct CcOutpoint
{
private:
   const uint64_t value_;
   const unsigned index_;

   std::shared_ptr<BinaryData> txHash_;
   std::shared_ptr<BinaryData> scrAddr_;

public:
   CcOutpoint(uint64_t value, unsigned index) :
      value_(value), index_(index)
   {}

   ////
   void setTxHash(const BinaryData&);
   void setTxHash(const std::shared_ptr<BinaryData>&);
   void setScrAddr(const std::shared_ptr<BinaryData>&);

   ////
   const std::shared_ptr<BinaryData> getTxHash(void) const { return txHash_; }
   const std::shared_ptr<BinaryData> getScrAddr(void) const { return scrAddr_; }

   ////
   uint64_t value(void) const { return value_; }
   unsigned index(void) const { return index_; }
   
   ////
   bool operator<(const CcOutpoint& rhs) const
   {
      if (*txHash_ != *rhs.txHash_)
         return *txHash_ < *rhs.txHash_;

      return index_ < rhs.index_;
   }
};

////
struct CcOutpointCompare
{
   bool operator() (
      const std::shared_ptr<CcOutpoint>& lhs,
      const std::shared_ptr<CcOutpoint>& rhs) const
   {
      if (lhs == nullptr || rhs == nullptr)
         throw std::runtime_error("empty outpoints");

      return *lhs < *rhs;
   }
};

////
struct BinaryDataCompare
{
   bool operator() (
      const std::shared_ptr<BinaryData>& lhs,
      const std::shared_ptr<BinaryData>& rhs) const
   {
      return *lhs < *rhs;
   }
};
   
using OpPtrSet = std::set<std::shared_ptr<CcOutpoint>, CcOutpointCompare>;
using CcUtxoSet = std::map<BinaryData, std::map<unsigned, std::shared_ptr<CcOutpoint>>>;
using ScrAddrCcSet = std::map<BinaryData, OpPtrSet>;
using OutPointsSet = std::map<BinaryData, std::set<unsigned>>;

////
struct ColoredCoinSnapshot
{
public:
   //<txHash, <txOutId, outpoint>>
   CcUtxoSet utxoSet_;

   //<prefixed scrAddr, <outpoints>>
   ScrAddrCcSet scrAddrCcSet_;

   //<prefixed scrAddr, height of revoke tx>
   std::map<BinaryData, unsigned> revokedAddresses_;

   //<txHash, txOutId>
   OutPointsSet txHistory_;
};

////
struct ColoredCoinZCSnapshot
{
public:
   //<txHash, <txOutId, outpoint>>
   CcUtxoSet utxoSet_;

   //<prefixed scrAddr, <outpoints>>
   ScrAddrCcSet scrAddrCcSet_;

   //<hash, <txOutIds>>
   OutPointsSet spentOutputs_;
};

////
class ColoredCoinTracker;

////
class ColoredCoinACT : public ArmoryCallbackTarget
{
   friend class ColoredCoinTracker;

private:
   struct RegistrationStruct
   {
      std::string regID_;
      std::shared_ptr<DBNotificationStruct> notifPtr_ = nullptr;

      ////
      bool isValid(void) const { return notifPtr_ != nullptr; }
      void clear(void)
      {
         notifPtr_ = nullptr;
         regID_.clear();
      }

      void set(std::shared_ptr<DBNotificationStruct> ptr, std::string id)
      {
         if (isValid())
            throw ColoredCoinException("registration struct is already set");

         if(id.size() == 0)
            throw ColoredCoinException("empty registration id");

         notifPtr_ = ptr;
         regID_ = id;
      }
   };

private:
   ArmoryThreading::BlockingQueue<std::shared_ptr<DBNotificationStruct>> notifQueue_;
   std::thread processThr_;

   ColoredCoinTracker* ccPtr_ = nullptr;

private:
   std::shared_ptr<DBNotificationStruct> popNotification(void)
   {
      return notifQueue_.pop_front();
   }

protected:
   virtual void onUpdate(std::shared_ptr<DBNotificationStruct>) {}

public:
   ColoredCoinACT(ArmoryConnection *armory)
      : ArmoryCallbackTarget()
   {
      init(armory);
   }
   ColoredCoinACT() : ArmoryCallbackTarget() {}

   ~ColoredCoinACT() override
   {
      cleanup();
   }

   ////
   void onZCReceived(const std::string& requestId, const std::vector<bs::TXEntry>& zcs) override;
   void onNewBlock(unsigned int, unsigned int) override;
   void onRefresh(const std::vector<BinaryData> &, bool) override;
   void onStateChanged(ArmoryState) override;

   ////
   virtual void start();
   virtual void stop();
   virtual void setCCManager(ColoredCoinTracker* ccPtr) { ccPtr_ = ccPtr; }

private:
   virtual void processNotification(void);
};

class ColoredCoinTrackerInterface
{
public:
   virtual ~ColoredCoinTrackerInterface() = default;

   virtual void addOriginAddress(const bs::Address&) = 0;
   virtual void addRevocationAddress(const bs::Address&) = 0;

   virtual bool goOnline() = 0;

   virtual std::shared_ptr<ColoredCoinSnapshot> snapshot() const = 0;
   virtual std::shared_ptr<ColoredCoinZCSnapshot> zcSnapshot() const = 0;

   using SnapshotUpdatedCb = std::function<void()>;
   virtual void setSnapshotUpdatedCb(SnapshotUpdatedCb cb) = 0;
   virtual void setZcSnapshotUpdatedCb(SnapshotUpdatedCb cb) = 0;

};

////
class ColoredCoinTracker : public ColoredCoinTrackerInterface
{
   /*
   This class tracks the UTXO set for a single colored coin.
   */
   
   friend class ColoredCoinACT;

private:
   std::set<BinaryData> originAddresses_;
   std::set<BinaryData> revocationAddresses_;

   std::shared_ptr<ArmoryConnection> connPtr_;
   ArmoryThreading::BlockingQueue<BinaryData> refreshQueue_;

   std::shared_ptr<ColoredCoinSnapshot> snapshot_ = nullptr;
   std::shared_ptr<ColoredCoinZCSnapshot> zcSnapshot_ = nullptr;

   unsigned startHeight_ = 0;
   unsigned zcCutOff_ = 0;
   unsigned processedHeight_ = 0;
   unsigned processedZcIndex_ = 0;
   
   const uint64_t coinsPerShare_;

   ////
   std::atomic<bool> ready_;

   SnapshotUpdatedCb snapshotUpdatedCb_;
   SnapshotUpdatedCb zcSnapshotUpdatedCb_;

protected:
   std::shared_ptr<AsyncClient::BtcWallet> walletObj_;
   std::shared_ptr<ColoredCoinACT>  actPtr_;

private:
   ////
   std::vector<Tx> grabTxBatch(const std::set<BinaryData>&);

   ParsedCcTx processTx(
      const std::shared_ptr<ColoredCoinSnapshot> &,
      const std::shared_ptr<ColoredCoinZCSnapshot>&,
      const Tx&) const;

   ////
   std::set<BinaryData> processTxBatch(
      std::shared_ptr<ColoredCoinSnapshot>&,
      const std::set<BinaryData>&, bool parseLowest);

   std::set<BinaryData> processZcBatch(
      const std::shared_ptr<ColoredCoinSnapshot>&,
      const std::shared_ptr<ColoredCoinZCSnapshot>&,
      const std::set<BinaryData>&, bool);

   void processRevocationBatch(
      const std::shared_ptr<ColoredCoinSnapshot>&,
      const std::set<BinaryData>&);

   ////
   void purgeZc(void);

   ////
   void addUtxo(
      const std::shared_ptr<ColoredCoinSnapshot>&,
      const BinaryData& txHash, unsigned txOutIndex,
      uint64_t value, const BinaryData& scrAddr);

   void addZcUtxo(
      const std::shared_ptr<ColoredCoinSnapshot>&,
      const std::shared_ptr<ColoredCoinZCSnapshot>&,
      const BinaryData& txHash, unsigned txOutIndex,
      uint64_t value, const BinaryData& scrAddr);

   ////
   const std::shared_ptr<BinaryData> getScrAddrPtr(
      const std::map<BinaryData, OpPtrSet>&,
      const BinaryData&) const;

   ////
   void eraseScrAddrOp(
      const std::shared_ptr<ColoredCoinSnapshot> &,
      const std::shared_ptr<CcOutpoint>&);
   
   void addScrAddrOp(
      std::map<BinaryData, OpPtrSet>&,
      const std::shared_ptr<CcOutpoint>&);

   std::set<BinaryData> collectOriginAddresses() const;
   std::set<BinaryData> collectRevokeAddresses() const;

   ////
   void waitOnRefresh(const std::string&);
   void pushRefreshID(std::vector<BinaryData>&);

   ////
   void shutdown(void);

protected:
   ////
   std::set<BinaryData> update(void);
   std::set<BinaryData> zcUpdate(void);
   void reorg(bool hard);

   virtual void snapshotUpdated();
   virtual void zcSnapshotUpdated();

public:
   using OutpointMap = std::map<BinaryData, std::set<unsigned>>;

   ColoredCoinTracker(uint64_t coinsPerShare,
      std::shared_ptr<ArmoryConnection> connPtr) :
      connPtr_(connPtr), coinsPerShare_(coinsPerShare)
   {
      ready_.store(false, std::memory_order_relaxed);

      auto&& wltIdSbd = CryptoPRNG::generateRandom(12);
      walletObj_ = connPtr_->instantiateWallet(wltIdSbd.toHexStr());
   }

   ~ColoredCoinTracker(void) override
   {
      shutdown();
   }

   ////
   std::shared_ptr<ColoredCoinSnapshot> snapshot(void) const override;
   std::shared_ptr<ColoredCoinZCSnapshot> zcSnapshot(void) const override;

   void setSnapshotUpdatedCb(SnapshotUpdatedCb cb) override;
   void setZcSnapshotUpdatedCb(SnapshotUpdatedCb cb) override;

   ////
   static uint64_t getCcOutputValue(
      const std::shared_ptr<ColoredCoinSnapshot> &
      , const std::shared_ptr<ColoredCoinZCSnapshot>&
      , const BinaryData&, unsigned, unsigned);

   ////
   static std::vector<std::shared_ptr<CcOutpoint>> getSpendableOutpointsForAddress(
      const std::shared_ptr<ColoredCoinSnapshot>&,
      const std::shared_ptr<ColoredCoinZCSnapshot>&,
      const BinaryData&, bool);

   //returns effect of a tx on cc utxo map if it was mined
   CcTxCandidate parseCcCandidateTx(
      const std::shared_ptr<ColoredCoinSnapshot>&,
      const std::shared_ptr<ColoredCoinZCSnapshot>&,
      const Tx&) const;

   ////
   void addOriginAddress(const bs::Address&) override;
   void addRevocationAddress(const bs::Address&) override;

   ////
   bool goOnline(void) override;
};

class ColoredCoinTrackerClientIface
{
public:
   virtual ~ColoredCoinTrackerClientIface();

   virtual void addOriginAddress(const bs::Address&) {}
   virtual void addRevocationAddress(const bs::Address&) {}

   virtual bool goOnline() { return true; }

   virtual uint64_t getCcOutputValue(const BinaryData &txHash
      , unsigned int txOutIndex, unsigned int height) const = 0;

   //in: prefixed address
   virtual uint64_t getCcValueForAddress(const BinaryData&) const = 0;

   //in: prefixed address
   virtual std::vector<std::shared_ptr<CcOutpoint>> getSpendableOutpointsForAddress(
      const BinaryData&) const = 0;

   virtual bool isTxHashValid(const BinaryData &, uint32_t txOutIndex = UINT32_MAX) const = 0;

   // Determine whether the TX was valid CC at any point in time (including current ZC)
   virtual bool isTxHashValidHistory(const BinaryData &, uint32_t txOutIndex = UINT32_MAX) const = 0;

   //in: set of prefixed addresses
   virtual uint64_t getUnconfirmedCcValueForAddresses(const std::set<BinaryData>&) const = 0;
   virtual uint64_t getConfirmedCcValueForAddresses(const std::set<BinaryData>&) const = 0;

   virtual ColoredCoinTracker::OutpointMap getCCUtxoForAddresses(const std::set<BinaryData>&
      , bool withZc) const = 0;
};

class ColoredCoinTrackerClient : public ColoredCoinTrackerClientIface
{
protected:
   std::unique_ptr<ColoredCoinTrackerInterface> ccSnapshots_;

public:
   ColoredCoinTrackerClient(std::unique_ptr<ColoredCoinTrackerInterface> ccSnapshots);
   ~ColoredCoinTrackerClient() override;

   void addOriginAddress(const bs::Address&) override;
   void addRevocationAddress(const bs::Address&) override;

   bool goOnline() override;

   uint64_t getCcOutputValue(const BinaryData &txHash
      , unsigned int txOutIndex, unsigned int height) const override;

   //in: prefixed address
   uint64_t getCcValueForAddress(const BinaryData&) const override;

   //in: prefixed address
   std::vector<std::shared_ptr<CcOutpoint>> getSpendableOutpointsForAddress(
      const BinaryData&) const override;

<<<<<<< HEAD
   bool isTxHashValid(const BinaryData &, uint32_t txOutIndex, bool allowZC) const;
=======
   bool isTxHashValid(const BinaryData &, uint32_t txOutIndex = UINT32_MAX) const override;
>>>>>>> fafde5c7

   // Determine whether the TX was valid CC at any point in time (including current ZC)
   bool isTxHashValidHistory(const BinaryData &, uint32_t txOutIndex = UINT32_MAX) const override;

   //in: set of prefixed addresses
   uint64_t getUnconfirmedCcValueForAddresses(const std::set<BinaryData>&) const override;
   uint64_t getConfirmedCcValueForAddresses(const std::set<BinaryData>&) const override;

   ColoredCoinTracker::OutpointMap getCCUtxoForAddresses(const std::set<BinaryData>&
      , bool withZc) const override;
};

class CCTrackerClientFactory
{
public:
   virtual ~CCTrackerClientFactory();

   virtual std::shared_ptr<ColoredCoinTrackerClientIface> createClient(uint32_t lotSize) = 0;
};

#endif   //_H_COLOREDCOINLOGIC<|MERGE_RESOLUTION|>--- conflicted
+++ resolved
@@ -430,7 +430,7 @@
    virtual std::vector<std::shared_ptr<CcOutpoint>> getSpendableOutpointsForAddress(
       const BinaryData&) const = 0;
 
-   virtual bool isTxHashValid(const BinaryData &, uint32_t txOutIndex = UINT32_MAX) const = 0;
+   virtual bool isTxHashValid(const BinaryData &, uint32_t txOutIndex, bool allowZC) const = 0;
 
    // Determine whether the TX was valid CC at any point in time (including current ZC)
    virtual bool isTxHashValidHistory(const BinaryData &, uint32_t txOutIndex = UINT32_MAX) const = 0;
@@ -467,11 +467,7 @@
    std::vector<std::shared_ptr<CcOutpoint>> getSpendableOutpointsForAddress(
       const BinaryData&) const override;
 
-<<<<<<< HEAD
-   bool isTxHashValid(const BinaryData &, uint32_t txOutIndex, bool allowZC) const;
-=======
-   bool isTxHashValid(const BinaryData &, uint32_t txOutIndex = UINT32_MAX) const override;
->>>>>>> fafde5c7
+   bool isTxHashValid(const BinaryData &, uint32_t txOutIndex, bool allowZC) const override;
 
    // Determine whether the TX was valid CC at any point in time (including current ZC)
    bool isTxHashValidHistory(const BinaryData &, uint32_t txOutIndex = UINT32_MAX) const override;
