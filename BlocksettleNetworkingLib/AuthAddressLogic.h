--- conflicted
+++ resolved
@@ -269,12 +269,7 @@
    void pushRefreshID(const std::vector<BinaryData> &);
 
    //validation address logic
-<<<<<<< HEAD
-   bool isValid(const bs::Address&) const;
-=======
    bool isValidMasterAddress(const bs::Address&) const;
-   bool isValidMasterAddress(const BinaryData&) const;
->>>>>>> 6c3cb658
 
    bool hasSpendableOutputs(const bs::Address&) const;
    bool hasZCOutputs(const bs::Address&) const;
