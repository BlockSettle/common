--- conflicted
+++ resolved
@@ -206,12 +206,10 @@
    QString bootstrapFilePath() const;
    QString bootstrapResourceFileName() const;
 
-<<<<<<< HEAD
    static bs::LogConfig parseLogConfig(const QStringList&);
-=======
+
    void setDefaultWalletId(const std::string& walletId);
    std::string getDefaultWalletId() const;
->>>>>>> 772fedb1
 
 signals:
    void settingChanged(int setting, QVariant value);
