#include "BSMarketDataProvider.h"

<<<<<<< HEAD
#include "bs_md.pb.h"
=======
>>>>>>> a7285583
#include "ConnectionManager.h"
#include "SubscriberConnection.h"

#include <spdlog/spdlog.h>

#include <vector>

BSMarketDataProvider::BSMarketDataProvider(const std::shared_ptr<ConnectionManager>& connectionManager
      , const std::shared_ptr<spdlog::logger>& logger)
 : MarketDataProvider(logger)
 , connectionManager_{connectionManager}
{
}

bool BSMarketDataProvider::StartMDConnection()
{
   if (mdConnection_ != nullptr) {
      logger_->error("[BSMarketDataProvider::StartMDConnection] already connected");
      return false;
   }

   mdConnection_ = connectionManager_->CreateSubscriberConnection();

   auto onDataReceived = [this](const std::string& data) { this->onDataFromMD(data); };
   auto onConnectedToPb = [this]() { this->onConnectedToMD(); };
   auto onDisconnectedFromPB = [this]() { this->onDisconnectedFromMD(); };

   listener_ = std::make_shared<SubscriberConnectionListenerCB>(onDataReceived
      , onConnectedToPb, onDisconnectedFromPB);

   logger_->debug("[BSMarketDataProvider::StartMDConnection] start connecting to PB updates");

   emit StartConnecting();
   if (!mdConnection_->ConnectToPublisher(host_, port_, listener_.get())) {
      logger_->error("[BSMarketDataProvider::StartMDConnection] failed to start connection");
      emit Disconnected();
      return false;
   }

   return true;
}

bool BSMarketDataProvider::IsConnectionActive() const
{
   return mdConnection_ != nullptr;
}

bool BSMarketDataProvider::DisconnectFromMDSource()
{
   if (mdConnection_ == nullptr) {
      return true;
   }
   emit Disconnecting();

   mdConnection_->stopListen();

   return true;
}

void BSMarketDataProvider::onDataFromMD(const std::string& data)
{
   Blocksettle::Communication::BlocksettleMarketData::UpdateHeader header;

   if (!header.ParseFromString(data)) {
      logger_->error("[BSMarketDataProvider::onDataFromMD] failed to parse header");
      return ;
   }

   switch (header.type()) {
   case Blocksettle::Communication::BlocksettleMarketData::FullSnapshotType:
      OnFullSnapshot(header.data());
      break;
   case Blocksettle::Communication::BlocksettleMarketData::IncrementalUpdateType:
      OnIncrementalUpdate(header.data());
      break;
   }
}

void BSMarketDataProvider::onConnectedToMD()
{
   emit Connected();
}

void BSMarketDataProvider::onDisconnectedFromMD()
{
   emit Disconnecting();
   emit MDUpdate(bs::network::Asset::Undefined, QString(), {});

   mdConnection_ = nullptr;
   emit Disconnected();
}

bs::network::MDFields GetMDFields(const Blocksettle::Communication::BlocksettleMarketData::ProductPriceInfo& productInfo)
{
   bs::network::MDFields result;

   if (!qFuzzyIsNull(productInfo.offer())) {
      result.emplace_back( bs::network::MDField{ bs::network::MDField::PriceOffer, productInfo.offer(), QString()} );
   }
   if (!qFuzzyIsNull(productInfo.bid())) {
      result.emplace_back( bs::network::MDField{ bs::network::MDField::PriceBid, productInfo.bid(), QString()} );
   }
   if (!qFuzzyIsNull(productInfo.last_price())) {
      result.emplace_back( bs::network::MDField{ bs::network::MDField::PriceLast, productInfo.last_price(), QString()} );
   }
   if (!qFuzzyIsNull(productInfo.volume())) {
      result.emplace_back( bs::network::MDField{ bs::network::MDField::DailyVolume, productInfo.volume(), QString()} );
   }

   return result;
}

void BSMarketDataProvider::OnProductSnapshot(const bs::network::Asset::Type& assetType
   , const Blocksettle::Communication::BlocksettleMarketData::ProductPriceInfo& productInfo
   , double timestamp)
{
   emit MDSecurityReceived(productInfo.product_name(), {assetType});
   auto fields = GetMDFields(productInfo);
   fields.emplace_back(bs::network::MDField{bs::network::MDField::MDTimestamp, timestamp, {}});
   emit MDUpdate(assetType, QString::fromStdString(productInfo.product_name()), GetMDFields(productInfo));
}

void BSMarketDataProvider::OnFullSnapshot(const std::string& data)
{
   Blocksettle::Communication::BlocksettleMarketData::MDSnapshot snapshot;
   if (!snapshot.ParseFromString(data)) {
      logger_->error("[BSMarketDataProvider::OnFullSnapshot] failed to parse snapshot");
      return ;
   }

   double timestamp = static_cast<double>(snapshot.timestamp());

   for (int i=0; i < snapshot.fx_products_size(); ++i) {
<<<<<<< HEAD
      auto assetType = bs::network::Asset::Type::SpotFX;
      const auto& productInfo = snapshot.fx_products(i);
      emit MDSecurityReceived(productInfo.product_name(), {assetType});
      auto fields = GetMDFields(productInfo);
      fields.emplace_back(bs::network::MDField{bs::network::MDField::MDTimestamp, timestamp, {}});
      emit MDUpdate(assetType, QString::fromStdString(productInfo.product_name()), GetMDFields(productInfo));
   }

   for (int i=0; i < snapshot.xbt_products_size(); ++i) {
      auto assetType = bs::network::Asset::Type::SpotXBT;
      const auto& productInfo = snapshot.xbt_products(i);
      emit MDSecurityReceived(productInfo.product_name(), {assetType});
      auto fields = GetMDFields(productInfo);
      fields.emplace_back(bs::network::MDField{bs::network::MDField::MDTimestamp, timestamp, {}});
      emit MDUpdate(assetType, QString::fromStdString(productInfo.product_name()), GetMDFields(productInfo));
   }

   for (int i=0; i < snapshot.cc_products_size(); ++i) {
      auto assetType = bs::network::Asset::Type::PrivateMarket;
      const auto& productInfo = snapshot.cc_products(i);
      emit MDSecurityReceived(productInfo.product_name(), {assetType});
      auto fields = GetMDFields(productInfo);
=======
      OnProductSnapshot(bs::network::Asset::Type::SpotFX, snapshot.fx_products(i), timestamp);
   }

   for (int i=0; i < snapshot.xbt_products_size(); ++i) {
      OnProductSnapshot(bs::network::Asset::Type::SpotXBT, snapshot.xbt_products(i), timestamp);
   }

   for (int i=0; i < snapshot.cc_products_size(); ++i) {
      OnProductSnapshot(bs::network::Asset::Type::PrivateMarket, snapshot.cc_products(i), timestamp);
   }
}

void BSMarketDataProvider::OnProductUpdate(const bs::network::Asset::Type& assetType
   , const Blocksettle::Communication::BlocksettleMarketData::ProductPriceInfo& productInfo
   , double timestamp)
{
   auto fields = GetMDFields(productInfo);
   if (!fields.empty()) {
>>>>>>> a7285583
      fields.emplace_back(bs::network::MDField{bs::network::MDField::MDTimestamp, timestamp, {}});
      emit MDUpdate(assetType, QString::fromStdString(productInfo.product_name()), GetMDFields(productInfo));
   }
}

void BSMarketDataProvider::OnIncrementalUpdate(const std::string& data)
{
   Blocksettle::Communication::BlocksettleMarketData::MDSnapshot update;
   if (!update.ParseFromString(data)) {
      logger_->error("[BSMarketDataProvider::OnIncrementalUpdate] failed to parse update");
      return ;
   }

   double timestamp = static_cast<double>(update.timestamp());

   for (int i=0; i < update.fx_products_size(); ++i) {
<<<<<<< HEAD
      auto assetType = bs::network::Asset::Type::SpotFX;
      const auto& productInfo = update.fx_products(i);
      auto fields = GetMDFields(productInfo);
      if (!fields.empty()) {
         fields.emplace_back(bs::network::MDField{bs::network::MDField::MDTimestamp, timestamp, {}});
         emit MDUpdate(assetType, QString::fromStdString(productInfo.product_name()), GetMDFields(productInfo));
      }
   }

   for (int i=0; i < update.xbt_products_size(); ++i) {
      auto assetType = bs::network::Asset::Type::SpotXBT;
      const auto& productInfo = update.xbt_products(i);
      auto fields = GetMDFields(productInfo);
      if (!fields.empty()) {
         fields.emplace_back(bs::network::MDField{bs::network::MDField::MDTimestamp, timestamp, {}});
         emit MDUpdate(assetType, QString::fromStdString(productInfo.product_name()), GetMDFields(productInfo));
      }
   }

   for (int i=0; i < update.cc_products_size(); ++i) {
      auto assetType = bs::network::Asset::Type::PrivateMarket;
      const auto& productInfo = update.cc_products(i);
      auto fields = GetMDFields(productInfo);
      if (!fields.empty()) {
         fields.emplace_back(bs::network::MDField{bs::network::MDField::MDTimestamp, timestamp, {}});
         emit MDUpdate(assetType, QString::fromStdString(productInfo.product_name()), GetMDFields(productInfo));
      }
=======
      OnProductUpdate(bs::network::Asset::Type::SpotFX, update.fx_products(i), timestamp);
   }

   for (int i=0; i < update.xbt_products_size(); ++i) {
      OnProductUpdate(bs::network::Asset::Type::SpotXBT, update.xbt_products(i), timestamp);
   }

   for (int i=0; i < update.cc_products_size(); ++i) {
      OnProductUpdate(bs::network::Asset::Type::PrivateMarket, update.cc_products(i), timestamp);
>>>>>>> a7285583
   }
}<|MERGE_RESOLUTION|>--- conflicted
+++ resolved
@@ -1,9 +1,5 @@
 #include "BSMarketDataProvider.h"
 
-<<<<<<< HEAD
-#include "bs_md.pb.h"
-=======
->>>>>>> a7285583
 #include "ConnectionManager.h"
 #include "SubscriberConnection.h"
 
@@ -137,30 +133,6 @@
    double timestamp = static_cast<double>(snapshot.timestamp());
 
    for (int i=0; i < snapshot.fx_products_size(); ++i) {
-<<<<<<< HEAD
-      auto assetType = bs::network::Asset::Type::SpotFX;
-      const auto& productInfo = snapshot.fx_products(i);
-      emit MDSecurityReceived(productInfo.product_name(), {assetType});
-      auto fields = GetMDFields(productInfo);
-      fields.emplace_back(bs::network::MDField{bs::network::MDField::MDTimestamp, timestamp, {}});
-      emit MDUpdate(assetType, QString::fromStdString(productInfo.product_name()), GetMDFields(productInfo));
-   }
-
-   for (int i=0; i < snapshot.xbt_products_size(); ++i) {
-      auto assetType = bs::network::Asset::Type::SpotXBT;
-      const auto& productInfo = snapshot.xbt_products(i);
-      emit MDSecurityReceived(productInfo.product_name(), {assetType});
-      auto fields = GetMDFields(productInfo);
-      fields.emplace_back(bs::network::MDField{bs::network::MDField::MDTimestamp, timestamp, {}});
-      emit MDUpdate(assetType, QString::fromStdString(productInfo.product_name()), GetMDFields(productInfo));
-   }
-
-   for (int i=0; i < snapshot.cc_products_size(); ++i) {
-      auto assetType = bs::network::Asset::Type::PrivateMarket;
-      const auto& productInfo = snapshot.cc_products(i);
-      emit MDSecurityReceived(productInfo.product_name(), {assetType});
-      auto fields = GetMDFields(productInfo);
-=======
       OnProductSnapshot(bs::network::Asset::Type::SpotFX, snapshot.fx_products(i), timestamp);
    }
 
@@ -179,7 +151,6 @@
 {
    auto fields = GetMDFields(productInfo);
    if (!fields.empty()) {
->>>>>>> a7285583
       fields.emplace_back(bs::network::MDField{bs::network::MDField::MDTimestamp, timestamp, {}});
       emit MDUpdate(assetType, QString::fromStdString(productInfo.product_name()), GetMDFields(productInfo));
    }
@@ -196,35 +167,6 @@
    double timestamp = static_cast<double>(update.timestamp());
 
    for (int i=0; i < update.fx_products_size(); ++i) {
-<<<<<<< HEAD
-      auto assetType = bs::network::Asset::Type::SpotFX;
-      const auto& productInfo = update.fx_products(i);
-      auto fields = GetMDFields(productInfo);
-      if (!fields.empty()) {
-         fields.emplace_back(bs::network::MDField{bs::network::MDField::MDTimestamp, timestamp, {}});
-         emit MDUpdate(assetType, QString::fromStdString(productInfo.product_name()), GetMDFields(productInfo));
-      }
-   }
-
-   for (int i=0; i < update.xbt_products_size(); ++i) {
-      auto assetType = bs::network::Asset::Type::SpotXBT;
-      const auto& productInfo = update.xbt_products(i);
-      auto fields = GetMDFields(productInfo);
-      if (!fields.empty()) {
-         fields.emplace_back(bs::network::MDField{bs::network::MDField::MDTimestamp, timestamp, {}});
-         emit MDUpdate(assetType, QString::fromStdString(productInfo.product_name()), GetMDFields(productInfo));
-      }
-   }
-
-   for (int i=0; i < update.cc_products_size(); ++i) {
-      auto assetType = bs::network::Asset::Type::PrivateMarket;
-      const auto& productInfo = update.cc_products(i);
-      auto fields = GetMDFields(productInfo);
-      if (!fields.empty()) {
-         fields.emplace_back(bs::network::MDField{bs::network::MDField::MDTimestamp, timestamp, {}});
-         emit MDUpdate(assetType, QString::fromStdString(productInfo.product_name()), GetMDFields(productInfo));
-      }
-=======
       OnProductUpdate(bs::network::Asset::Type::SpotFX, update.fx_products(i), timestamp);
    }
 
@@ -234,6 +176,5 @@
 
    for (int i=0; i < update.cc_products_size(); ++i) {
       OnProductUpdate(bs::network::Asset::Type::PrivateMarket, update.cc_products(i), timestamp);
->>>>>>> a7285583
    }
 }