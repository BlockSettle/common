#ifndef __SETTLEMENT_MONITOR_H__
#define __SETTLEMENT_MONITOR_H__

#include "ArmoryConnection.h"
#include "CoreWallet.h"

#include <spdlog/spdlog.h>

#include <atomic>
#include <memory>
#include <string>

#include <QObject>

namespace bs {
   struct PayoutSigner
   {
      enum Type {
         SignatureUndefined,
         SignedByBuyer,
         SignedBySeller,
         Failed
      };

      static const char *toString(const Type t) {
         switch (t) {
         case SignedByBuyer:        return "buyer";
         case SignedBySeller:       return "seller";
         case SignatureUndefined:
         default:                   return "undefined";
         }
      }

      static void WhichSignature(const Tx &
         , uint64_t value
         , const bs::Address &settlAddr
         , const BinaryData &buyAuthKey, const BinaryData &sellAuthKey
         , const std::shared_ptr<spdlog::logger> &
         , const std::shared_ptr<ArmoryConnection> &, std::function<void(Type)>);
   };

   class SettlementMonitor : public ArmoryCallbackTarget
   {
   public:
<<<<<<< HEAD
=======
/*      SettlementMonitor(const std::shared_ptr<AsyncClient::BtcWallet> rtWallet
         , const std::shared_ptr<ArmoryConnection> &
         , const std::shared_ptr<core::SettlementAddressEntry> &
         , const std::shared_ptr<spdlog::logger> &);*/
      SettlementMonitor(const std::shared_ptr<AsyncClient::BtcWallet> rtWallet
         , const std::shared_ptr<ArmoryConnection> &
         , const std::shared_ptr<SettlementAddress> &, const bs::Address &
         , const std::shared_ptr<spdlog::logger> &);
>>>>>>> 450661ad
      SettlementMonitor(const std::shared_ptr<ArmoryConnection> &
         , const std::shared_ptr<spdlog::logger> &, const bs::Address &
         , const BinaryData &buyAuthKey, const BinaryData &sellAuthKey
         , const std::function<void()> &);

      ~SettlementMonitor() noexcept override;

      void checkNewEntries();

      int getPayinConfirmations() const { return payinConfirmations_; }
      int getPayoutConfirmations() const { return payoutConfirmations_; }

      PayoutSigner::Type getPayoutSignerSide() const { return payoutSignedBy_; }
      void getPayinInput(const std::function<void(UTXO)> &, bool allowZC = true);

      static bs::core::wallet::TXSignRequest createPayoutTXRequest(UTXO
         , const bs::Address &recvAddr, float feePerByte, unsigned int topBlock);
      static UTXO getInputFromTX(const bs::Address &, const BinaryData &payinHash
         , const double amount);
      static uint64_t getEstimatedFeeFor(UTXO input, const bs::Address &recvAddr
         , float feePerByte, unsigned int topBlock);

      int confirmedThreshold() const { return 6; }

   protected:
      // payin detected is sent on ZC and once it's get to block.
      // if payin is already on chain before monitor started, payInDetected will
      // emited only once
      virtual void onPayInDetected(int confirmationsNumber, const BinaryData &txHash) = 0;
      virtual void onPayOutDetected(int confirmationsNumber, PayoutSigner::Type signedBy) = 0;
      virtual void onPayOutConfirmed(PayoutSigner::Type signedBy) = 0;

      void onNewBlock(unsigned int) override;
      void onZCReceived(const std::vector<bs::TXEntry> &) override;

   private:
      void initialize();

      std::atomic_flag                          walletLock_ = ATOMIC_FLAG_INIT;
      std::shared_ptr<AsyncClient::BtcWallet>   rtWallet_;
      std::set<BinaryData>                      ownAddresses_;

      int payinConfirmations_ = -1;
      int payoutConfirmations_ = -1;

      bool payinInBlockChain_ = false;
      bool payoutConfirmedFlag_ = false;

      PayoutSigner::Type payoutSignedBy_ = PayoutSigner::Type::SignatureUndefined;

      std::shared_ptr<bool> quitFlag_;
      std::shared_ptr<std::recursive_mutex> quitFlagLock_;

   protected:
      std::shared_ptr<ArmoryConnection>   armoryPtr_;
      std::shared_ptr<spdlog::logger>     logger_;
      bs::Address                         settlAddress_;
      BinaryData                          buyAuthKey_;
      BinaryData                          sellAuthKey_;

   protected:
      void IsPayInTransaction(const ClientClasses::LedgerEntry &, std::function<void(bool)>) const;
      void IsPayOutTransaction(const ClientClasses::LedgerEntry &, std::function<void(bool)>) const;

      void CheckPayoutSignature(const ClientClasses::LedgerEntry &, std::function<void(PayoutSigner::Type)>) const;

      void SendPayInNotification(const int confirmationsNumber, const BinaryData &txHash);
      void SendPayOutNotification(const ClientClasses::LedgerEntry &);
   };

   class SettlementMonitorCb : public SettlementMonitor
   {
   public:
      using onPayInDetectedCB = std::function<void (int, const BinaryData &)>;
      using onPayOutDetectedCB = std::function<void (int, PayoutSigner::Type )>;
      using onPayOutConfirmedCB = std::function<void (PayoutSigner::Type )>;

   public:
<<<<<<< HEAD
=======
/*      SettlementMonitorCb(const std::shared_ptr<AsyncClient::BtcWallet> &rtWallet
         , const std::shared_ptr<ArmoryConnection> &
         , const std::shared_ptr<core::SettlementAddressEntry> &
         , const std::shared_ptr<spdlog::logger> &);*/
      SettlementMonitorCb(const std::shared_ptr<AsyncClient::BtcWallet> &rtWallet
         , const std::shared_ptr<ArmoryConnection> &
         , const std::shared_ptr<SettlementAddress> &, const bs::Address &
         , const std::shared_ptr<spdlog::logger> &);
>>>>>>> 450661ad
      SettlementMonitorCb(const std::shared_ptr<ArmoryConnection> &armory
         , const std::shared_ptr<spdlog::logger> &logger, const bs::Address &addr
         , const BinaryData &buyAuthKey, const BinaryData &sellAuthKey
         , const std::function<void()> &cbInited)
         : SettlementMonitor(armory, logger, addr, buyAuthKey, sellAuthKey, cbInited) {}
      ~SettlementMonitorCb() noexcept override;

      SettlementMonitorCb(const SettlementMonitorCb&) = delete;
      SettlementMonitorCb& operator = (const SettlementMonitorCb&) = delete;

      SettlementMonitorCb(SettlementMonitorCb&&) = delete;
      SettlementMonitorCb& operator = (SettlementMonitorCb&&) = delete;

      void start(const onPayInDetectedCB& onPayInDetected
         , const onPayOutDetectedCB& onPayOutDetected
         , const onPayOutConfirmedCB& onPayOutConfirmed);

      void stop();

   protected:
      void onPayInDetected(int confirmationsNumber, const BinaryData &txHash) override;
      void onPayOutDetected(int confirmationsNumber, PayoutSigner::Type signedBy) override;
      void onPayOutConfirmed(PayoutSigner::Type signedBy) override;

   private:
      onPayInDetectedCB    onPayInDetected_;
      onPayOutDetectedCB   onPayOutDetected_;
      onPayOutConfirmedCB  onPayOutConfirmed_;
   };

} //namespace bs

#endif // __SETTLEMENT_MONITOR_H__<|MERGE_RESOLUTION|>--- conflicted
+++ resolved
@@ -42,17 +42,6 @@
    class SettlementMonitor : public ArmoryCallbackTarget
    {
    public:
-<<<<<<< HEAD
-=======
-/*      SettlementMonitor(const std::shared_ptr<AsyncClient::BtcWallet> rtWallet
-         , const std::shared_ptr<ArmoryConnection> &
-         , const std::shared_ptr<core::SettlementAddressEntry> &
-         , const std::shared_ptr<spdlog::logger> &);*/
-      SettlementMonitor(const std::shared_ptr<AsyncClient::BtcWallet> rtWallet
-         , const std::shared_ptr<ArmoryConnection> &
-         , const std::shared_ptr<SettlementAddress> &, const bs::Address &
-         , const std::shared_ptr<spdlog::logger> &);
->>>>>>> 450661ad
       SettlementMonitor(const std::shared_ptr<ArmoryConnection> &
          , const std::shared_ptr<spdlog::logger> &, const bs::Address &
          , const BinaryData &buyAuthKey, const BinaryData &sellAuthKey
@@ -131,17 +120,6 @@
       using onPayOutConfirmedCB = std::function<void (PayoutSigner::Type )>;
 
    public:
-<<<<<<< HEAD
-=======
-/*      SettlementMonitorCb(const std::shared_ptr<AsyncClient::BtcWallet> &rtWallet
-         , const std::shared_ptr<ArmoryConnection> &
-         , const std::shared_ptr<core::SettlementAddressEntry> &
-         , const std::shared_ptr<spdlog::logger> &);*/
-      SettlementMonitorCb(const std::shared_ptr<AsyncClient::BtcWallet> &rtWallet
-         , const std::shared_ptr<ArmoryConnection> &
-         , const std::shared_ptr<SettlementAddress> &, const bs::Address &
-         , const std::shared_ptr<spdlog::logger> &);
->>>>>>> 450661ad
       SettlementMonitorCb(const std::shared_ptr<ArmoryConnection> &armory
          , const std::shared_ptr<spdlog::logger> &logger, const bs::Address &addr
          , const BinaryData &buyAuthKey, const BinaryData &sellAuthKey
