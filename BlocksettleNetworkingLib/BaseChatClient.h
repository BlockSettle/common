#ifndef __BASE_CHAT_CLIENT_H__
#define __BASE_CHAT_CLIENT_H__

#include "ZMQ_BIP15X_DataConnection.h"
#include "DataConnectionListener.h"
#include "ChatProtocol/ResponseHandler.h"
#include "Encryption/ChatSessionKey.h"
#include "SecureBinaryData.h"
#include "ChatCommonTypes.h"
#include "ChatDB.h"

#include <botan/secmem.h>
#include <spdlog/spdlog.h>

#include <queue>
#include <memory>
#include <map>

class ConnectionManager;
class UserHasher;

class BaseChatClient : public QObject
                     , public DataConnectionListener
                     , public Chat::ResponseHandler
{
   Q_OBJECT

public:
   BaseChatClient(const std::shared_ptr<ConnectionManager>& connectionManager
                  , const std::shared_ptr<spdlog::logger>& logger
                  , const QString& dbFile);
   ~BaseChatClient() noexcept override;

   BaseChatClient(const BaseChatClient&) = delete;
   BaseChatClient& operator = (const BaseChatClient&) = delete;

   BaseChatClient(BaseChatClient&&) = delete;
   BaseChatClient& operator = (BaseChatClient&&) = delete;

   std::string LoginToServer(const std::string& email, const std::string& jwt
                             , const ZmqBIP15XDataConnection::cbNewKey &);
   void LogoutFromServer();

   bool removeContact(const std::string &userId);

public:
   void OnDataReceived(const std::string& data) override;
   void OnConnected() override;
   void OnDisconnected() override;
   void OnError(DataConnectionError errorCode) override;

public:
   void OnUsersList(const Chat::Response_UsersList &) override;
   void OnMessages(const Chat::Response_Messages &) override;
   void OnLoginReturned(const Chat::Response_Login &) override;
   void OnLogoutResponse(const Chat::Response_Logout &) override;
   void OnSendMessageResponse(const Chat::Response_SendMessage& ) override;
   void OnMessageChangeStatusResponse(const Chat::Response_MessageChangeStatus&) override;
   void OnModifyContactsDirectResponse(const Chat::Response_ModifyContactsDirect&) override;
   void OnModifyContactsServerResponse(const Chat::Response_ModifyContactsServer&) override;
   void OnContactsListResponse(const Chat::Response_ContactsList&) override;
   void OnChatroomsList(const Chat::Response_ChatroomsList&) override;
   void OnRoomMessages(const Chat::Response_RoomMessages&) override;
   void OnSearchUsersResponse(const Chat::Response_SearchUsers&) override;


   void OnSessionPublicKeyResponse(const Chat::Response_SessionPublicKey&) override;
   void OnReplySessionPublicKeyResponse(const Chat::Response_ReplySessionPublicKey&) override;
   // Called when a peer asks for our public key.
   void OnAskForPublicKey(const Chat::Response_AskForPublicKey &response) override;

   // Called when we asked for a public key of peer, and got result.
   void OnSendOwnPublicKey(const Chat::Response_SendOwnPublicKey &response) override;

protected:

   bool getContacts(ContactRecordDataList &contactList);
   bool addOrUpdateContact(const std::string &userId,
                           Chat::ContactStatus status,
                           const std::string &userName = "");

<<<<<<< HEAD
   bool encryptByIESAndSaveMessageInDb(const std::shared_ptr<Chat::MessageData>& message);
   std::shared_ptr<Chat::MessageData> encryptMessageToSendAEAD(const QString& receiver,
                                                               BinaryData& remotePublicKey,
                                                               std::shared_ptr<Chat::MessageData> messageData);
   std::shared_ptr<Chat::MessageData> encryptMessageToSendIES(BinaryData& remotePublicKey,
                                                              std::shared_ptr<Chat::MessageData> messageData);
   std::shared_ptr<Chat::MessageData> decryptIESMessage(const std::shared_ptr<Chat::MessageData>& message);
=======
   bool encryptByIESAndSaveMessageInDb(const std::shared_ptr<Chat::Data>& message);
   std::shared_ptr<Chat::Data> decryptIESMessage(const std::shared_ptr<Chat::Data>& message);
>>>>>>> d622fedb

public:
   bool sendSearchUsersRequest(const std::string& userIdPattern);
   std::string deriveKey(const std::string& email) const;

   std::string getUserId() const;

private slots:
   void onCleanupConnection();

signals:
   void CleanupConnection();

protected:
   virtual BinaryData         getOwnAuthPublicKey() const = 0;
   virtual SecureBinaryData   getOwnAuthPrivateKey() const = 0;
   virtual std::string        getChatServerHost() const = 0;
   virtual std::string        getChatServerPort() const = 0;
   virtual Chat::MessageData::EncryptionType resolveMessageEncryption(std::shared_ptr<Chat::MessageData>) const = 0;

   void setSavedKeys(std::map<std::string, BinaryData>&& loadedKeys);

   virtual void OnLoginCompleted() = 0;
   virtual void OnLofingFailed() = 0;
   virtual void OnLogoutCompleted() = 0;

   virtual void onRoomsLoaded(const std::vector<std::shared_ptr<Chat::Data>>& roomsList) = 0;
   virtual void onUserListChanged(Chat::Command command, const std::vector<std::string>& userList) = 0;
   virtual void onContactListLoaded(const std::vector<std::shared_ptr<Chat::Data>>& remoteContacts) = 0;

   virtual void onSearchResult(const std::vector<std::shared_ptr<Chat::Data>>& userData) = 0;

   // either new message received or ours delivered
   virtual void onDMMessageReceived(const std::shared_ptr<Chat::Data>& messageData) = 0;
   virtual void onRoomMessageReceived(const std::shared_ptr<Chat::Data>& messageData) = 0;

   virtual void onMessageSent(const std::string& receiverId, const std::string& localId, const std::string& serverId) = 0;
   virtual void onMessageStatusChanged(const std::string& chatId, const std::string& messageId, int newStatus) = 0;

   virtual void onContactAccepted(const std::string& contactId) = 0;
   virtual void onContactRejected(const std::string& contactId) = 0;
   virtual void onFriendRequest(const std::string& userId, const std::string& contactId, const BinaryData& pk) = 0;
   virtual void onContactRemove(const std::string& contactId) = 0;

protected:
   bool sendFriendRequestToServer(const std::string &friendUserId);
   bool sendAcceptFriendRequestToServer(const std::string &friendUserId);
   bool sendDeclientFriendRequestToServer(const std::string &friendUserId);
   bool sendUpdateMessageState(const std::shared_ptr<Chat::Data>& message);

   std::shared_ptr<Chat::Data> sendMessageDataRequest(const std::shared_ptr<Chat::Data>& message
      , const std::string &receiver);

   bool sendRequest(const Chat::Request& request);

   bool decodeAndUpdateIncomingSessionPublicKey(const std::string& senderId, const BinaryData& encodedPublicKey);

   void retrySendQueuedMessages(const std::string userId);
   void eraseQueuedMessages(const std::string userId);

protected:
   std::shared_ptr<spdlog::logger>        logger_;
   std::unique_ptr<ChatDB>                chatDb_;
   std::string                            currentUserId_;

private:
   std::shared_ptr<ConnectionManager>     connectionManager_;

   std::map<std::string, BinaryData>                  contactPublicKeys_;
   Chat::ChatSessionKeyPtr                            chatSessionKeyPtr_;
   std::shared_ptr<ZmqBIP15XDataConnection>           connection_;
   std::shared_ptr<UserHasher>                        hasher_;
   std::map<std::string, Botan::SecureVector<uint8_t>>    userNonces_;
   // Queue of messages to be sent for each receiver, once we received the public key.
   using messages_queue = std::queue<std::shared_ptr<Chat::Data> >;
   std::map<std::string, messages_queue>    enqueued_messages_;

   std::string       currentJwt_;
};
#endif // __BASE_CHAT_CLIENT_H__<|MERGE_RESOLUTION|>--- conflicted
+++ resolved
@@ -79,18 +79,13 @@
                            Chat::ContactStatus status,
                            const std::string &userName = "");
 
-<<<<<<< HEAD
-   bool encryptByIESAndSaveMessageInDb(const std::shared_ptr<Chat::MessageData>& message);
-   std::shared_ptr<Chat::MessageData> encryptMessageToSendAEAD(const QString& receiver,
+   bool encryptByIESAndSaveMessageInDb(const std::shared_ptr<Chat::Data>& message);
+   std::shared_ptr<Chat::Data> encryptMessageToSendAEAD(const std::string& receiver,
                                                                BinaryData& remotePublicKey,
-                                                               std::shared_ptr<Chat::MessageData> messageData);
-   std::shared_ptr<Chat::MessageData> encryptMessageToSendIES(BinaryData& remotePublicKey,
-                                                              std::shared_ptr<Chat::MessageData> messageData);
-   std::shared_ptr<Chat::MessageData> decryptIESMessage(const std::shared_ptr<Chat::MessageData>& message);
-=======
-   bool encryptByIESAndSaveMessageInDb(const std::shared_ptr<Chat::Data>& message);
+                                                               std::shared_ptr<Chat::Data> messageData);
+   std::shared_ptr<Chat::Data> encryptMessageToSendIES(BinaryData& remotePublicKey,
+                                                              std::shared_ptr<Chat::Data> messageData);
    std::shared_ptr<Chat::Data> decryptIESMessage(const std::shared_ptr<Chat::Data>& message);
->>>>>>> d622fedb
 
 public:
    bool sendSearchUsersRequest(const std::string& userIdPattern);
@@ -109,7 +104,7 @@
    virtual SecureBinaryData   getOwnAuthPrivateKey() const = 0;
    virtual std::string        getChatServerHost() const = 0;
    virtual std::string        getChatServerPort() const = 0;
-   virtual Chat::MessageData::EncryptionType resolveMessageEncryption(std::shared_ptr<Chat::MessageData>) const = 0;
+   virtual Chat::Data_Message_Encryption resolveMessageEncryption(std::shared_ptr<Chat::Data> message) const = 0;
 
    void setSavedKeys(std::map<std::string, BinaryData>&& loadedKeys);
 
