--- conflicted
+++ resolved
@@ -96,14 +96,10 @@
 
    void onServerApprovedFriendRemoving(const std::string& contactId);
 
-<<<<<<< HEAD
 public:
    void OnContactListConfirmed(const std::vector<std::shared_ptr<Chat::Data>>& checked,
                                const std::vector<std::shared_ptr<Chat::Data>>& keyUpdate,
                                const std::vector<std::shared_ptr<Chat::Data>>& absolutelyNew);
-=======
-   void OnContactListConfirmed(const std::vector<std::shared_ptr<Chat::Data>>& remoteContacts, const bool& updateContactDb = true);
->>>>>>> 600d5798
 
 public:
    bool sendSearchUsersRequest(const std::string& userIdPattern);
@@ -114,14 +110,10 @@
    void uploadNewPublicKeyToServer(const bool& confirmed);
 
 signals:
-<<<<<<< HEAD
    void ConfirmContactsNewData(const std::vector<std::shared_ptr<Chat::Data>>& remoteConfirmed,
                                const std::vector<std::shared_ptr<Chat::Data>>& remoteKeysUpdate,
                                const std::vector<std::shared_ptr<Chat::Data>>& remoteAbsolutelyNew);
-=======
-   void ConfirmContactNewKeyData(const std::vector<std::shared_ptr<Chat::Data>>& remoteContacts);
    void ConfirmUploadNewPublicKey();
->>>>>>> 600d5798
 
 protected:
    void cleanupConnection();
