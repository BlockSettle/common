#ifndef __BASE_CHAT_CLIENT_H__
#define __BASE_CHAT_CLIENT_H__

#include "ZMQ_BIP15X_DataConnection.h"
#include "DataConnectionListener.h"
#include "ChatProtocol/ResponseHandler.h"
#include "Encryption/ChatSessionKey.h"
#include "SecureBinaryData.h"
#include "ChatCommonTypes.h"
#include "ChatDB.h"

#include <botan/secmem.h>
#include <spdlog/spdlog.h>

#include <queue>
#include <memory>
#include <map>

class ConnectionManager;
class UserHasher;

class BaseChatClient : public QObject
      , public DataConnectionListener
      , public Chat::ResponseHandler
{
   Q_OBJECT

public:
   BaseChatClient(const std::shared_ptr<ConnectionManager>& connectionManager
                  , const std::shared_ptr<spdlog::logger>& logger
                  , const QString& dbFile);
   ~BaseChatClient() noexcept override;

   BaseChatClient(const BaseChatClient&) = delete;
   BaseChatClient& operator = (const BaseChatClient&) = delete;

   BaseChatClient(BaseChatClient&&) = delete;
   BaseChatClient& operator = (BaseChatClient&&) = delete;

   std::string LoginToServer(const std::string& email, const std::string& jwt
                             , const ZmqBIP15XDataConnection::cbNewKey &);
   void LogoutFromServer();

   bool removeContactFromDB(const std::string &userId);

public:
   void OnDataReceived(const std::string& data) override;
   void OnConnected() override;
   void OnDisconnected() override;
   void OnError(DataConnectionError errorCode) override;

public:
   void OnUsersList(const Chat::Response_UsersList &) override;
   void OnMessages(const Chat::Response_Messages &) override;
   void OnLoginReturned(const Chat::Response_Login &) override;
   void OnLogoutResponse(const Chat::Response_Logout &) override;
   void OnSendMessageResponse(const Chat::Response_SendMessage& ) override;
   void OnMessageChangeStatusResponse(const Chat::Response_MessageChangeStatus&) override;
   void OnModifyContactsDirectResponse(const Chat::Response_ModifyContactsDirect&) override;
   void OnModifyContactsServerResponse(const Chat::Response_ModifyContactsServer&) override;
   void OnContactsListResponse(const Chat::Response_ContactsList&) override;
   void OnChatroomsList(const Chat::Response_ChatroomsList&) override;
   void OnRoomMessages(const Chat::Response_RoomMessages&) override;
   void OnSearchUsersResponse(const Chat::Response_SearchUsers&) override;


   void OnSessionPublicKeyResponse(const Chat::Response_SessionPublicKey&) override;
   void OnReplySessionPublicKeyResponse(const Chat::Response_ReplySessionPublicKey&) override;
   // Called when a peer asks for our public key.
   void OnAskForPublicKey(const Chat::Response_AskForPublicKey &response) override;

   // Called when we asked for a public key of peer, and got result.
   void OnSendOwnPublicKey(const Chat::Response_SendOwnPublicKey &response) override;

protected:

   bool getContacts(ContactRecordDataList &contactList);
   bool addOrUpdateContact(const std::string &userId,
                           Chat::ContactStatus status,
                           const std::string &userName = "");

   bool encryptByIESAndSaveMessageInDb(const std::shared_ptr<Chat::Data>& message);
   std::shared_ptr<Chat::Data> encryptMessageToSendAEAD(const std::string& receiver,
                                                        BinaryData& remotePublicKey,
                                                        std::shared_ptr<Chat::Data> messageData);
   std::shared_ptr<Chat::Data> encryptMessageToSendIES(BinaryData& remotePublicKey,
                                                       std::shared_ptr<Chat::Data> messageData);
   std::shared_ptr<Chat::Data> decryptIESMessage(const std::shared_ptr<Chat::Data>& message);

<<<<<<< HEAD
   void onFriendRequestReceived(const std::string& userId, const std::string& contactId, BinaryData publicKey, const std::shared_ptr<Chat::Data>& message = nullptr);
   void onFriendRequestAccepted(const std::string& contactId, BinaryData publicKey);
=======
   void onFriendRequestReceived(const std::string& userId, const std::string& contactId, BinaryData publicKey, const QDateTime& publicKeyTimestamp);
   void onFriendRequestAccepted(const std::string& contactId, BinaryData publicKey, const QDateTime& publicKeyTimestamp);
>>>>>>> 0649e883
   void onFriendRequestRejected(const std::string& contactId);
   void onFriendRequestedRemove(const std::string& userId);

   void onServerApprovedFriendRemoving(const std::string& contactId);
   void OnContactListConfirmed(const std::vector<std::shared_ptr<Chat::Data>>& remoteContacts, const bool& updateContactDb = true);

public:
   bool sendSearchUsersRequest(const std::string& userIdPattern);
   std::string deriveKey(const std::string& email) const;

   std::string getUserId() const;

signals:
   void ConfirmContactNewKeyData(const std::vector<std::shared_ptr<Chat::Data>>& remoteContacts);

protected:
   void cleanupConnection();

   virtual BinaryData         getOwnAuthPublicKey() const = 0;
   virtual SecureBinaryData   getOwnAuthPrivateKey() const = 0;
   virtual std::string        getChatServerHost() const = 0;
   virtual std::string        getChatServerPort() const = 0;
   virtual Chat::Data_Message_Encryption resolveMessageEncryption(std::shared_ptr<Chat::Data> message) const = 0;

   void setSavedKeys(std::map<std::string, BinaryData>&& loadedKeys);

   virtual void OnLoginCompleted() = 0;
   virtual void OnLogingFailed() = 0;
   virtual void OnLogoutCompleted() = 0;

   virtual void onRoomsLoaded(const std::vector<std::shared_ptr<Chat::Data>>& roomsList) = 0;
   virtual void onUserListChanged(Chat::Command command, const std::vector<std::string>& userList) = 0;
   virtual void onContactListLoaded(const std::vector<std::shared_ptr<Chat::Data>>& remoteContacts) = 0;

   virtual void onSearchResult(const std::vector<std::shared_ptr<Chat::Data>>& userData) = 0;

   // either new message received or ours delivered
   virtual void onDMMessageReceived(const std::shared_ptr<Chat::Data>& messageData) = 0;
   virtual void onCRMessageReceived(const std::shared_ptr<Chat::Data>& messageData) = 0;
   virtual void onRoomMessageReceived(const std::shared_ptr<Chat::Data>& messageData) = 0;

   virtual void onMessageSent(const std::string& receiverId, const std::string& localId, const std::string& serverId) = 0;
   virtual void onMessageStatusChanged(const std::string& chatId, const std::string& messageId, int newStatus) = 0;

   virtual void onContactAccepted(const std::string& contactId) = 0;
   virtual void onContactRejected(const std::string& contactId) = 0;
   virtual void onFriendRequest(const std::string& userId, const std::string& contactId, const BinaryData& pk) = 0;
   virtual void onContactRemove(const std::string& contactId) = 0;
   virtual void onCreateOutgoingContact(const std::string& contactId);

protected:
   bool sendFriendRequestToServer(const std::string &friendUserId);
   bool sendFriendRequestToServer(const std::string &friendUserId, std::shared_ptr<Chat::Data> message, bool isFromPendings = false);
   bool sendAcceptFriendRequestToServer(const std::string &friendUserId);
   bool sendRejectFriendRequestToServer(const std::string &friendUserId);
   bool sendRemoveFriendToServer(const std::string& contactId);
   bool sendUpdateMessageState(const std::shared_ptr<Chat::Data>& message);

   std::shared_ptr<Chat::Data> sendMessageDataRequest(const std::shared_ptr<Chat::Data>& message
                                                      , const std::string &receiver, bool isFromQueue = false);

   bool sendRequest(const Chat::Request& request);

   bool decodeAndUpdateIncomingSessionPublicKey(const std::string& senderId, const BinaryData& encodedPublicKey);

   void retrySendQueuedMessages(const std::string userId);
   void eraseQueuedMessages(const std::string userId);

   void retrySendQueuedContactRequests(const std::string &userId);
   void eraseQueuedContactRequests(const std::string& userId);

protected:
   std::shared_ptr<spdlog::logger>        logger_;
   std::unique_ptr<ChatDB>                chatDb_;
   std::string                            currentUserId_;

private:
   std::shared_ptr<ConnectionManager>     connectionManager_;

   std::map<std::string, BinaryData>                  contactPublicKeys_;
   Chat::ChatSessionKeyPtr                            chatSessionKeyPtr_;
   std::shared_ptr<ZmqBIP15XDataConnection>           connection_;
   std::shared_ptr<UserHasher>                        hasher_;
   std::map<std::string, Botan::SecureVector<uint8_t>>    userNonces_;
   // Queue of messages to be sent for each receiver, once we received the public key.
   using messages_queue = std::queue<std::shared_ptr<Chat::Data> >;
   std::map<std::string, messages_queue>    enqueued_messages_;
   std::map<std::string, std::shared_ptr<Chat::Data>>    pending_contact_requests_;

   std::string       currentJwt_;
};
#endif // __BASE_CHAT_CLIENT_H__<|MERGE_RESOLUTION|>--- conflicted
+++ resolved
@@ -87,13 +87,8 @@
                                                        std::shared_ptr<Chat::Data> messageData);
    std::shared_ptr<Chat::Data> decryptIESMessage(const std::shared_ptr<Chat::Data>& message);
 
-<<<<<<< HEAD
-   void onFriendRequestReceived(const std::string& userId, const std::string& contactId, BinaryData publicKey, const std::shared_ptr<Chat::Data>& message = nullptr);
-   void onFriendRequestAccepted(const std::string& contactId, BinaryData publicKey);
-=======
-   void onFriendRequestReceived(const std::string& userId, const std::string& contactId, BinaryData publicKey, const QDateTime& publicKeyTimestamp);
+   void onFriendRequestReceived(const std::string& userId, const std::string& contactId, BinaryData publicKey, const QDateTime& publicKeyTimestamp, const std::shared_ptr<Chat::Data>& message = nullptr);
    void onFriendRequestAccepted(const std::string& contactId, BinaryData publicKey, const QDateTime& publicKeyTimestamp);
->>>>>>> 0649e883
    void onFriendRequestRejected(const std::string& contactId);
    void onFriendRequestedRemove(const std::string& userId);
 
