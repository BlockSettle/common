#ifndef __BASE_CHAT_CLIENT_H__
#define __BASE_CHAT_CLIENT_H__

#include "ZMQ_BIP15X_DataConnection.h"
#include "DataConnectionListener.h"
#include "ChatProtocol/ResponseHandler.h"
#include "Encryption/ChatSessionKey.h"
#include "SecureBinaryData.h"
#include "ChatCommonTypes.h"
#include "ChatDB.h"

#include <botan/secmem.h>
#include <spdlog/spdlog.h>

#include <queue>
#include <memory>
#include <map>

class ConnectionManager;
class UserHasher;

class BaseChatClient : public QObject
      , public DataConnectionListener
      , public Chat::ResponseHandler
{
   Q_OBJECT

public:
   BaseChatClient(const std::shared_ptr<ConnectionManager>& connectionManager
                  , const std::shared_ptr<spdlog::logger>& logger
                  , const QString& dbFile);
   ~BaseChatClient() noexcept override;

   BaseChatClient(const BaseChatClient&) = delete;
   BaseChatClient& operator = (const BaseChatClient&) = delete;

   BaseChatClient(BaseChatClient&&) = delete;
   BaseChatClient& operator = (BaseChatClient&&) = delete;

   std::string LoginToServer(const std::string& email, const std::string& jwt
                             , const ZmqBIP15XDataConnection::cbNewKey &);
   void LogoutFromServer();

   bool removeContactFromDB(const std::string &userId);

public:
   void OnDataReceived(const std::string& data) override;
   void OnConnected() override;
   void OnDisconnected() override;
   void OnError(DataConnectionError errorCode) override;

public:
   void OnUsersList(const Chat::Response_UsersList &) override;
   void OnMessages(const Chat::Response_Messages &) override;
   void OnLoginReturned(const Chat::Response_Login &) override;
   void OnLogoutResponse(const Chat::Response_Logout &) override;
   void OnSendMessageResponse(const Chat::Response_SendMessage& ) override;
   void OnMessageChangeStatusResponse(const Chat::Response_MessageChangeStatus&) override;
   void OnModifyContactsDirectResponse(const Chat::Response_ModifyContactsDirect&) override;
   void OnModifyContactsServerResponse(const Chat::Response_ModifyContactsServer&) override;
   void OnContactsListResponse(const Chat::Response_ContactsList&) override;
   void OnChatroomsList(const Chat::Response_ChatroomsList&) override;
   void OnRoomMessages(const Chat::Response_RoomMessages&) override;
   void OnSearchUsersResponse(const Chat::Response_SearchUsers&) override;


   void OnSessionPublicKeyResponse(const Chat::Response_SessionPublicKey&) override;
   void OnReplySessionPublicKeyResponse(const Chat::Response_ReplySessionPublicKey&) override;
   // Called when a peer asks for our public key.
   void OnAskForPublicKey(const Chat::Response_AskForPublicKey &response) override;

   // Called when we asked for a public key of peer, and got result.
   void OnSendOwnPublicKey(const Chat::Response_SendOwnPublicKey &response) override;

protected:

   bool getContacts(ContactRecordDataList &contactList);
   bool addOrUpdateContact(const std::string &userId,
                           Chat::ContactStatus status,
                           const std::string &userName = "");

   bool encryptByIESAndSaveMessageInDb(const std::shared_ptr<Chat::Data>& message);
   std::shared_ptr<Chat::Data> encryptMessageToSendAEAD(const std::string& receiver,
                                                        BinaryData& remotePublicKey,
                                                        std::shared_ptr<Chat::Data> messageData);
   std::shared_ptr<Chat::Data> encryptMessageToSendIES(BinaryData& remotePublicKey,
                                                       std::shared_ptr<Chat::Data> messageData);
   std::shared_ptr<Chat::Data> decryptIESMessage(const std::shared_ptr<Chat::Data>& message);

   void onFriendRequestReceived(const std::string& userId, const std::string& contactId, BinaryData publicKey, const QDateTime& publicKeyTimestamp);
   void onFriendRequestAccepted(const std::string& contactId, BinaryData publicKey, const QDateTime& publicKeyTimestamp);
   void onFriendRequestRejected(const std::string& contactId);
   void onFriendRequestedRemove(const std::string& userId);

   void onServerApprovedFriendRemoving(const std::string& contactId);
   void OnContactListConfirmed(const std::vector<std::shared_ptr<Chat::Data>>& remoteContacts, const bool& updateContactDb = true);

public:
   bool sendSearchUsersRequest(const std::string& userIdPattern);
   std::string deriveKey(const std::string& email) const;

   std::string getUserId() const;

<<<<<<< HEAD
private slots:
   void onCleanupConnection();

signals:
   void CleanupConnection();
   void ConfirmContactNewKeyData(const std::vector<std::shared_ptr<Chat::Data>>& remoteContacts);

=======
>>>>>>> 5fee88f3
protected:
   void cleanupConnection();

   virtual BinaryData         getOwnAuthPublicKey() const = 0;
   virtual SecureBinaryData   getOwnAuthPrivateKey() const = 0;
   virtual std::string        getChatServerHost() const = 0;
   virtual std::string        getChatServerPort() const = 0;
   virtual Chat::Data_Message_Encryption resolveMessageEncryption(std::shared_ptr<Chat::Data> message) const = 0;

   void setSavedKeys(std::map<std::string, BinaryData>&& loadedKeys);

   virtual void OnLoginCompleted() = 0;
   virtual void OnLogingFailed() = 0;
   virtual void OnLogoutCompleted() = 0;

   virtual void onRoomsLoaded(const std::vector<std::shared_ptr<Chat::Data>>& roomsList) = 0;
   virtual void onUserListChanged(Chat::Command command, const std::vector<std::string>& userList) = 0;
   virtual void onContactListLoaded(const std::vector<std::shared_ptr<Chat::Data>>& remoteContacts) = 0;

   virtual void onSearchResult(const std::vector<std::shared_ptr<Chat::Data>>& userData) = 0;

   // either new message received or ours delivered
   virtual void onDMMessageReceived(const std::shared_ptr<Chat::Data>& messageData) = 0;
   virtual void onRoomMessageReceived(const std::shared_ptr<Chat::Data>& messageData) = 0;

   virtual void onMessageSent(const std::string& receiverId, const std::string& localId, const std::string& serverId) = 0;
   virtual void onMessageStatusChanged(const std::string& chatId, const std::string& messageId, int newStatus) = 0;

   virtual void onContactAccepted(const std::string& contactId) = 0;
   virtual void onContactRejected(const std::string& contactId) = 0;
   virtual void onFriendRequest(const std::string& userId, const std::string& contactId, const BinaryData& pk) = 0;
   virtual void onContactRemove(const std::string& contactId) = 0;

protected:
   bool sendFriendRequestToServer(const std::string &friendUserId);
   bool sendAcceptFriendRequestToServer(const std::string &friendUserId);
   bool sendRejectFriendRequestToServer(const std::string &friendUserId);
   bool sendRemoveFriendToServer(const std::string& contactId);
   bool sendUpdateMessageState(const std::shared_ptr<Chat::Data>& message);

   std::shared_ptr<Chat::Data> sendMessageDataRequest(const std::shared_ptr<Chat::Data>& message
                                                      , const std::string &receiver, bool isFromQueue = false);

   bool sendRequest(const Chat::Request& request);

   bool decodeAndUpdateIncomingSessionPublicKey(const std::string& senderId, const BinaryData& encodedPublicKey);

   void retrySendQueuedMessages(const std::string userId);
   void eraseQueuedMessages(const std::string userId);

protected:
   std::shared_ptr<spdlog::logger>        logger_;
   std::unique_ptr<ChatDB>                chatDb_;
   std::string                            currentUserId_;

private:
   std::shared_ptr<ConnectionManager>     connectionManager_;

   std::map<std::string, BinaryData>                  contactPublicKeys_;
   Chat::ChatSessionKeyPtr                            chatSessionKeyPtr_;
   std::shared_ptr<ZmqBIP15XDataConnection>           connection_;
   std::shared_ptr<UserHasher>                        hasher_;
   std::map<std::string, Botan::SecureVector<uint8_t>>    userNonces_;
   // Queue of messages to be sent for each receiver, once we received the public key.
   using messages_queue = std::queue<std::shared_ptr<Chat::Data> >;
   std::map<std::string, messages_queue>    enqueued_messages_;

   std::string       currentJwt_;
};
#endif // __BASE_CHAT_CLIENT_H__<|MERGE_RESOLUTION|>--- conflicted
+++ resolved
@@ -101,16 +101,9 @@
 
    std::string getUserId() const;
 
-<<<<<<< HEAD
-private slots:
-   void onCleanupConnection();
-
 signals:
-   void CleanupConnection();
    void ConfirmContactNewKeyData(const std::vector<std::shared_ptr<Chat::Data>>& remoteContacts);
 
-=======
->>>>>>> 5fee88f3
 protected:
    void cleanupConnection();
 
