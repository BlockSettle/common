--- conflicted
+++ resolved
@@ -14,10 +14,6 @@
 #include <QDateTime>
 #include <QObject>
 #include <QString>
-<<<<<<< HEAD
-
-=======
->>>>>>> 9b9e8ddd
 #include "Address.h"
 
 #ifndef NDEBUG
@@ -76,10 +72,7 @@
             CashSettledFutures,
             last
          };
-<<<<<<< HEAD
-
-=======
->>>>>>> 9b9e8ddd
+
          static const char *toString(Type at);
 
          static bool isSpotType(const Type type);
@@ -170,7 +163,6 @@
          };
          Status status{};
          std::string info;
-<<<<<<< HEAD
       };
 
 
@@ -180,8 +172,6 @@
          double price{};
          bs::network::Side::Type side{};
          bs::network::Asset::Type type{};
-=======
->>>>>>> 9b9e8ddd
       };
 
 
@@ -285,11 +275,7 @@
          };
          Type     type;
          double   value;
-<<<<<<< HEAD
          QString  levelQuantity;
-=======
-         QString  desc;
->>>>>>> 9b9e8ddd
 
          static MDField get(const MDFields &fields, Type type);
          static MDInfo  get(const MDFields &fields);
