--- conflicted
+++ resolved
@@ -235,21 +235,7 @@
    cbSettlementSignTxMap_.erase(itCb);
 }
 
-<<<<<<< HEAD
-void HeadlessContainer::ProcessPasswordRequest(const std::string &data)
-{
-   headless::PasswordRequest request;
-   if (!request.ParseFromString(data)) {
-      logger_->error("[HeadlessContainer] Failed to parse PasswordRequest");
-      return;
-   }
-   logger_->error("[{}] shouldn't arrive from signer anymore", __func__);
-}
-
 void HeadlessContainer::ProcessCreateHDLeafResponse(unsigned int id, const std::string &data)
-=======
-void HeadlessContainer::ProcessCreateHDWalletResponse(unsigned int id, const std::string &data)
->>>>>>> 7e0aed38
 {
    headless::CreateHDLeafResponse response;
    if (!response.ParseFromString(data)) {
@@ -560,7 +546,6 @@
    }
 
    bs::sync::PasswordDialogData info;
-   info.setType(bs::sync::PasswordDialogData::Type::CreateAuthLeaf);
    info.setValue("Prompt", "Auth wallet creation");
 
    headless::SetUserIdRequest request;
@@ -574,10 +559,23 @@
    return Send(packet);
 }
 
-<<<<<<< HEAD
 bs::signer::RequestId HeadlessContainer::createHDLeaf(const std::string &rootWalletId, const bs::hd::Path &path
    , const std::vector<bs::wallet::PasswordData> &pwdData, const std::function<void(bs::error::ErrorCode result)> &cb)
-=======
+{
+   if (rootWalletId.empty() || (path.length() != 3)) {
+      logger_->error("[HeadlessContainer] Invalid input data for HD wallet creation");
+      return 0;
+   }
+   headless::CreateHDLeafRequest request;
+   request.set_rootwalletid(rootWalletId);
+   request.set_path(path.toString());
+
+   headless::RequestPacket packet;
+   packet.set_type(headless::CreateHDLeafRequestType);
+   packet.set_data(request.SerializeAsString());
+   return Send(packet);
+}
+
 bs::signer::RequestId HeadlessContainer::syncCCNames(const std::vector<std::string> &ccNames)
 {
    logger_->debug("[{}] syncing {} CCs", __func__, ccNames.size());
@@ -588,24 +586,6 @@
 
    headless::RequestPacket packet;
    packet.set_type(headless::SyncCCNamesType);
-   packet.set_data(request.SerializeAsString());
-   return Send(packet);
-}
-
-bs::signer::RequestId HeadlessContainer::createHDLeaf(const std::string &rootWalletId
-   , const bs::hd::Path &path, const std::vector<bs::wallet::PasswordData> &pwdData)
->>>>>>> 7e0aed38
-{
-   if (rootWalletId.empty() || (path.length() != 3)) {
-      logger_->error("[HeadlessContainer] Invalid input data for HD wallet creation");
-      return 0;
-   }
-   headless::CreateHDLeafRequest request;
-   request.set_rootwalletid(rootWalletId);
-   request.set_path(path.toString());
-
-   headless::RequestPacket packet;
-   packet.set_type(headless::CreateHDLeafRequestType);
    packet.set_data(request.SerializeAsString());
    return Send(packet);
 }
@@ -1293,17 +1273,8 @@
       ProcessSettlementSignTXResponse(packet.id(), packet.data());
       break;
 
-<<<<<<< HEAD
-   case headless::PasswordRequestType:
-      ProcessPasswordRequest(packet.data());
-      break;
-
    case headless::CreateHDLeafRequestType:
       ProcessCreateHDLeafResponse(packet.id(), packet.data());
-=======
-   case headless::CreateHDWalletRequestType:
-      ProcessCreateHDWalletResponse(packet.id(), packet.data());
->>>>>>> 7e0aed38
       break;
 
    case headless::GetHDWalletInfoRequestType:
