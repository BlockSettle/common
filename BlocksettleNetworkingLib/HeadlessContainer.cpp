#include "HeadlessContainer.h"

#include "ApplicationSettings.h"
#include "ConnectionManager.h"
#include "Wallets/SyncSettlementWallet.h"
#include "Wallets/SyncHDWallet.h"
#include "Wallets/SyncWalletsManager.h"
#include "SystemFileUtils.h"

#include <QCoreApplication>
#include <QDataStream>
#include <QDebug>
#include <QDir>
#include <QProcess>
#include <QStandardPaths>
#include <QtConcurrent/QtConcurrentRun>

#include <spdlog/spdlog.h>
#include "signer.pb.h"

namespace {

   constexpr int kKillTimeout = 5000;
   constexpr int kStartTimeout = 5000;

   // When remote signer will try to reconnect
   constexpr auto kRemoteReconnectPeriod = std::chrono::seconds(10);

} // namespace

#ifdef Q_OS_WIN
#include <windows.h>
#include <tlhelp32.h>
#define TERM_SUCCESS_CLEAN 0
#define TERM_SUCCESS_KILL 1
#define TERM_FAILED 2

#ifndef MAKEULONGLONG
#define MAKEULONGLONG(ldw, hdw) ((ULONGLONG(hdw) << 32) | ((ldw) & 0xFFFFFFFF))
#endif

#ifndef MAXULONGLONG
#define MAXULONGLONG ((ULONGLONG)~((ULONGLONG)0))
#endif

static DWORD WINAPI GetWinMainThreadId(DWORD dwProcID)
{
   DWORD dwMainThreadID = 0;
   ULONGLONG ullMinCreateTime = MAXULONGLONG;

   HANDLE hThreadSnap = CreateToolhelp32Snapshot(TH32CS_SNAPTHREAD, 0);
   if (hThreadSnap != INVALID_HANDLE_VALUE) {
      THREADENTRY32 th32;
      th32.dwSize = sizeof(THREADENTRY32);
      BOOL bOK = TRUE;
      for (bOK = Thread32First(hThreadSnap, &th32); bOK;
           bOK = Thread32Next(hThreadSnap, &th32)) {
         if (th32.th32OwnerProcessID == dwProcID) {
            HANDLE hThread = OpenThread(THREAD_QUERY_INFORMATION, TRUE, th32.th32ThreadID);
            if (hThread) {
               FILETIME afTimes[4] = {0};
               if (GetThreadTimes(hThread,
                                  &afTimes[0], &afTimes[1], &afTimes[2], &afTimes[3])) {
                  ULONGLONG ullTest = MAKEULONGLONG(afTimes[0].dwLowDateTime,
                        afTimes[0].dwHighDateTime);
                  if (ullTest && ullTest < ullMinCreateTime) {
                     ullMinCreateTime = ullTest;
                     dwMainThreadID = th32.th32ThreadID; // let it be main... :)
                  }
               }
               CloseHandle(hThread);
            }
         }
      }
      CloseHandle(hThreadSnap);
   }

   return dwMainThreadID;
}

static DWORD WINAPI TerminateWinApp(DWORD dwPID, DWORD dwTimeout)
{
   HANDLE   hProc ;
   DWORD   dwRet ;

   hProc = OpenProcess(SYNCHRONIZE|PROCESS_TERMINATE, FALSE, dwPID);
   if (hProc == NULL) {
      return TERM_FAILED ;
   }

   PostThreadMessage(GetWinMainThreadId(dwPID), WM_QUIT, 0, 0);


   // Wait on the handle. If it signals, great. If it times out,
   // then you kill it.
   if(WaitForSingleObject(hProc, dwTimeout) != WAIT_OBJECT_0) {
      dwRet = (TerminateProcess(hProc, 0) ? TERM_SUCCESS_KILL : TERM_FAILED);
   }
   else {
      dwRet = TERM_SUCCESS_CLEAN ;
   }

   CloseHandle(hProc) ;

   return dwRet;
}

#endif // Q_OS_WIN

using namespace Blocksettle::Communication;
Q_DECLARE_METATYPE(headless::RequestPacket)
Q_DECLARE_METATYPE(std::shared_ptr<bs::sync::hd::Leaf>)

NetworkType HeadlessContainer::mapNetworkType(headless::NetworkType netType)
{
   switch (netType) {
   case headless::MainNetType:   return NetworkType::MainNet;
   case headless::TestNetType:   return NetworkType::TestNet;
   default:                      return NetworkType::Invalid;
   }
}

void HeadlessContainer::makeCreateHDWalletRequest(const std::string &name, const std::string &desc, bool primary
   , const bs::core::wallet::Seed &seed, const std::vector<bs::wallet::PasswordData> &pwdData, bs::wallet::KeyRank keyRank
   , headless::CreateHDWalletRequest &request)
{
   if (!pwdData.empty()) {
      request.set_rankm(keyRank.first);
      request.set_rankn(keyRank.second);
   }
   for (const auto &pwd : pwdData) {
      auto reqPwd = request.add_password();
      reqPwd->set_password(pwd.password.toHexStr());
      reqPwd->set_enctype(static_cast<uint32_t>(pwd.encType));
      reqPwd->set_enckey(pwd.encKey.toBinStr());
   }
   auto wallet = request.mutable_wallet();
   wallet->set_name(name);
   wallet->set_description(desc);
   wallet->set_nettype((seed.networkType() == NetworkType::TestNet) ? headless::TestNetType : headless::MainNetType);
   if (primary) {
      wallet->set_primary(true);
   }
   if (!seed.empty()) {
      if (seed.hasPrivateKey()) {
         wallet->set_privatekey(seed.privateKey().toBinStr());
         wallet->set_chaincode(seed.chainCode().toBinStr());
      }
      else if (!seed.seed().isNull()) {
         wallet->set_seed(seed.seed().toBinStr());
      }
   }
}

void HeadlessListener::OnDataReceived(const std::string& data)
{
   headless::RequestPacket packet;
   if (!packet.ParseFromString(data)) {
      logger_->error("[HeadlessListener] failed to parse request packet");
      return;
   }
   if (packet.id() > id_) {
      logger_->error("[HeadlessListener] reply id inconsistency: {} > {}", packet.id(), id_);
      emit error(HeadlessContainer::InvalidProtocol, tr("reply id inconsistency"));
      return;
   }

   if (packet.type() == headless::DisconnectionRequestType) {
      OnDisconnected();
      return;
   }
   else if (packet.type() == headless::AuthenticationRequestType) {
      headless::AuthenticationReply response;
      if (!response.ParseFromString(packet.data())) {
         logger_->error("[HeadlessListener] failed to parse auth reply");
         emit error(HeadlessContainer::SerializationFailed, tr("failed to parse auth reply"));
         return;
      }

      if (HeadlessContainer::mapNetworkType(response.nettype()) != netType_) {
         logger_->error("[HeadlessListener] network type mismatch");
         emit error(HeadlessContainer::NetworkTypeMismatch, tr("network type mismatch"));
         return;
      }

      // BIP 150/151 should be be complete by this point.
      hasUI_ = response.hasui();
      isReady_ = true;
      emit authenticated();
   }
   else {
      emit PacketReceived(packet);
   }
}

void HeadlessListener::OnConnected()
{
   logger_->debug("[HeadlessListener] Connected");
   emit connected();
}

void HeadlessListener::OnDisconnected()
{
   logger_->debug("[HeadlessListener] Disconnected");
   isReady_ = false;
   emit disconnected();
}

void HeadlessListener::OnError(DataConnectionListener::DataConnectionError errorCode)
{
   logger_->debug("[HeadlessListener] error {}", errorCode);
   isReady_ = false;

   switch (errorCode) {
      case UndefinedSocketError:
         emit error(HeadlessContainer::SocketFailed, tr("socket error"));
         break;
      case HostNotFoundError:
         emit error(HeadlessContainer::HostNotFound, tr("host not found"));
         break;
      case HandshakeFailed:
         emit error(HeadlessContainer::HandshakeFailed, tr("encryption handshake failed"));
         break;
      case SerializationFailed:
         emit error(HeadlessContainer::SerializationFailed, tr("serialization failed"));
         break;
      case HeartbeatWaitFailed:
         emit error(HeadlessContainer::HeartbeatWaitFailed, tr("Connection lost"));
         break;
      default:
         emit error(HeadlessContainer::UnknownError, tr("unknown error"));
         break;
   }

   // Need to disconnect connection because otherwise it will continue send error responses over and over
   connection_->closeConnection();
}

bs::signer::RequestId HeadlessListener::Send(headless::RequestPacket packet, bool updateId)
{
   bs::signer::RequestId id = 0;
   if (updateId) {
      id = newRequestId();
      packet.set_id(id);
   }
   if (!connection_->send(packet.SerializeAsString())) {
      logger_->error("[HeadlessListener] Failed to send request packet");
      emit disconnected();
      return 0;
   }
   return id;
}

HeadlessContainer::HeadlessContainer(const std::shared_ptr<spdlog::logger> &logger, OpMode opMode)
   : SignContainer(logger, opMode)
{
   qRegisterMetaType<headless::RequestPacket>();
   qRegisterMetaType<std::shared_ptr<bs::sync::hd::Leaf>>();
}

bs::signer::RequestId HeadlessContainer::Send(headless::RequestPacket packet, bool incSeqNo)
{
   if (!listener_) {
      return 0;
   }
   return listener_->Send(packet, incSeqNo);
}

void HeadlessContainer::ProcessSignTXResponse(unsigned int id, const std::string &data)
{
   headless::SignTXReply response;
   if (!response.ParseFromString(data)) {
      logger_->error("[HeadlessContainer] Failed to parse SignTXReply");
      emit TXSigned(id, {}, "failed to parse", false);
      return;
   }
   emit TXSigned(id, response.signedtx(), response.error(), response.cancelledbyuser());
}

void HeadlessContainer::ProcessPasswordRequest(const std::string &data)
{
   headless::PasswordRequest request;
   if (!request.ParseFromString(data)) {
      logger_->error("[HeadlessContainer] Failed to parse PasswordRequest");
      return;
   }
   emit PasswordRequested(bs::hd::WalletInfo(request), request.prompt());
}

void HeadlessContainer::ProcessCreateHDWalletResponse(unsigned int id, const std::string &data)
{
   headless::CreateHDWalletResponse response;
   if (!response.ParseFromString(data)) {
      logger_->error("[HeadlessContainer] Failed to parse CreateHDWallet reply");
      emit Error(id, "failed to parse");
      return;
   }
   if (response.has_leaf()) {
      const auto path = bs::hd::Path::fromString(response.leaf().path());
      bs::core::wallet::Type leafType = bs::core::wallet::Type::Unknown;
      switch (static_cast<bs::hd::CoinType>(path.get(-2))) {
      case bs::hd::CoinType::Bitcoin_main:
      case bs::hd::CoinType::Bitcoin_test:
         leafType = bs::core::wallet::Type::Bitcoin;
         break;
      case bs::hd::CoinType::BlockSettle_Auth:
         leafType = bs::core::wallet::Type::Authentication;
         break;
      case bs::hd::CoinType::BlockSettle_CC:
         leafType = bs::core::wallet::Type::ColorCoin;
         break;
      default:    break;
      }
      const auto leaf = std::make_shared<bs::sync::hd::Leaf>(response.leaf().walletid()
         , response.leaf().name(), response.leaf().desc(), this, logger_
         , leafType, response.leaf().extonly());
      logger_->debug("[HeadlessContainer] HDLeaf {} created", response.leaf().walletid());
      emit HDLeafCreated(id, leaf);
   }
   else if (response.has_wallet()) {
      const auto netType = (response.wallet().nettype() == headless::TestNetType) ? NetworkType::TestNet : NetworkType::MainNet;
      auto wallet = std::make_shared<bs::sync::hd::Wallet>(netType, response.wallet().walletid()
         , response.wallet().name(), response.wallet().description(), this, logger_);

      for (int i = 0; i < response.wallet().groups_size(); i++) {
         const auto grpPath = bs::hd::Path::fromString(response.wallet().groups(i).path());
         if (grpPath.length() != 2) {
            logger_->warn("[HeadlessContainer] invalid path[{}]: {}", i, response.wallet().groups(i).path());
            continue;
         }
         const auto grpType = static_cast<bs::hd::CoinType>(grpPath.get((int)grpPath.length() - 1));
         auto group = wallet->createGroup(grpType);

         for (int j = 0; j < response.wallet().leaves_size(); j++) {
            const auto responseLeaf = response.wallet().leaves(j);
            const auto leafPath = bs::hd::Path::fromString(responseLeaf.path());
            if (leafPath.length() != 3) {
               logger_->warn("[HeadlessContainer] invalid path[{}]: {}", j, response.wallet().leaves(j).path());
               continue;
            }
            if (leafPath.get((int)leafPath.length() - 2) != static_cast<bs::hd::Path::Elem>(grpType)) {
               continue;
            }
            group->createLeaf(leafPath.get(-1), responseLeaf.walletid());
         }
         wallet->synchronize([] {});
      }
      logger_->debug("[HeadlessContainer] HDWallet {} created", wallet->walletId());
      emit HDWalletCreated(id, wallet);
   }
   else {
      emit Error(id, response.error());
   }
}

void HeadlessContainer::ProcessGetRootKeyResponse(unsigned int id, const std::string &data)
{
   headless::GetRootKeyResponse response;
   if (!response.ParseFromString(data)) {
      logger_->error("[HeadlessContainer] Failed to parse GetRootKey reply");
      emit Error(id, "failed to parse");
      return;
   }
   if (response.decryptedprivkey().empty()) {
      emit Error(id, response.walletid());
   }
   else {
      emit DecryptedRootKey(id, response.decryptedprivkey(), response.chaincode(), response.walletid());
   }
}

void HeadlessContainer::ProcessGetHDWalletInfoResponse(unsigned int id, const std::string &data)
{
   headless::GetHDWalletInfoResponse response;
   if (!response.ParseFromString(data)) {
      logger_->error("[HeadlessContainer] Failed to parse GetHDWalletInfo reply");
      emit Error(id, "failed to parse");
      return;
   }
   if (response.error().empty()) {
      emit QWalletInfo(id, bs::hd::WalletInfo(response));
   }
   else {
      missingWallets_.insert(response.rootwalletid());
      emit Error(id, response.error());
   }
}

void HeadlessContainer::ProcessSetLimitsResponse(unsigned int id, const std::string &data)
{
   headless::SetLimitsResponse response;
   if (!response.ParseFromString(data)) {
      logger_->error("[HeadlessContainer] Failed to parse SetLimits reply");
      emit Error(id, "failed to parse");
      return;
   }
   emit AutoSignStateChanged(response.rootwalletid(), response.autosignactive(), response.error());
}

bs::signer::RequestId HeadlessContainer::signTXRequest(const bs::core::wallet::TXSignRequest &txSignReq
   , bool autoSign, SignContainer::TXSignMode mode, const PasswordType& password
   , bool keepDuplicatedRecipients)
{
   if (!txSignReq.isValid()) {
      logger_->error("[HeadlessContainer] Invalid TXSignRequest");
      return 0;
   }
   headless::SignTXRequest request;
   request.set_walletid(txSignReq.walletId);
   request.set_keepduplicatedrecipients(keepDuplicatedRecipients);
   if (autoSign) {
      request.set_applyautosignrules(true);
   }
   if (txSignReq.populateUTXOs) {
      request.set_populateutxos(true);
   }

   for (const auto &utxo : txSignReq.inputs) {
      request.add_inputs(utxo.serialize().toBinStr());
   }

   for (const auto &recip : txSignReq.recipients) {
      request.add_recipients(recip->getSerializedScript().toBinStr());
   }
   if (txSignReq.fee) {
      request.set_fee(txSignReq.fee);
   }

   if (txSignReq.RBF) {
      request.set_rbf(true);
   }

   if (!password.isNull()) {
      request.set_password(password.toHexStr());
   }

   if (!txSignReq.prevStates.empty()) {
      request.set_unsignedstate(txSignReq.serializeState().toBinStr());
   }

   if (txSignReq.change.value) {
      auto change = request.mutable_change();
      change->set_address(txSignReq.change.address.display());
      change->set_index(txSignReq.change.index);
      change->set_value(txSignReq.change.value);
   }

   headless::RequestPacket packet;
   switch (mode) {
   case TXSignMode::Full:
      packet.set_type(headless::SignTXRequestType);
      break;

   case TXSignMode::Partial:
      packet.set_type(headless::SignPartialTXRequestType);
      break;

   default:    break;
   }
   packet.set_data(request.SerializeAsString());
   const auto id = Send(packet);
   signRequests_.insert(id);
   return id;
}

unsigned int HeadlessContainer::signPartialTXRequest(const bs::core::wallet::TXSignRequest &req
   , bool autoSign, const PasswordType& password)
{
   return signTXRequest(req, autoSign, TXSignMode::Partial, password);
}

bs::signer::RequestId HeadlessContainer::signPayoutTXRequest(const bs::core::wallet::TXSignRequest &txSignReq
   , const bs::Address &authAddr, const std::string &settlementId
   , bool autoSign, const PasswordType& password)
{
   if ((txSignReq.inputs.size() != 1) || (txSignReq.recipients.size() != 1) || settlementId.empty()) {
      logger_->error("[HeadlessContainer] Invalid PayoutTXSignRequest");
      return 0;
   }
   headless::SignPayoutTXRequest request;
   request.set_input(txSignReq.inputs[0].serialize().toBinStr());
   request.set_recipient(txSignReq.recipients[0]->getSerializedScript().toBinStr());
   request.set_authaddress(authAddr.display());
   request.set_settlementid(settlementId);
   if (autoSign) {
      request.set_applyautosignrules(autoSign);
   }

   if (!password.isNull()) {
      request.set_password(password.toHexStr());
   }

   headless::RequestPacket packet;
   packet.set_type(headless::SignPayoutTXRequestType);
   packet.set_data(request.SerializeAsString());
   const auto id = Send(packet);
   signRequests_.insert(id);
   return id;
}

bs::signer::RequestId HeadlessContainer::signMultiTXRequest(const bs::core::wallet::TXMultiSignRequest &txMultiReq)
{
   if (!txMultiReq.isValid()) {
      logger_->error("[HeadlessContainer] Invalid TXMultiSignRequest");
      return 0;
   }

   Signer signer;
   signer.setFlags(SCRIPT_VERIFY_SEGWIT);

   headless::SignTXMultiRequest request;
   for (const auto &input : txMultiReq.inputs) {
      request.add_walletids(input.second);
      signer.addSpender(std::make_shared<ScriptSpender>(input.first));
   }
   for (const auto &recip : txMultiReq.recipients) {
      signer.addRecipient(recip);
   }
   request.set_signerstate(signer.serializeState().toBinStr());

   headless::RequestPacket packet;
   packet.set_type(headless::SignTXMultiRequestType);
   packet.set_data(request.SerializeAsString());
   const auto id = Send(packet);
   signRequests_.insert(id);
   return id;
}

bs::signer::RequestId HeadlessContainer::CancelSignTx(const BinaryData &txId)
{
   headless::CancelSignTx request;
   request.set_txid(txId.toBinStr());

   headless::RequestPacket packet;
   packet.set_type(headless::CancelSignTxRequestType);
   packet.set_data(request.SerializeAsString());
   return Send(packet);
}

void HeadlessContainer::SendPassword(const std::string &walletId, const PasswordType &password,
   bool cancelledByUser)
{
   headless::RequestPacket packet;
   packet.set_type(headless::PasswordRequestType);

   headless::PasswordReply response;
   if (!walletId.empty()) {
      response.set_walletid(walletId);
   }
   if (!password.isNull()) {
      response.set_password(password.toHexStr());
   }
   response.set_cancelledbyuser(cancelledByUser);
   packet.set_data(response.SerializeAsString());
   Send(packet, false);
}

bs::signer::RequestId HeadlessContainer::SetUserId(const BinaryData &userId)
{
   if (!listener_) {
      logger_->warn("[HeadlessContainer::SetUserId] listener not set yet");
      return 0;
   }

   headless::SetUserIdRequest request;
   if (!userId.isNull()) {
      request.set_userid(userId.toBinStr());
   }

   headless::RequestPacket packet;
   packet.set_type(headless::SetUserIdRequestType);
   packet.set_data(request.SerializeAsString());
   return Send(packet);
}

bs::signer::RequestId HeadlessContainer::createHDLeaf(const std::string &rootWalletId
   , const bs::hd::Path &path, const std::vector<bs::wallet::PasswordData> &pwdData)
{
   if (rootWalletId.empty() || (path.length() != 3)) {
      logger_->error("[HeadlessContainer] Invalid input data for HD wallet creation");
      return 0;
   }
   headless::CreateHDWalletRequest request;
   auto leaf = request.mutable_leaf();
   leaf->set_rootwalletid(rootWalletId);
   leaf->set_path(path.toString());
   for (const auto &pwd : pwdData) {
      auto reqPwd = request.add_password();
      reqPwd->set_password(pwd.password.toHexStr());
      reqPwd->set_enctype(static_cast<uint32_t>(pwd.encType));
      reqPwd->set_enckey(pwd.encKey.toBinStr());
   }

   headless::RequestPacket packet;
   packet.set_type(headless::CreateHDWalletRequestType);
   packet.set_data(request.SerializeAsString());
   return Send(packet);
}

bs::signer::RequestId HeadlessContainer::createHDWallet(const std::string &name
   , const std::string &desc, bool primary, const bs::core::wallet::Seed &seed
   , const std::vector<bs::wallet::PasswordData> &pwdData, bs::wallet::KeyRank keyRank)
{
   headless::CreateHDWalletRequest request;
   makeCreateHDWalletRequest(name, desc, primary, seed, pwdData, keyRank, request);

   headless::RequestPacket packet;
   packet.set_type(headless::CreateHDWalletRequestType);
   packet.set_data(request.SerializeAsString());
   return Send(packet);
}

bs::signer::RequestId HeadlessContainer::DeleteHDRoot(const std::string &rootWalletId)
{
   if (rootWalletId.empty()) {
      return 0;
   }
   return SendDeleteHDRequest(rootWalletId, {});
}

bs::signer::RequestId HeadlessContainer::DeleteHDLeaf(const std::string &leafWalletId)
{
   if (leafWalletId.empty()) {
      return 0;
   }
   return SendDeleteHDRequest({}, leafWalletId);
}

bs::signer::RequestId HeadlessContainer::SendDeleteHDRequest(const std::string &rootWalletId, const std::string &leafId)
{
   headless::DeleteHDWalletRequest request;
   if (!rootWalletId.empty()) {
      request.set_rootwalletid(rootWalletId);
   }
   else if (!leafId.empty()) {
      request.set_leafwalletid(leafId);
   }
   else {
      logger_->error("[HeadlessContainer] can't send delete request - both IDs are empty");
      return 0;
   }

   headless::RequestPacket packet;
   packet.set_type(headless::DeleteHDWalletRequestType);
   packet.set_data(request.SerializeAsString());
   return Send(packet);
}

void HeadlessContainer::setLimits(const std::string &walletId, const SecureBinaryData &pass
   , bool autoSign)
{
   if (walletId.empty()) {
      logger_->error("[HeadlessContainer] no walletId for SetLimits");
      return;
   }
   headless::SetLimitsRequest request;
   request.set_rootwalletid(walletId);
   if (!pass.isNull()) {
      request.set_password(pass.toHexStr());
   }
   request.set_activateautosign(autoSign);

   headless::RequestPacket packet;
   packet.set_type(headless::SetLimitsRequestType);
   packet.set_data(request.SerializeAsString());
   Send(packet);
}

bs::signer::RequestId HeadlessContainer::customDialogRequest(bs::signer::ui::DialogType signerDialog, const QVariantMap &data)
{
   // serialize variant data
   QByteArray ba;
   QDataStream stream(&ba, QIODevice::WriteOnly);
   stream << data;

   headless::CustomDialogRequest request;
   request.set_dialogname(bs::signer::ui::getSignerDialogPath(signerDialog).toStdString());
   request.set_variantdata(ba.data(), ba.size());

   headless::RequestPacket packet;
   packet.set_type(headless::ExecCustomDialogRequestType);
   packet.set_data(request.SerializeAsString());
   return Send(packet);
}

bs::signer::RequestId HeadlessContainer::getDecryptedRootKey(const std::string &walletId
   , const SecureBinaryData &password)
{
   headless::GetRootKeyRequest request;
   request.set_rootwalletid(walletId);
   if (!password.isNull()) {
      request.set_password(password.toHexStr());
   }

   headless::RequestPacket packet;
   packet.set_type(headless::GetRootKeyRequestType);
   packet.set_data(request.SerializeAsString());
   return Send(packet);
}

bs::signer::RequestId HeadlessContainer::GetInfo(const std::string &rootWalletId)
{
   if (rootWalletId.empty()) {
      return 0;
   }
   headless::GetHDWalletInfoRequest request;
   request.set_rootwalletid(rootWalletId);

   headless::RequestPacket packet;
   packet.set_type(headless::GetHDWalletInfoRequestType);
   packet.set_data(request.SerializeAsString());
   return Send(packet);
}

bool HeadlessContainer::isReady() const
{
   return (listener_ != nullptr) && listener_->isReady();
}

bool HeadlessContainer::isWalletOffline(const std::string &walletId) const
{
   return ((missingWallets_.find(walletId) != missingWallets_.end())
      || (woWallets_.find(walletId) != woWallets_.end()));
}

void HeadlessContainer::createSettlementWallet(const std::function<void(const std::shared_ptr<bs::sync::SettlementWallet> &)> &cb)
{
   headless::RequestPacket packet;
   packet.set_type(headless::CreateSettlWalletType);
   const auto reqId = Send(packet);
   cbSettlWalletMap_[reqId] = cb;
}

void HeadlessContainer::syncWalletInfo(const std::function<void(std::vector<bs::sync::WalletInfo>)> &cb)
{
   headless::RequestPacket packet;
   packet.set_type(headless::SyncWalletInfoType);
   const auto reqId = Send(packet);
   cbWalletInfoMap_[reqId] = cb;
}

void HeadlessContainer::syncHDWallet(const std::string &id, const std::function<void(bs::sync::HDWalletData)> &cb)
{
   headless::SyncWalletRequest request;
   request.set_walletid(id);

   headless::RequestPacket packet;
   packet.set_type(headless::SyncHDWalletType);
   packet.set_data(request.SerializeAsString());
   const auto reqId = Send(packet);
   cbHDWalletMap_[reqId] = cb;
}

void HeadlessContainer::syncWallet(const std::string &id, const std::function<void(bs::sync::WalletData)> &cb)
{
   headless::SyncWalletRequest request;
   request.set_walletid(id);

   headless::RequestPacket packet;
   packet.set_type(headless::SyncWalletType);
   packet.set_data(request.SerializeAsString());
   const auto reqId = Send(packet);
   cbWalletMap_[reqId] = cb;
}

void HeadlessContainer::syncAddressComment(const std::string &walletId, const bs::Address &addr
   , const std::string &comment)
{
   headless::SyncCommentRequest request;
   request.set_walletid(walletId);
   request.set_address(addr.display());
   request.set_comment(comment);

   headless::RequestPacket packet;
   packet.set_type(headless::SyncCommentType);
   packet.set_data(request.SerializeAsString());
   Send(packet);
}

void HeadlessContainer::syncTxComment(const std::string &walletId, const BinaryData &txHash
   , const std::string &comment)
{
   headless::SyncCommentRequest request;
   request.set_walletid(walletId);
   request.set_txhash(txHash.toBinStr());
   request.set_comment(comment);

   headless::RequestPacket packet;
   packet.set_type(headless::SyncCommentType);
   packet.set_data(request.SerializeAsString());
   Send(packet);
}

static headless::AddressType mapFrom(AddressEntryType aet)
{
   switch (aet) {
   case AddressEntryType_Default:   return headless::AddressType_Default;
   case AddressEntryType_P2PKH:     return headless::AddressType_P2PKH;
   case AddressEntryType_P2PK:      return headless::AddressType_P2PK;
   case AddressEntryType_P2WPKH:    return headless::AddressType_P2WPKH;
   case AddressEntryType_Multisig:  return headless::AddressType_Multisig;
   case AddressEntryType_P2SH:      return headless::AddressType_P2SH;
   case AddressEntryType_P2WSH:     return headless::AddressType_P2WSH;
   default:    return headless::AddressType_Default;
   }
}

void HeadlessContainer::syncNewAddress(const std::string &walletId, const std::string &index
   , AddressEntryType aet, const std::function<void(const bs::Address &)> &cb)
{
   const auto &cbWrap = [cb](const std::vector<std::pair<bs::Address, std::string>> &addrs) {
      if (!addrs.empty()) {
         cb(addrs[0].first);
      }
      else {
         cb({});
      }
   };

   headless::SyncAddressesRequest request;
   request.set_walletid(walletId);
   request.set_persistent(true);
   auto idx = request.add_indices();
   idx->set_index(index);
   idx->set_addrtype(mapFrom(aet));

   headless::RequestPacket packet;
   packet.set_type(headless::SyncAddressesType);
   packet.set_data(request.SerializeAsString());
   const auto reqId = Send(packet);
   cbNewAddrsMap_[reqId] = cbWrap;
}

void HeadlessContainer::syncNewAddresses(const std::string &walletId
   , const std::vector<std::pair<std::string, AddressEntryType>> &indices
   , const std::function<void(const std::vector<std::pair<bs::Address, std::string>> &)> &cb
   , bool persistent)
{
   headless::SyncAddressesRequest request;
   request.set_walletid(walletId);
   for (const auto &index : indices) {
      auto idx = request.add_indices();
      idx->set_index(index.first);
      idx->set_addrtype(mapFrom(index.second));
   }
   request.set_persistent(persistent);

   headless::RequestPacket packet;
   packet.set_type(headless::SyncAddressesType);
   packet.set_data(request.SerializeAsString());
   const auto reqId = Send(packet);
   cbNewAddrsMap_[reqId] = cb;
}

static NetworkType mapFrom(headless::NetworkType netType)
{
   switch (netType) {
   case headless::MainNetType:   return NetworkType::MainNet;
   case headless::TestNetType:   return NetworkType::TestNet;
   default:    return NetworkType::Invalid;
   }
}

static bs::sync::WalletFormat mapFrom(headless::WalletFormat format)
{
   switch (format) {
   case headless::WalletFormatHD:         return bs::sync::WalletFormat::HD;
   case headless::WalletFormatPlain:      return bs::sync::WalletFormat::Plain;
   case headless::WalletFormatSettlement: return bs::sync::WalletFormat::Settlement;
   case headless::WalletFormatUnknown:
   default:    return bs::sync::WalletFormat::Unknown;
   }
}

void HeadlessContainer::ProcessSettlWalletCreate(unsigned int id, const std::string &data)
{
   headless::SettlWalletResponse response;
   if (!response.ParseFromString(data)) {
      logger_->error("[{}] Failed to parse reply", __func__);
      emit Error(id, "failed to parse");
      return;
   }
   const auto itCb = cbSettlWalletMap_.find(id);
   if (itCb == cbSettlWalletMap_.end()) {
      emit Error(id, "no callback found for id " + std::to_string(id));
      return;
   }
   const auto settlWallet = std::make_shared<bs::sync::SettlementWallet>(response.walletid()
      , response.name(), response.description(), this, logger_);
   itCb->second(settlWallet);
}

void HeadlessContainer::ProcessSyncWalletInfo(unsigned int id, const std::string &data)
{
   headless::SyncWalletInfoResponse response;
   if (!response.ParseFromString(data)) {
      logger_->error("[{}] Failed to parse reply", __func__);
      emit Error(id, "failed to parse");
      return;
   }
   const auto itCb = cbWalletInfoMap_.find(id);
   if (itCb == cbWalletInfoMap_.end()) {
      emit Error(id, "no callback found for id " + std::to_string(id));
      return;
   }
   std::vector<bs::sync::WalletInfo> result;
   for (int i = 0; i < response.wallets_size(); ++i) {
      const auto walletInfo = response.wallets(i);
      result.push_back({ mapFrom(walletInfo.format()), walletInfo.id(), walletInfo.name()
         , walletInfo.description(), mapFrom(walletInfo.nettype()), walletInfo.watching_only() });
      if (walletInfo.watching_only()) {
         woWallets_.insert(walletInfo.id());
      }
   }
   itCb->second(result);
   cbWalletInfoMap_.erase(itCb);
}

void HeadlessContainer::ProcessSyncHDWallet(unsigned int id, const std::string &data)
{
   headless::SyncHDWalletResponse response;
   if (!response.ParseFromString(data)) {
      logger_->error("[{}] Failed to parse reply", __func__);
      emit Error(id, "failed to parse");
      return;
   }
   const auto itCb = cbHDWalletMap_.find(id);
   if (itCb == cbHDWalletMap_.end()) {
      emit Error(id, "no callback found for id " + std::to_string(id));
      return;
   }
   const bool isWoRoot = (woWallets_.find(response.walletid()) != woWallets_.end());
   bs::sync::HDWalletData result;
   for (int i = 0; i < response.groups_size(); ++i) {
      const auto groupInfo = response.groups(i);
      bs::sync::HDWalletData::Group group;
      group.type = static_cast<bs::hd::CoinType>(groupInfo.type());
      for (int j = 0; j < groupInfo.leaves_size(); ++j) {
         const auto leafInfo = groupInfo.leaves(j);
         if (isWoRoot) {
            woWallets_.insert(leafInfo.id());
         }
         group.leaves.push_back({ leafInfo.id(), leafInfo.index() });
      }
      result.groups.push_back(group);
   }
   itCb->second(result);
   cbHDWalletMap_.erase(itCb);
}

static bs::wallet::EncryptionType mapFrom(headless::EncryptionType encType)
{
   switch (encType) {
   case headless::EncryptionTypePassword: return bs::wallet::EncryptionType::Password;
   case headless::EncryptionTypeAutheID:  return bs::wallet::EncryptionType::Auth;
   case headless::EncryptionTypeUnencrypted:
   default:    return bs::wallet::EncryptionType::Unencrypted;
   }
}

void HeadlessContainer::ProcessSyncWallet(unsigned int id, const std::string &data)
{
   headless::SyncWalletResponse response;
   if (!response.ParseFromString(data)) {
      logger_->error("[{}] Failed to parse reply", __func__);
      emit Error(id, "failed to parse");
      return;
   }
   const auto itCb = cbWalletMap_.find(id);
   if (itCb == cbWalletMap_.end()) {
      emit Error(id, "no callback found for id " + std::to_string(id));
      return;
   }

   bs::sync::WalletData result;
   for (int i = 0; i < response.encryptiontypes_size(); ++i) {
      const auto encType = response.encryptiontypes(i);
      result.encryptionTypes.push_back(mapFrom(encType));
   }
   for (int i = 0; i < response.encryptionkeys_size(); ++i) {
      const auto encKey = response.encryptionkeys(i);
      result.encryptionKeys.push_back(encKey);
   }
   result.encryptionRank = { response.keyrank().m(), response.keyrank().n() };

   for (int i = 0; i < response.addresses_size(); ++i) {
      const auto addrInfo = response.addresses(i);
      const bs::Address addr(addrInfo.address());
      if (addr.isNull()) {
         continue;
      }
      result.addresses.push_back({ addrInfo.index(), std::move(addr)
         , addrInfo.comment() });
   }
   for (int i = 0; i < response.addrpool_size(); ++i) {
      const auto addrInfo = response.addrpool(i);
      const bs::Address addr(addrInfo.address());
      if (addr.isNull()) {
         continue;
      }
      result.addrPool.push_back({ addrInfo.index(), std::move(addr), "" });
   }
   for (int i = 0; i < response.txcomments_size(); ++i) {
      const auto txInfo = response.txcomments(i);
      result.txComments.push_back({ txInfo.txhash(), txInfo.comment() });
   }
   itCb->second(result);
   cbWalletMap_.erase(itCb);
}

void HeadlessContainer::ProcessSyncAddresses(unsigned int id, const std::string &data)
{
   headless::SyncAddressesResponse response;
   if (!response.ParseFromString(data)) {
      logger_->error("[{}] Failed to parse reply", __func__);
      emit Error(id, "failed to parse");
      return;
   }
   const auto itCb = cbNewAddrsMap_.find(id);
   if (itCb == cbNewAddrsMap_.end()) {
      logger_->error("[{}] no callback found for id {}", __func__, id);
      emit Error(id, "no callback found for id " + std::to_string(id));
      return;
   }

   std::vector<std::pair<bs::Address, std::string>> result;
   for (int i = 0; i < response.addresses_size(); ++i) {
      const auto addrInfo = response.addresses(i);
      try {
         const bs::Address addr(addrInfo.address());
         if (addr.isNull()) {
            logger_->debug("[{}] addr #{} is null", __func__, i);
            continue;
         }
         result.push_back({ std::move(addr), addrInfo.index() });
      }
      catch (const std::exception &e) {
         logger_->error("[{}] failed to create address: {}", __func__, e.what());
      }
   }
   itCb->second(result);
   cbNewAddrsMap_.erase(itCb);
}


RemoteSigner::RemoteSigner(const std::shared_ptr<spdlog::logger> &logger
   , const QString &host, const QString &port, NetworkType netType
   , const std::shared_ptr<ConnectionManager>& connectionManager
   , const std::shared_ptr<ApplicationSettings>& appSettings
   , OpMode opMode
   , const bool ephemeralDataConnKeys
   , const std::string& ownKeyFileDir
   , const std::string& ownKeyFileName
   , const ZmqBIP15XDataConnection::cbNewKey& inNewKeyCB)
   : HeadlessContainer(logger, opMode)
   , host_(host), port_(port), netType_(netType)
   , ephemeralDataConnKeys_(ephemeralDataConnKeys)
   , ownKeyFileDir_(ownKeyFileDir)
   , ownKeyFileName_(ownKeyFileName)
   , appSettings_{appSettings}
   , cbNewKey_{inNewKeyCB}
   , connectionManager_{connectionManager}
{
   // Create connection upfront in order to grab some required data early.
   RecreateConnection();
}

// Establish the remote connection to the signer.
bool RemoteSigner::Start()
{
   // If we've already connected, don't do more setup.
   if (headlessConnFinished_) {
      return true;
   }

   if (opMode() == OpMode::RemoteInproc) {
      connection_->SetZMQTransport(ZMQTransport::InprocTransport);
   }

   {
      std::lock_guard<std::mutex> lock(mutex_);
      listener_ = std::make_shared<HeadlessListener>(logger_, connection_, netType_);
      connect(listener_.get(), &HeadlessListener::connected, this
         , &RemoteSigner::onConnected, Qt::QueuedConnection);
      connect(listener_.get(), &HeadlessListener::authenticated, this
         , &RemoteSigner::onAuthenticated, Qt::QueuedConnection);
      connect(listener_.get(), &HeadlessListener::disconnected, this
         , &RemoteSigner::onDisconnected, Qt::QueuedConnection);
      connect(listener_.get(), &HeadlessListener::error, this
         , &RemoteSigner::onConnError, Qt::QueuedConnection);
      connect(listener_.get(), &HeadlessListener::PacketReceived, this
         , &RemoteSigner::onPacketReceived, Qt::QueuedConnection);
   }

   return Connect();
}

bool RemoteSigner::Stop()
{
   return Disconnect();
}

bool RemoteSigner::Connect()
{
   QtConcurrent::run(this, &RemoteSigner::ConnectHelper);
   headlessConnFinished_ = true;
   return true;
}

void RemoteSigner::ConnectHelper()
{
   if (!connection_) {
      logger_->error("[{}] connection not created", __func__);
      emit disconnected();
      return;
   }
   if (!connection_->isActive()) {
      if (connection_->openConnection(host_.toStdString(), port_.toStdString()
         , listener_.get())) {
         emit connected();
      }
      else {
         logger_->error("[HeadlessContainer] Failed to open connection to "
            "headless container");
         return;
      }
   }
}

bool RemoteSigner::Disconnect()
{
   if (!connection_) {
      return true;
   }
/*   headless::RequestPacket packet;
   packet.set_type(headless::DisconnectionRequestType);
   packet.set_data("");    // This code produces crashes on terminal shutdown
   Send(packet);*/         // and its purpose is obscure to me

   return connection_->closeConnection();
}

void RemoteSigner::Authenticate()
{
   mutex_.lock();
   if (!listener_) {
      mutex_.unlock();
      emit connectionError(UnknownError, tr("listener missing on authenticate"));
      return;
   }
   mutex_.unlock();

   headless::AuthenticationRequest request;
   request.set_nettype((netType_ == NetworkType::TestNet) ? headless::TestNetType : headless::MainNetType);

   headless::RequestPacket packet;
   packet.set_type(headless::AuthenticationRequestType);
   packet.set_data(request.SerializeAsString());
   Send(packet);
}

void RemoteSigner::RecreateConnection()
{
   logger_->info("[{}] Restart connection...", __func__);


   ZmqBIP15XDataConnectionParams params;
   params.ephemeralPeers = ephemeralDataConnKeys_;
   params.ownKeyFileDir = ownKeyFileDir_;
   params.ownKeyFileName = ownKeyFileName_;
   params.setLocalHeartbeatInterval();

   // Server's cookies are not available in remote mode
   if (opMode() == OpMode::Local || opMode() == OpMode::LocalInproc) {
      params.cookie = BIP15XCookie::ReadServer;
      params.cookiePath = SystemFilePaths::appDataLocation() + "/" + "signerServerID";
   }

<<<<<<< HEAD
   try {
      connection_ = connectionManager_->CreateZMQBIP15XDataConnection(
         ephemeralDataConnKeys_, ownKeyFileDir_, ownKeyFileName_, makeClientCookie
         , readServerCookie, absCookiePath);
      connection_->setCBs(cbNewKey_);
      connection_->setLocalHeartbeatInterval();
=======
   connection_ = connectionManager_->CreateZMQBIP15XDataConnection(params);
   connection_->setCBs(cbNewKey_);
>>>>>>> f65b4e16

      headlessConnFinished_ = false;
   }
   catch (const std::exception &e) {
      logger_->error("[{}] connection creation failed: {}", __func__, e.what());
      QTimer::singleShot(10, [this] {  // slight delay is required on start-up init
         emit connectionError(ConnectionError::SocketFailed, tr("Connection creation failed"));
      });
   }
}

void RemoteSigner::ScheduleRestart()
{
   if (isRestartScheduled_) {
      return;
   }

   isRestartScheduled_ = true;
   QTimer::singleShot(kRemoteReconnectPeriod, this, [this] {
      isRestartScheduled_ = false;
      RecreateConnection();
      Start();
   });
}

bool RemoteSigner::isOffline() const
{
   std::lock_guard<std::mutex> lock(mutex_);
   return (listener_ == nullptr);
}

bool RemoteSigner::hasUI() const
{
   std::lock_guard<std::mutex> lock(mutex_);

   return listener_ ? listener_->hasUI() : false;
}

void RemoteSigner::onConnected()
{
   Authenticate();
}

void RemoteSigner::onAuthenticated()
{
   // Once the BIP 150/151 handshake is complete, it's safe to start sending
   // app-level data to the signer.
   emit authenticated();
   emit ready();
}

void RemoteSigner::onDisconnected()
{
   missingWallets_.clear();
   woWallets_.clear();

   // signRequests_ will be empty after that
   std::set<bs::signer::RequestId> tmpReqs = std::move(signRequests_);

   for (const auto &id : tmpReqs) {
      emit TXSigned(id, {}, "signer disconnected", false);
   }

   emit disconnected();

   ScheduleRestart();
}

void RemoteSigner::onConnError(ConnectionError error, const QString &details)
{
   emit connectionError(error, details);
   ScheduleRestart();
}

void RemoteSigner::onPacketReceived(headless::RequestPacket packet)
{
   signRequests_.erase(packet.id());

   switch (packet.type()) {
   case headless::HeartbeatType:
      break;

   case headless::SignTXRequestType:
   case headless::SignPartialTXRequestType:
   case headless::SignPayoutTXRequestType:
   case headless::SignTXMultiRequestType:
      ProcessSignTXResponse(packet.id(), packet.data());
      break;

   case headless::PasswordRequestType:
      ProcessPasswordRequest(packet.data());
      break;

   case headless::CreateHDWalletRequestType:
      ProcessCreateHDWalletResponse(packet.id(), packet.data());
      break;

   case headless::GetRootKeyRequestType:
      ProcessGetRootKeyResponse(packet.id(), packet.data());
      break;

   case headless::GetHDWalletInfoRequestType:
      ProcessGetHDWalletInfoResponse(packet.id(), packet.data());
      break;

   case headless::SetUserIdRequestType:
      emit UserIdSet();
      break;

   case headless::SetLimitsRequestType:
      ProcessSetLimitsResponse(packet.id(), packet.data());
      break;

   case headless::CreateSettlWalletType:
      ProcessSettlWalletCreate(packet.id(), packet.data());
      break;

   case headless::SyncWalletInfoType:
      ProcessSyncWalletInfo(packet.id(), packet.data());
      break;

   case headless::SyncHDWalletType:
      ProcessSyncHDWallet(packet.id(), packet.data());
      break;

   case headless::SyncWalletType:
      ProcessSyncWallet(packet.id(), packet.data());
      break;

   case headless::SyncCommentType:
      break;   // normally no data will be returned on sync of comments

   case headless::SyncAddressesType:
      ProcessSyncAddresses(packet.id(), packet.data());
      break;

   case headless::WalletsListUpdatedType:
      logger_->debug("received WalletsListUpdatedType message");
      emit walletsListUpdated();
      break;

   default:
      logger_->warn("[HeadlessContainer] Unknown packet type: {}", packet.type());
      break;
   }
}

void RemoteSigner::setTargetDir(const QString& targetDir)
{
   appSettings_->set(ApplicationSettings::signerOfflineDir, targetDir);
}

QString RemoteSigner::targetDir() const
{
   return appSettings_->get<QString>(ApplicationSettings::signerOfflineDir);
}

bs::signer::RequestId RemoteSigner::signTXRequest(const bs::core::wallet::TXSignRequest &txSignReq
   , bool autoSign, SignContainer::TXSignMode mode, const PasswordType& password
   , bool keepDuplicatedRecipients)
{
   if (isWalletOffline(txSignReq.walletId)) {
      return signOffline(txSignReq);
   }
   return HeadlessContainer::signTXRequest(txSignReq, autoSign, mode, password, keepDuplicatedRecipients);
}

bs::signer::RequestId RemoteSigner::signOffline(const bs::core::wallet::TXSignRequest &txSignReq)
{
   if (!txSignReq.isValid()) {
      logger_->error("[HeadlessContainer] Invalid TXSignRequest");
      return 0;
   }

   Blocksettle::Storage::Signer::TXRequest request;
   request.set_walletid(txSignReq.walletId);

   for (const auto &utxo : txSignReq.inputs) {
      auto input = request.add_inputs();
      input->set_utxo(utxo.serialize().toBinStr());
      const auto addr = bs::Address::fromUTXO(utxo);
      input->mutable_address()->set_address(addr.display());
   }

   for (const auto &recip : txSignReq.recipients) {
      request.add_recipients(recip->getSerializedScript().toBinStr());
   }

   if (txSignReq.fee) {
      request.set_fee(txSignReq.fee);
   }
   if (txSignReq.RBF) {
      request.set_rbf(true);
   }

   if (txSignReq.change.value) {
      auto change = request.mutable_change();
      change->mutable_address()->set_address(txSignReq.change.address.display());
      change->mutable_address()->set_index(txSignReq.change.index);
      change->set_value(txSignReq.change.value);
   }

   if (!txSignReq.comment.empty()) {
      request.set_comment(txSignReq.comment);
   }

   Blocksettle::Storage::Signer::File fileContainer;
   auto container = fileContainer.add_payload();
   container->set_type(Blocksettle::Storage::Signer::RequestFileType);
   container->set_data(request.SerializeAsString());

   const auto timestamp = std::to_string(QDateTime::currentDateTime().toSecsSinceEpoch());
   const auto targetDir = appSettings_->get<std::string>(ApplicationSettings::signerOfflineDir);
   const std::string fileName = targetDir + "/" + txSignReq.walletId + "_" + timestamp + ".bin";

   const auto reqId = listener_->newRequestId();
   QFile f(QString::fromStdString(fileName));
   if (f.exists()) {
      QMetaObject::invokeMethod(this, [this, reqId, fileName] {
         emit TXSigned(reqId, {}, "request file " + fileName + " already exists", false);
      });
      return reqId;
   }
   if (!f.open(QIODevice::WriteOnly)) {
      QMetaObject::invokeMethod(this, [this, reqId, fileName] {
         emit TXSigned(reqId, {}, "failed to open " + fileName + " for writing", false);
      });
      return reqId;
   }

   const auto data = QByteArray::fromStdString(fileContainer.SerializeAsString());
   if (f.write(data) != data.size()) {
      QMetaObject::invokeMethod(this, [this, reqId, fileName] {
         emit TXSigned(reqId, {}, "failed to write to " + fileName, false);
      });
      return reqId;
   }
   f.close();

   QMetaObject::invokeMethod(this, [this, reqId, fileName] {
      emit TXSigned(reqId, fileName, {}, false);
   });
   return reqId;
}


LocalSigner::LocalSigner(const std::shared_ptr<spdlog::logger> &logger
   , const QString &homeDir, NetworkType netType, const QString &port
   , const std::shared_ptr<ConnectionManager>& connectionManager
   , const std::shared_ptr<ApplicationSettings> &appSettings
   , const bool startSignerProcess
   , const std::string& ownKeyFileDir
   , const std::string& ownKeyFileName
   , double asSpendLimit
   , const ZmqBIP15XDataConnection::cbNewKey& inNewKeyCB)
   : RemoteSigner(logger, QLatin1String("127.0.0.1"), port, netType
      , connectionManager, appSettings, OpMode::Local, true
      , ownKeyFileDir, ownKeyFileName, inNewKeyCB)
      , homeDir_(homeDir), startProcess_(startSignerProcess), asSpendLimit_(asSpendLimit)
{}

LocalSigner::~LocalSigner() noexcept
{
   Stop();
}

QStringList LocalSigner::args() const
{
   auto walletsCopyDir = homeDir_ + QLatin1String("/copy");
   if (!QDir().exists(walletsCopyDir)) {
      walletsCopyDir = homeDir_ + QLatin1String("/signer");
   }

   QStringList result;
   result << QLatin1String("--guimode") << QLatin1String("lightgui");
   switch (netType_) {
   case NetworkType::TestNet:
   case NetworkType::RegTest:
      result << QString::fromStdString("--testnet");
      break;
   case NetworkType::MainNet:
      result << QString::fromStdString("--mainnet");
      break;
   default:
      break;
   }

   // Among many other things, send the signer the terminal's BIP 150 ID key.
   // Processes reading keys from the disk are subject to attack.
   result << QLatin1String("--listen") << QLatin1String("127.0.0.1");
   result << QLatin1String("--port") << port_;
   result << QLatin1String("--dirwallets") << walletsCopyDir;
   if (asSpendLimit_ > 0) {
      result << QLatin1String("--auto_sign_spend_limit")
         << QString::number(asSpendLimit_, 'f', 8);
   }
   result << QLatin1String("--terminal_id_key")
      << QString::fromStdString(connection_->getOwnPubKey().toHexStr());

   return result;
}

bool LocalSigner::Start()
{
   Stop();

   if (startProcess_) {
      // If there's a previous headless process, stop it.
      headlessProcess_ = std::make_shared<QProcess>();

#ifdef Q_OS_WIN
      const auto signerAppPath = QCoreApplication::applicationDirPath() + QLatin1String("/blocksettle_signer.exe");
#elif defined (Q_OS_MACOS)
      auto bundleDir = QDir(QCoreApplication::applicationDirPath());
      bundleDir.cdUp();
      bundleDir.cdUp();
      bundleDir.cdUp();
      const auto signerAppPath = bundleDir.absoluteFilePath(QLatin1String("blocksettle_signer"));
#else
      const auto signerAppPath = QCoreApplication::applicationDirPath() + QLatin1String("/blocksettle_signer");
#endif
      if (!QFile::exists(signerAppPath)) {
         logger_->error("[HeadlessContainer] Signer binary {} not found"
            , signerAppPath.toStdString());
         emit connectionError(UnknownError, tr("missing signer binary"));
         return false;
      }

      const auto cmdArgs = args();
      logger_->debug("[HeadlessContainer] starting {} {}"
         , signerAppPath.toStdString(), cmdArgs.join(QLatin1Char(' ')).toStdString());

#ifndef NDEBUG
      headlessProcess_->setProcessChannelMode(QProcess::MergedChannels);
      connect(headlessProcess_.get(), &QProcess::readyReadStandardOutput, this, [this]() {
         qDebug().noquote() << headlessProcess_->readAllStandardOutput();
      });
#endif

      headlessProcess_->start(signerAppPath, cmdArgs);
      if (!headlessProcess_->waitForStarted(kStartTimeout)) {
         logger_->error("[HeadlessContainer] Failed to start process");
         headlessProcess_.reset();
         emit connectionError(UnknownError, tr("failed to start process"));
         return false;
      }

      // Give the signer a little time to get set up.
      QThread::msleep(250);
   }

   return RemoteSigner::Start();
}

bool LocalSigner::Stop()
{
   RemoteSigner::Stop();

   if (headlessProcess_) {
      if (!headlessProcess_->waitForFinished(kKillTimeout)) {
         headlessProcess_->terminate();
         headlessProcess_->waitForFinished(kKillTimeout);
      }
      headlessProcess_.reset();
   }
   return true;
}

//#include "HeadlessContainer.moc"<|MERGE_RESOLUTION|>--- conflicted
+++ resolved
@@ -1176,17 +1176,9 @@
       params.cookiePath = SystemFilePaths::appDataLocation() + "/" + "signerServerID";
    }
 
-<<<<<<< HEAD
    try {
-      connection_ = connectionManager_->CreateZMQBIP15XDataConnection(
-         ephemeralDataConnKeys_, ownKeyFileDir_, ownKeyFileName_, makeClientCookie
-         , readServerCookie, absCookiePath);
+      connection_ = connectionManager_->CreateZMQBIP15XDataConnection(params);
       connection_->setCBs(cbNewKey_);
-      connection_->setLocalHeartbeatInterval();
-=======
-   connection_ = connectionManager_->CreateZMQBIP15XDataConnection(params);
-   connection_->setCBs(cbNewKey_);
->>>>>>> f65b4e16
 
       headlessConnFinished_ = false;
    }
