#include "HeadlessContainer.h"

#include "ApplicationSettings.h"
#include "ConnectionManager.h"
#include "Wallets/SyncSettlementWallet.h"
#include "Wallets/SyncHDWallet.h"
#include "Wallets/SyncWalletsManager.h"
#include "SystemFileUtils.h"

#include <QCoreApplication>
#include <QDataStream>
#include <QDebug>
#include <QDir>
#include <QProcess>
#include <QStandardPaths>
#include <QtConcurrent/QtConcurrentRun>

#include <spdlog/spdlog.h>
#include "signer.pb.h"

namespace {

   constexpr int kKillTimeout = 5000;
   constexpr int kStartTimeout = 5000;

   // When remote signer will try to reconnect
   constexpr auto kLocalReconnectPeriod = std::chrono::seconds(10);
   constexpr auto kRemoteReconnectPeriod = std::chrono::seconds(1);

} // namespace

using namespace Blocksettle::Communication;
Q_DECLARE_METATYPE(headless::RequestPacket)
Q_DECLARE_METATYPE(std::shared_ptr<bs::sync::hd::Leaf>)

NetworkType HeadlessContainer::mapNetworkType(headless::NetworkType netType)
{
   switch (netType) {
   case headless::MainNetType:   return NetworkType::MainNet;
   case headless::TestNetType:   return NetworkType::TestNet;
   default:                      return NetworkType::Invalid;
   }
}

void HeadlessContainer::makeCreateHDWalletRequest(const std::string &name, const std::string &desc, bool primary
   , const bs::core::wallet::Seed &seed, const std::vector<bs::wallet::PasswordData> &pwdData, bs::wallet::KeyRank keyRank
   , headless::CreateHDWalletRequest &request)
{
   if (!pwdData.empty()) {
      request.set_rankm(keyRank.first);
      request.set_rankn(keyRank.second);
   }
   for (const auto &pwd : pwdData) {
      auto reqPwd = request.add_password();
      reqPwd->set_password(pwd.password.toHexStr());
      reqPwd->set_enctype(static_cast<uint32_t>(pwd.encType));
      reqPwd->set_enckey(pwd.encKey.toBinStr());
   }
   auto wallet = request.mutable_wallet();
   wallet->set_name(name);
   wallet->set_description(desc);
   wallet->set_nettype((seed.networkType() == NetworkType::TestNet) ? headless::TestNetType : headless::MainNetType);
   if (primary) {
      wallet->set_primary(true);
   }
   if (!seed.empty()) {
      if (seed.hasPrivateKey()) {
         wallet->set_privatekey(seed.privateKey().toBinStr());
         wallet->set_chaincode(seed.chainCode().toBinStr());
      }
      else if (!seed.seed().isNull()) {
         wallet->set_seed(seed.seed().toBinStr());
      }
   }
}

void HeadlessListener::OnDataReceived(const std::string& data)
{
   headless::RequestPacket packet;
   if (!packet.ParseFromString(data)) {
      logger_->error("[HeadlessListener] failed to parse request packet");
      return;
   }

   if (packet.id() > id_) {
      logger_->error("[HeadlessListener] reply id inconsistency: {} > {}", packet.id(), id_);
      tryEmitError(HeadlessContainer::InvalidProtocol, tr("reply id inconsistency"));
      return;
   }

   if (packet.type() == headless::DisconnectionRequestType) {
      processDisconnectNotification();
      return;
   }

   if (packet.type() == headless::AuthenticationRequestType) {
      headless::AuthenticationReply response;
      if (!response.ParseFromString(packet.data())) {
         logger_->error("[HeadlessListener] failed to parse auth reply");

         tryEmitError(HeadlessContainer::SerializationFailed, tr("failed to parse auth reply"));
         return;
      }

      if (HeadlessContainer::mapNetworkType(response.nettype()) != netType_) {
         logger_->error("[HeadlessListener] network type mismatch");
         tryEmitError(HeadlessContainer::NetworkTypeMismatch, tr("Network type mismatch (Mainnet / Testnet)"));
         return;
      }

      // BIP 150/151 should be be complete by this point.
      hasUI_ = response.hasui();
      isReady_ = true;
      emit authenticated();
   } else {
      emit PacketReceived(packet);
   }
}

void HeadlessListener::OnConnected()
{
   if (isConnected_) {
      logger_->error("already connected");
      return;
   }

   isConnected_ = true;
   logger_->debug("[HeadlessListener] Connected");
   emit connected();
}

void HeadlessListener::OnDisconnected()
{
   SPDLOG_LOGGER_ERROR(logger_, "remote signer disconnected unexpectedly");
   isConnected_ = false;
   isReady_ = false;
   tryEmitError(HeadlessContainer::SocketFailed, tr("TCP connection was closed unexpectedly"));
}

void HeadlessListener::OnError(DataConnectionListener::DataConnectionError errorCode)
{
   logger_->debug("[HeadlessListener] error {}", errorCode);
   isConnected_ = false;
   isReady_ = false;

   switch (errorCode) {
      case NoError:
         assert(false);
         break;
      case UndefinedSocketError:
         tryEmitError(HeadlessContainer::SocketFailed, tr("Socket error"));
         break;
      case HostNotFoundError:
         tryEmitError(HeadlessContainer::HostNotFound, tr("Host not found"));
         break;
      case HandshakeFailed:
         tryEmitError(HeadlessContainer::HandshakeFailed, tr("Handshake failed"));
         break;
      case SerializationFailed:
         tryEmitError(HeadlessContainer::SerializationFailed, tr("Serialization failed"));
         break;
      case HeartbeatWaitFailed:
         tryEmitError(HeadlessContainer::HeartbeatWaitFailed, tr("Connection lost"));
         break;
      case ConnectionTimeout:
         tryEmitError(HeadlessContainer::ConnectionTimeout, tr("Connection timeout"));
         break;
   }
}

bs::signer::RequestId HeadlessListener::Send(headless::RequestPacket packet, bool updateId)
{
   bs::signer::RequestId id = 0;
   if (updateId) {
      id = newRequestId();
      packet.set_id(id);
   }
   if (!connection_->send(packet.SerializeAsString())) {
      logger_->error("[HeadlessListener] Failed to send request packet");
      emit disconnected();
      return 0;
   }
   return id;
}

HeadlessContainer::HeadlessContainer(const std::shared_ptr<spdlog::logger> &logger, OpMode opMode)
   : SignContainer(logger, opMode)
{
   qRegisterMetaType<headless::RequestPacket>();
   qRegisterMetaType<std::shared_ptr<bs::sync::hd::Leaf>>();
}

bs::signer::RequestId HeadlessContainer::Send(headless::RequestPacket packet, bool incSeqNo)
{
   if (!listener_) {
      return 0;
   }
   return listener_->Send(packet, incSeqNo);
}

void HeadlessContainer::ProcessSignTXResponse(unsigned int id, const std::string &data)
{
   headless::SignTxReply response;
   if (!response.ParseFromString(data)) {
      logger_->error("[HeadlessContainer] Failed to parse SignTxReply");
      emit TXSigned(id, {}, bs::error::ErrorCode::FailedToParse);
      return;
   }
   emit TXSigned(id, response.signedtx(), static_cast<bs::error::ErrorCode>(response.errorcode()));
}

void HeadlessContainer::ProcessSettlementSignTXResponse(unsigned int id, const std::string &data)
{
   headless::SignTxReply response;
   if (!response.ParseFromString(data)) {
      logger_->error("[{}] Failed to parse reply", __func__);
      emit Error(id, "failed to parse");
      return;
   }
   const auto itCb = cbSettlementSignTXMap_.find(id);
   if (itCb == cbSettlementSignTXMap_.end()) {
      emit Error(id, "no callback found for id " + std::to_string(id));
      return;
   }

   if (itCb->second) {
      itCb->second(static_cast<bs::error::ErrorCode>(response.errorcode()), BinaryData(response.signedtx()));
   }
   cbSettlementSignTXMap_.erase(itCb);
}

void HeadlessContainer::ProcessPasswordRequest(const std::string &data)
{
   headless::PasswordRequest request;
   if (!request.ParseFromString(data)) {
      logger_->error("[HeadlessContainer] Failed to parse PasswordRequest");
      return;
   }
   emit PasswordRequested(bs::hd::WalletInfo(request), request.prompt());
}

void HeadlessContainer::ProcessCreateHDWalletResponse(unsigned int id, const std::string &data)
{
   headless::CreateHDWalletResponse response;
   if (!response.ParseFromString(data)) {
      logger_->error("[HeadlessContainer] Failed to parse CreateHDWallet reply");
      emit Error(id, "failed to parse");
      return;
   }
   if (response.has_leaf()) {
      const auto path = bs::hd::Path::fromString(response.leaf().path());
      bs::core::wallet::Type leafType = bs::core::wallet::Type::Unknown;
      switch (static_cast<bs::hd::CoinType>(path.get(-2))) {
      case bs::hd::CoinType::Bitcoin_main:
      case bs::hd::CoinType::Bitcoin_test:
         leafType = bs::core::wallet::Type::Bitcoin;
         break;
      case bs::hd::CoinType::BlockSettle_Auth:
         leafType = bs::core::wallet::Type::Authentication;
         break;
      case bs::hd::CoinType::BlockSettle_CC:
         leafType = bs::core::wallet::Type::ColorCoin;
         break;
      }
      const auto leaf = std::make_shared<bs::sync::hd::Leaf>(response.leaf().walletid()
         , response.leaf().name(), response.leaf().desc(), this, logger_
         , leafType, response.leaf().extonly());
      logger_->debug("[HeadlessContainer] HDLeaf {} created", response.leaf().walletid());
      emit HDLeafCreated(id, leaf);
   }
   else if (response.has_wallet()) {
      const auto netType = (response.wallet().nettype() == headless::TestNetType) ? NetworkType::TestNet : NetworkType::MainNet;
      auto wallet = std::make_shared<bs::sync::hd::Wallet>(netType, response.wallet().walletid()
         , response.wallet().name(), response.wallet().description(), this, logger_);

      for (int i = 0; i < response.wallet().groups_size(); i++) {
         const auto grpPath = bs::hd::Path::fromString(response.wallet().groups(i).path());
         if (grpPath.length() != 2) {
            logger_->warn("[HeadlessContainer] invalid path[{}]: {}", i, response.wallet().groups(i).path());
            continue;
         }
         const auto grpType = static_cast<bs::hd::CoinType>(grpPath.get((int)grpPath.length() - 1));
         auto group = wallet->createGroup(grpType);

         for (int j = 0; j < response.wallet().leaves_size(); j++) {
            const auto responseLeaf = response.wallet().leaves(j);
            const auto leafPath = bs::hd::Path::fromString(responseLeaf.path());
            if (leafPath.length() != 3) {
               logger_->warn("[HeadlessContainer] invalid path[{}]: {}", j, response.wallet().leaves(j).path());
               continue;
            }
            if (leafPath.get((int)leafPath.length() - 2) != static_cast<bs::hd::Path::Elem>(grpType)) {
               continue;
            }
            group->createLeaf(leafPath.get(-1), responseLeaf.walletid());
         }
         wallet->synchronize([] {});
      }
      logger_->debug("[HeadlessContainer] HDWallet {} created", wallet->walletId());
      emit HDWalletCreated(id, wallet);
   }
   else {
      emit Error(id, response.error());
   }
}

void HeadlessContainer::ProcessGetRootKeyResponse(unsigned int id, const std::string &data)
{
   headless::GetRootKeyResponse response;
   if (!response.ParseFromString(data)) {
      logger_->error("[HeadlessContainer] Failed to parse GetRootKey reply");
      emit Error(id, "failed to parse");
      return;
   }
   if (response.decryptedprivkey().empty()) {
      emit Error(id, response.walletid());
   }
   else {
      emit DecryptedRootKey(id, response.decryptedprivkey(), response.chaincode(), response.walletid());
   }
}

void HeadlessContainer::ProcessGetHDWalletInfoResponse(unsigned int id, const std::string &data)
{
   headless::GetHDWalletInfoResponse response;
   if (!response.ParseFromString(data)) {
      logger_->error("[HeadlessContainer] Failed to parse GetHDWalletInfo reply");
      emit Error(id, "failed to parse");
      return;
   }
   if (response.error().empty()) {
      emit QWalletInfo(id, bs::hd::WalletInfo(response));
   }
   else {
      missingWallets_.insert(response.rootwalletid());
      emit Error(id, response.error());
   }
}

void HeadlessContainer::ProcessAutoSignActEvent(unsigned int id, const std::string &data)
{
   headless::AutoSignActEvent event;
   if (!event.ParseFromString(data)) {
      logger_->error("[HeadlessContainer] Failed to parse SetLimits reply");
      emit Error(id, "failed to parse");
      return;
   }
   emit AutoSignStateChanged(event.rootwalletid(), event.autosignactive());
}

headless::SignTxRequest HeadlessContainer::createSignTxRequest(const bs::core::wallet::TXSignRequest &txSignReq
   , const SignContainer::PasswordType &password, bool keepDuplicatedRecipients)
{
   headless::SignTxRequest request;
   request.set_walletid(txSignReq.walletId);
   request.set_keepduplicatedrecipients(keepDuplicatedRecipients);

   if (txSignReq.populateUTXOs) {
      request.set_populateutxos(true);
   }

   for (const auto &utxo : txSignReq.inputs) {
      request.add_inputs(utxo.serialize().toBinStr());
   }

   for (const auto &recip : txSignReq.recipients) {
      request.add_recipients(recip->getSerializedScript().toBinStr());
   }
   if (txSignReq.fee) {
      request.set_fee(txSignReq.fee);
   }

   if (txSignReq.RBF) {
      request.set_rbf(true);
   }

   if (!password.isNull()) {
      request.set_password(password.toHexStr());
   }

   if (!txSignReq.prevStates.empty()) {
      request.set_unsignedstate(txSignReq.serializeState().toBinStr());
   }

   if (txSignReq.change.value) {
      auto change = request.mutable_change();
      change->set_address(txSignReq.change.address.display());
      change->set_index(txSignReq.change.index);
      change->set_value(txSignReq.change.value);
   }

   return  request;
}

bs::signer::RequestId HeadlessContainer::signTXRequest(const bs::core::wallet::TXSignRequest &txSignReq
   , SignContainer::TXSignMode mode, const PasswordType& password
   , bool keepDuplicatedRecipients)
{
   if (!txSignReq.isValid()) {
      logger_->error("[HeadlessContainer] Invalid TXSignRequest");
      return 0;
   }

   headless::SignTxRequest request = createSignTxRequest(txSignReq, password, keepDuplicatedRecipients);

   headless::RequestPacket packet;
   switch (mode) {
   case TXSignMode::Full:
      packet.set_type(headless::SignTxRequestType);
      break;

   case TXSignMode::Partial:
      packet.set_type(headless::SignPartialTXRequestType);
      break;
   }
   packet.set_data(request.SerializeAsString());
   const auto id = Send(packet);
   signRequests_.insert(id);
   return id;
}

unsigned int HeadlessContainer::signPartialTXRequest(const bs::core::wallet::TXSignRequest &req
   , const PasswordType& password)
{
   return signTXRequest(req, TXSignMode::Partial, password);
}

bs::signer::RequestId HeadlessContainer::signPayoutTXRequest(const bs::core::wallet::TXSignRequest &txSignReq
   , const bs::Address &authAddr, const std::string &settlementId
   , const PasswordType& password)
{
   if ((txSignReq.inputs.size() != 1) || (txSignReq.recipients.size() != 1) || settlementId.empty()) {
      logger_->error("[HeadlessContainer] Invalid PayoutTXSignRequest");
      return 0;
   }
   headless::SignPayoutTXRequest request;
   request.set_input(txSignReq.inputs[0].serialize().toBinStr());
   request.set_recipient(txSignReq.recipients[0]->getSerializedScript().toBinStr());
   request.set_authaddress(authAddr.display());
   request.set_settlementid(settlementId);
//   if (autoSign) {
//      request.set_applyautosignrules(autoSign);
//   }

   if (!password.isNull()) {
      request.set_password(password.toHexStr());
   }

   headless::RequestPacket packet;
   packet.set_type(headless::SignPayoutTXRequestType);
   packet.set_data(request.SerializeAsString());
   const auto id = Send(packet);
   signRequests_.insert(id);
   return id;
}

bs::signer::RequestId HeadlessContainer::signSettlementTXRequest(const bs::core::wallet::TXSignRequest &txSignReq
   , const bs::sync::SettlementInfo &settlementInfo, SignContainer::TXSignMode mode
   , bool keepDuplicatedRecipients
   , const std::function<void (bs::error::ErrorCode result, const BinaryData &signedTX)> &cb)
{
   if (!txSignReq.isValid()) {
      logger_->error("[HeadlessContainer] Invalid TXSignRequest");
      return 0;
   }

   headless::SignTxRequest signTxRequest = createSignTxRequest(txSignReq, {}, keepDuplicatedRecipients);

   headless::SignSettlementTxRequest settlementRequest;
   *(settlementRequest.mutable_signtxrequest()) = signTxRequest;
   *(settlementRequest.mutable_settlementinfo()) = settlementInfo.toProtobufMessage();

   headless::RequestPacket packet;
   packet.set_type(headless::SignSettlementTxRequestType);


   packet.set_data(settlementRequest.SerializeAsString());
   const auto reqId = Send(packet);
   cbSettlementSignTXMap_[reqId] = cb;
   return reqId;
}

bs::signer::RequestId HeadlessContainer::signMultiTXRequest(const bs::core::wallet::TXMultiSignRequest &txMultiReq)
{
   if (!txMultiReq.isValid()) {
      logger_->error("[HeadlessContainer] Invalid TXMultiSignRequest");
      return 0;
   }

   Signer signer;
   signer.setFlags(SCRIPT_VERIFY_SEGWIT);

   headless::SignTXMultiRequest request;
   for (const auto &input : txMultiReq.inputs) {
      request.add_walletids(input.second);
      signer.addSpender(std::make_shared<ScriptSpender>(input.first));
   }
   for (const auto &recip : txMultiReq.recipients) {
      signer.addRecipient(recip);
   }
   request.set_signerstate(signer.serializeState().toBinStr());

   headless::RequestPacket packet;
   packet.set_type(headless::SignTXMultiRequestType);
   packet.set_data(request.SerializeAsString());
   const auto id = Send(packet);
   signRequests_.insert(id);
   return id;
}

bs::signer::RequestId HeadlessContainer::CancelSignTx(const BinaryData &txId)
{
   headless::CancelSignTx request;
   request.set_txid(txId.toBinStr());

   headless::RequestPacket packet;
   packet.set_type(headless::CancelSignTxRequestType);
   packet.set_data(request.SerializeAsString());
   return Send(packet);
}

void HeadlessContainer::SendPassword(const std::string &walletId, bs::error::ErrorCode result, const PasswordType &password)
{
   headless::RequestPacket packet;
   packet.set_type(headless::PasswordRequestType);

   headless::PasswordReply response;
   if (!walletId.empty()) {
      response.set_walletid(walletId);
   }
   if (!password.isNull()) {
      response.set_password(password.toHexStr());
   }
   response.set_errorcode(static_cast<uint32_t>(result));
   packet.set_data(response.SerializeAsString());
   Send(packet, false);
}

bs::signer::RequestId HeadlessContainer::SetUserId(const BinaryData &userId)
{
   if (!listener_) {
      logger_->warn("[HeadlessContainer::SetUserId] listener not set yet");
      return 0;
   }

   headless::SetUserIdRequest request;
   if (!userId.isNull()) {
      request.set_userid(userId.toBinStr());
   }

   headless::RequestPacket packet;
   packet.set_type(headless::SetUserIdRequestType);
   packet.set_data(request.SerializeAsString());
   return Send(packet);
}

bs::signer::RequestId HeadlessContainer::createHDLeaf(const std::string &rootWalletId
   , const bs::hd::Path &path, const std::vector<bs::wallet::PasswordData> &pwdData)
{
   if (rootWalletId.empty() || (path.length() != 3)) {
      logger_->error("[HeadlessContainer] Invalid input data for HD wallet creation");
      return 0;
   }
   headless::CreateHDWalletRequest request;
   auto leaf = request.mutable_leaf();
   leaf->set_rootwalletid(rootWalletId);
   leaf->set_path(path.toString());
   for (const auto &pwd : pwdData) {
      auto reqPwd = request.add_password();
      reqPwd->set_password(pwd.password.toHexStr());
      reqPwd->set_enctype(static_cast<uint32_t>(pwd.encType));
      reqPwd->set_enckey(pwd.encKey.toBinStr());
   }

   headless::RequestPacket packet;
   packet.set_type(headless::CreateHDWalletRequestType);
   packet.set_data(request.SerializeAsString());
   return Send(packet);
}

bs::signer::RequestId HeadlessContainer::createHDWallet(const std::string &name
   , const std::string &desc, bool primary, const bs::core::wallet::Seed &seed
   , const std::vector<bs::wallet::PasswordData> &pwdData, bs::wallet::KeyRank keyRank)
{
   headless::CreateHDWalletRequest request;
   makeCreateHDWalletRequest(name, desc, primary, seed, pwdData, keyRank, request);

   headless::RequestPacket packet;
   packet.set_type(headless::CreateHDWalletRequestType);
   packet.set_data(request.SerializeAsString());
   return Send(packet);
}

bs::signer::RequestId HeadlessContainer::DeleteHDRoot(const std::string &rootWalletId)
{
   if (rootWalletId.empty()) {
      return 0;
   }
   return SendDeleteHDRequest(rootWalletId, {});
}

bs::signer::RequestId HeadlessContainer::DeleteHDLeaf(const std::string &leafWalletId)
{
   if (leafWalletId.empty()) {
      return 0;
   }
   return SendDeleteHDRequest({}, leafWalletId);
}

bs::signer::RequestId HeadlessContainer::SendDeleteHDRequest(const std::string &rootWalletId, const std::string &leafId)
{
   headless::DeleteHDWalletRequest request;
   if (!rootWalletId.empty()) {
      request.set_rootwalletid(rootWalletId);
   }
   else if (!leafId.empty()) {
      request.set_leafwalletid(leafId);
   }
   else {
      logger_->error("[HeadlessContainer] can't send delete request - both IDs are empty");
      return 0;
   }

   headless::RequestPacket packet;
   packet.set_type(headless::DeleteHDWalletRequestType);
   packet.set_data(request.SerializeAsString());
   return Send(packet);
}

//void HeadlessContainer::setLimits(const std::string &walletId, const SecureBinaryData &pass
//   , bool autoSign)
//{
//   if (walletId.empty()) {
//      logger_->error("[HeadlessContainer] no walletId for SetLimits");
//      return;
//   }
//   headless::SetLimitsRequest request;
//   request.set_rootwalletid(walletId);
//   if (!pass.isNull()) {
//      request.set_password(pass.toHexStr());
//   }
//   request.set_activateautosign(autoSign);

//   headless::RequestPacket packet;
//   packet.set_type(headless::SetLimitsRequestType);
//   packet.set_data(request.SerializeAsString());
//   Send(packet);
//}

bs::signer::RequestId HeadlessContainer::customDialogRequest(bs::signer::ui::DialogType signerDialog, const QVariantMap &data)
{
   // serialize variant data
   QByteArray ba;
   QDataStream stream(&ba, QIODevice::WriteOnly);
   stream << data;

   headless::CustomDialogRequest request;
   request.set_dialogname(bs::signer::ui::getSignerDialogPath(signerDialog).toStdString());
   request.set_variantdata(ba.data(), size_t(ba.size()));

   headless::RequestPacket packet;
   packet.set_type(headless::ExecCustomDialogRequestType);
   packet.set_data(request.SerializeAsString());
   return Send(packet);
}

bs::signer::RequestId HeadlessContainer::getDecryptedRootKey(const std::string &walletId
   , const SecureBinaryData &password)
{
   headless::GetRootKeyRequest request;
   request.set_rootwalletid(walletId);
   if (!password.isNull()) {
      request.set_password(password.toHexStr());
   }

   headless::RequestPacket packet;
   packet.set_type(headless::GetRootKeyRequestType);
   packet.set_data(request.SerializeAsString());
   return Send(packet);
}

bs::signer::RequestId HeadlessContainer::GetInfo(const std::string &rootWalletId)
{
   if (rootWalletId.empty()) {
      return 0;
   }
   headless::GetHDWalletInfoRequest request;
   request.set_rootwalletid(rootWalletId);

   headless::RequestPacket packet;
   packet.set_type(headless::GetHDWalletInfoRequestType);
   packet.set_data(request.SerializeAsString());
   return Send(packet);
}

bool HeadlessContainer::isReady() const
{
   return (listener_ != nullptr) && listener_->isReady();
}

bool HeadlessContainer::isWalletOffline(const std::string &walletId) const
{
   return ((missingWallets_.find(walletId) != missingWallets_.end())
      || (woWallets_.find(walletId) != woWallets_.end()));
}

void HeadlessContainer::createSettlementWallet(const std::function<void(const std::shared_ptr<bs::sync::SettlementWallet> &)> &cb)
{
   headless::RequestPacket packet;
   packet.set_type(headless::CreateSettlWalletType);
   const auto reqId = Send(packet);
   cbSettlWalletMap_[reqId] = cb;
}

void HeadlessContainer::syncWalletInfo(const std::function<void(std::vector<bs::sync::WalletInfo>)> &cb)
{
   headless::RequestPacket packet;
   packet.set_type(headless::SyncWalletInfoType);
   const auto reqId = Send(packet);
   cbWalletInfoMap_[reqId] = cb;
}

void HeadlessContainer::syncHDWallet(const std::string &id, const std::function<void(bs::sync::HDWalletData)> &cb)
{
   headless::SyncWalletRequest request;
   request.set_walletid(id);

   headless::RequestPacket packet;
   packet.set_type(headless::SyncHDWalletType);
   packet.set_data(request.SerializeAsString());
   const auto reqId = Send(packet);
   cbHDWalletMap_[reqId] = cb;
}

void HeadlessContainer::syncWallet(const std::string &id, const std::function<void(bs::sync::WalletData)> &cb)
{
   headless::SyncWalletRequest request;
   request.set_walletid(id);

   headless::RequestPacket packet;
   packet.set_type(headless::SyncWalletType);
   packet.set_data(request.SerializeAsString());
   const auto reqId = Send(packet);
   cbWalletMap_[reqId] = cb;
}

void HeadlessContainer::syncAddressComment(const std::string &walletId, const bs::Address &addr
   , const std::string &comment)
{
   headless::SyncCommentRequest request;
   request.set_walletid(walletId);
   request.set_address(addr.display());
   request.set_comment(comment);

   headless::RequestPacket packet;
   packet.set_type(headless::SyncCommentType);
   packet.set_data(request.SerializeAsString());
   Send(packet);
}

void HeadlessContainer::syncTxComment(const std::string &walletId, const BinaryData &txHash
   , const std::string &comment)
{
   headless::SyncCommentRequest request;
   request.set_walletid(walletId);
   request.set_txhash(txHash.toBinStr());
   request.set_comment(comment);

   headless::RequestPacket packet;
   packet.set_type(headless::SyncCommentType);
   packet.set_data(request.SerializeAsString());
   Send(packet);
}

static headless::AddressType mapFrom(AddressEntryType aet)
{
   switch (aet) {
   case AddressEntryType_Default:   return headless::AddressType_Default;
   case AddressEntryType_P2PKH:     return headless::AddressType_P2PKH;
   case AddressEntryType_P2PK:      return headless::AddressType_P2PK;
   case AddressEntryType_P2WPKH:    return headless::AddressType_P2WPKH;
   case AddressEntryType_Multisig:  return headless::AddressType_Multisig;
   case AddressEntryType_P2SH:      return headless::AddressType_P2SH;
   case AddressEntryType_P2WSH:     return headless::AddressType_P2WSH;
   default:    return headless::AddressType_Default;
   }
}

void HeadlessContainer::syncNewAddress(const std::string &walletId, const std::string &index
   , AddressEntryType aet, const std::function<void(const bs::Address &)> &cb)
{
   const auto &cbWrap = [cb](const std::vector<std::pair<bs::Address, std::string>> &addrs) {
      if (!addrs.empty()) {
         cb(addrs[0].first);
      }
      else {
         cb({});
      }
   };

   headless::SyncAddressesRequest request;
   request.set_walletid(walletId);
   request.set_persistent(true);
   auto idx = request.add_indices();
   idx->set_index(index);
   idx->set_addrtype(mapFrom(aet));

   headless::RequestPacket packet;
   packet.set_type(headless::SyncAddressesType);
   packet.set_data(request.SerializeAsString());
   const auto reqId = Send(packet);
   cbNewAddrsMap_[reqId] = cbWrap;
}

void HeadlessContainer::syncNewAddresses(const std::string &walletId
   , const std::vector<std::pair<std::string, AddressEntryType>> &indices
   , const std::function<void(const std::vector<std::pair<bs::Address, std::string>> &)> &cb
   , bool persistent)
{
   headless::SyncAddressesRequest request;
   request.set_walletid(walletId);
   for (const auto &index : indices) {
      auto idx = request.add_indices();
      idx->set_index(index.first);
      idx->set_addrtype(mapFrom(index.second));
   }
   request.set_persistent(persistent);

   headless::RequestPacket packet;
   packet.set_type(headless::SyncAddressesType);
   packet.set_data(request.SerializeAsString());
   const auto reqId = Send(packet);
   cbNewAddrsMap_[reqId] = cb;
}

static NetworkType mapFrom(headless::NetworkType netType)
{
   switch (netType) {
   case headless::MainNetType:   return NetworkType::MainNet;
   case headless::TestNetType:   return NetworkType::TestNet;
   default:    return NetworkType::Invalid;
   }
}

static bs::sync::WalletFormat mapFrom(headless::WalletFormat format)
{
   switch (format) {
   case headless::WalletFormatHD:         return bs::sync::WalletFormat::HD;
   case headless::WalletFormatPlain:      return bs::sync::WalletFormat::Plain;
   case headless::WalletFormatSettlement: return bs::sync::WalletFormat::Settlement;
   case headless::WalletFormatUnknown:
   default:    return bs::sync::WalletFormat::Unknown;
   }
}

void HeadlessContainer::ProcessSettlWalletCreate(unsigned int id, const std::string &data)
{
   headless::SettlWalletResponse response;
   if (!response.ParseFromString(data)) {
      logger_->error("[{}] Failed to parse reply", __func__);
      emit Error(id, "failed to parse");
      return;
   }
   const auto itCb = cbSettlWalletMap_.find(id);
   if (itCb == cbSettlWalletMap_.end()) {
      emit Error(id, "no callback found for id " + std::to_string(id));
      return;
   }
   const auto settlWallet = std::make_shared<bs::sync::SettlementWallet>(response.walletid()
      , response.name(), response.description(), this, logger_);
   itCb->second(settlWallet);
}

void HeadlessContainer::ProcessSyncWalletInfo(unsigned int id, const std::string &data)
{
   headless::SyncWalletInfoResponse response;
   if (!response.ParseFromString(data)) {
      logger_->error("[{}] Failed to parse reply", __func__);
      emit Error(id, "failed to parse");
      return;
   }
   const auto itCb = cbWalletInfoMap_.find(id);
   if (itCb == cbWalletInfoMap_.end()) {
      emit Error(id, "no callback found for id " + std::to_string(id));
      return;
   }
   std::vector<bs::sync::WalletInfo> result;
   for (int i = 0; i < response.wallets_size(); ++i) {
      const auto walletInfo = response.wallets(i);
      result.push_back({ mapFrom(walletInfo.format()), walletInfo.id(), walletInfo.name()
         , walletInfo.description(), mapFrom(walletInfo.nettype()), walletInfo.watching_only() });
      if (walletInfo.watching_only()) {
         woWallets_.insert(walletInfo.id());
      }
   }
   itCb->second(result);
   cbWalletInfoMap_.erase(itCb);
}

void HeadlessContainer::ProcessSyncHDWallet(unsigned int id, const std::string &data)
{
   headless::SyncHDWalletResponse response;
   if (!response.ParseFromString(data)) {
      logger_->error("[{}] Failed to parse reply", __func__);
      emit Error(id, "failed to parse");
      return;
   }
   const auto itCb = cbHDWalletMap_.find(id);
   if (itCb == cbHDWalletMap_.end()) {
      emit Error(id, "no callback found for id " + std::to_string(id));
      return;
   }
   const bool isWoRoot = (woWallets_.find(response.walletid()) != woWallets_.end());
   bs::sync::HDWalletData result;
   for (int i = 0; i < response.groups_size(); ++i) {
      const auto groupInfo = response.groups(i);
      bs::sync::HDWalletData::Group group;
      group.type = static_cast<bs::hd::CoinType>(groupInfo.type());
      for (int j = 0; j < groupInfo.leaves_size(); ++j) {
         const auto leafInfo = groupInfo.leaves(j);
         if (isWoRoot) {
            woWallets_.insert(leafInfo.id());
         }
         group.leaves.push_back({ leafInfo.id(), leafInfo.index() });
      }
      result.groups.push_back(group);
   }
   itCb->second(result);
   cbHDWalletMap_.erase(itCb);
}

static bs::wallet::EncryptionType mapFrom(headless::EncryptionType encType)
{
   switch (encType) {
   case headless::EncryptionTypePassword: return bs::wallet::EncryptionType::Password;
   case headless::EncryptionTypeAutheID:  return bs::wallet::EncryptionType::Auth;
   case headless::EncryptionTypeUnencrypted:
   default:    return bs::wallet::EncryptionType::Unencrypted;
   }
}

void HeadlessContainer::ProcessSyncWallet(unsigned int id, const std::string &data)
{
   headless::SyncWalletResponse response;
   if (!response.ParseFromString(data)) {
      logger_->error("[{}] Failed to parse reply", __func__);
      emit Error(id, "failed to parse");
      return;
   }
   const auto itCb = cbWalletMap_.find(id);
   if (itCb == cbWalletMap_.end()) {
      emit Error(id, "no callback found for id " + std::to_string(id));
      return;
   }

   bs::sync::WalletData result;
   for (int i = 0; i < response.encryptiontypes_size(); ++i) {
      const auto encType = response.encryptiontypes(i);
      result.encryptionTypes.push_back(mapFrom(encType));
   }
   for (int i = 0; i < response.encryptionkeys_size(); ++i) {
      const auto encKey = response.encryptionkeys(i);
      result.encryptionKeys.push_back(encKey);
   }
   result.encryptionRank = { response.keyrank().m(), response.keyrank().n() };

   for (int i = 0; i < response.addresses_size(); ++i) {
      const auto addrInfo = response.addresses(i);
      const bs::Address addr(addrInfo.address());
      if (addr.isNull()) {
         continue;
      }
      result.addresses.push_back({ addrInfo.index(), std::move(addr)
         , addrInfo.comment() });
   }
   for (int i = 0; i < response.addrpool_size(); ++i) {
      const auto addrInfo = response.addrpool(i);
      const bs::Address addr(addrInfo.address());
      if (addr.isNull()) {
         continue;
      }
      result.addrPool.push_back({ addrInfo.index(), std::move(addr), "" });
   }
   for (int i = 0; i < response.txcomments_size(); ++i) {
      const auto txInfo = response.txcomments(i);
      result.txComments.push_back({ txInfo.txhash(), txInfo.comment() });
   }
   itCb->second(result);
   cbWalletMap_.erase(itCb);
}

void HeadlessContainer::ProcessSyncAddresses(unsigned int id, const std::string &data)
{
   headless::SyncAddressesResponse response;
   if (!response.ParseFromString(data)) {
      logger_->error("[{}] Failed to parse reply", __func__);
      emit Error(id, "failed to parse");
      return;
   }
   const auto itCb = cbNewAddrsMap_.find(id);
   if (itCb == cbNewAddrsMap_.end()) {
      logger_->error("[{}] no callback found for id {}", __func__, id);
      emit Error(id, "no callback found for id " + std::to_string(id));
      return;
   }

   std::vector<std::pair<bs::Address, std::string>> result;
   for (int i = 0; i < response.addresses_size(); ++i) {
      const auto addrInfo = response.addresses(i);
      try {
         const bs::Address addr(addrInfo.address());
         if (addr.isNull()) {
            logger_->debug("[{}] addr #{} is null", __func__, i);
            continue;
         }
         result.push_back({ std::move(addr), addrInfo.index() });
      }
      catch (const std::exception &e) {
         logger_->error("[{}] failed to create address: {}", __func__, e.what());
      }
   }
   itCb->second(result);
   cbNewAddrsMap_.erase(itCb);
}


RemoteSigner::RemoteSigner(const std::shared_ptr<spdlog::logger> &logger
   , const QString &host, const QString &port, NetworkType netType
   , const std::shared_ptr<ConnectionManager>& connectionManager
   , const std::shared_ptr<ApplicationSettings>& appSettings
   , OpMode opMode
   , const bool ephemeralDataConnKeys
   , const std::string& ownKeyFileDir
   , const std::string& ownKeyFileName
   , const ZmqBIP15XDataConnection::cbNewKey& inNewKeyCB)
   : HeadlessContainer(logger, opMode)
   , host_(host), port_(port), netType_(netType)
   , ephemeralDataConnKeys_(ephemeralDataConnKeys)
   , ownKeyFileDir_(ownKeyFileDir)
   , ownKeyFileName_(ownKeyFileName)
   , appSettings_{appSettings}
   , cbNewKey_{inNewKeyCB}
   , connectionManager_{connectionManager}
{
   // Create connection upfront in order to grab some required data early.
   RecreateConnection();
}

// Establish the remote connection to the signer.
bool RemoteSigner::Start()
{
   // If we've already connected, don't do more setup.
   if (headlessConnFinished_) {
      return true;
   }

   if (opMode() == OpMode::RemoteInproc) {
      connection_->SetZMQTransport(ZMQTransport::InprocTransport);
   }

   {
      std::lock_guard<std::mutex> lock(mutex_);
      listener_ = std::make_shared<HeadlessListener>(logger_, connection_, netType_);
      connect(listener_.get(), &HeadlessListener::connected, this
         , &RemoteSigner::onConnected, Qt::QueuedConnection);
      connect(listener_.get(), &HeadlessListener::authenticated, this
         , &RemoteSigner::onAuthenticated, Qt::QueuedConnection);
      connect(listener_.get(), &HeadlessListener::disconnected, this
         , &RemoteSigner::onDisconnected, Qt::QueuedConnection);
      connect(listener_.get(), &HeadlessListener::error, this
         , &RemoteSigner::onConnError, Qt::QueuedConnection);
      connect(listener_.get(), &HeadlessListener::PacketReceived, this
         , &RemoteSigner::onPacketReceived, Qt::QueuedConnection);
   }

   return Connect();
}

bool RemoteSigner::Stop()
{
   return Disconnect();
}

bool RemoteSigner::Connect()
{
   if (!connection_) {
      logger_->error("[{}] connection not created", __func__);
      return false;
   }

   if (connection_->isActive()) {
      return true;
   }

   listener_->wasErrorReported_ = false;

   bool result = connection_->openConnection(host_.toStdString(), port_.toStdString(), listener_.get());
   if (!result) {
      logger_->error("[HeadlessContainer] Failed to open connection to "
         "headless container");
      return false;
   }

   emit connected();
   headlessConnFinished_ = true;
   return true;
}

bool RemoteSigner::Disconnect()
{
   if (!connection_) {
      return true;
   }

   return connection_->closeConnection();
}

void RemoteSigner::Authenticate()
{
   mutex_.lock();
   if (!listener_) {
      mutex_.unlock();
      emit connectionError(UnknownError, tr("listener missing on authenticate"));
      return;
   }
   mutex_.unlock();

   headless::AuthenticationRequest request;
   request.set_nettype((netType_ == NetworkType::TestNet) ? headless::TestNetType : headless::MainNetType);

   headless::RequestPacket packet;
   packet.set_type(headless::AuthenticationRequestType);
   packet.set_data(request.SerializeAsString());
   Send(packet);
}

void RemoteSigner::RecreateConnection()
{
   logger_->info("[{}] Restart connection...", __func__);

   ZmqBIP15XDataConnectionParams params;
   params.ephemeralPeers = ephemeralDataConnKeys_;
   params.ownKeyFileDir = ownKeyFileDir_;
   params.ownKeyFileName = ownKeyFileName_;
   params.setLocalHeartbeatInterval();

   // Server's cookies are not available in remote mode
   if (opMode() == OpMode::Local || opMode() == OpMode::LocalInproc) {
      params.cookie = BIP15XCookie::ReadServer;
      params.cookiePath = SystemFilePaths::appDataLocation() + "/" + "signerServerID";
   }

   try {
      connection_ = connectionManager_->CreateZMQBIP15XDataConnection(params);
      connection_->setCBs(cbNewKey_);

      headlessConnFinished_ = false;
   }
   catch (const std::exception &e) {
      logger_->error("[{}] connection creation failed: {}", __func__, e.what());
      QTimer::singleShot(10, this, [this] {  // slight delay is required on start-up init
         emit connectionError(ConnectionError::SocketFailed, tr("Connection creation failed"));
      });
   }
}

void RemoteSigner::ScheduleRestart()
{
   if (isRestartScheduled_) {
      return;
   }

   isRestartScheduled_ = true;
   auto timeout = isLocal() ? kLocalReconnectPeriod : kRemoteReconnectPeriod;
   QTimer::singleShot(timeout, this, [this] {
      isRestartScheduled_ = false;
      RecreateConnection();
      Start();
   });
}

bool RemoteSigner::isOffline() const
{
   std::lock_guard<std::mutex> lock(mutex_);
   return (listener_ == nullptr);
}

bool RemoteSigner::hasUI() const
{
   std::lock_guard<std::mutex> lock(mutex_);

   return listener_ ? listener_->hasUI() : false;
}

void RemoteSigner::updatePeerKeys(const ZmqBIP15XPeers &peers)
{
   connection_->updatePeerKeys(peers);
}

void RemoteSigner::onConnected()
{
   Authenticate();
}

void RemoteSigner::onAuthenticated()
{
   // Once the BIP 150/151 handshake is complete, it's safe to start sending
   // app-level data to the signer.
   emit authenticated();
   emit ready();
}

void RemoteSigner::onDisconnected()
{
   missingWallets_.clear();
   woWallets_.clear();

   // signRequests_ will be empty after that
   std::set<bs::signer::RequestId> tmpReqs = std::move(signRequests_);

   for (const auto &id : tmpReqs) {
      emit TXSigned(id, {}, bs::error::ErrorCode::TxCanceled, "Signer disconnected");
   }

   emit disconnected();

   ScheduleRestart();
}

void RemoteSigner::onConnError(ConnectionError error, const QString &details)
{
   emit connectionError(error, details);
   ScheduleRestart();
}

void RemoteSigner::onPacketReceived(headless::RequestPacket packet)
{
   signRequests_.erase(packet.id());

   switch (packet.type()) {
<<<<<<< HEAD
   case headless::HeartbeatType:
      break;

   case headless::SignTxRequestType:
=======
   case headless::SignTXRequestType:
>>>>>>> 2ce2cdd4
   case headless::SignPartialTXRequestType:
   case headless::SignPayoutTXRequestType:
   case headless::SignTXMultiRequestType:
      ProcessSignTXResponse(packet.id(), packet.data());
      break;

   case headless::SignSettlementTxRequestType:
      ProcessSettlementSignTXResponse(packet.id(), packet.data());
      break;

   case headless::PasswordRequestType:
      ProcessPasswordRequest(packet.data());
      break;

   case headless::CreateHDWalletRequestType:
      ProcessCreateHDWalletResponse(packet.id(), packet.data());
      break;

   case headless::GetRootKeyRequestType:
      ProcessGetRootKeyResponse(packet.id(), packet.data());
      break;

   case headless::GetHDWalletInfoRequestType:
      ProcessGetHDWalletInfoResponse(packet.id(), packet.data());
      break;

   case headless::SetUserIdRequestType:
      emit UserIdSet();
      break;

   case headless::AutoSignActType:
      ProcessAutoSignActEvent(packet.id(), packet.data());
      break;

   case headless::CreateSettlWalletType:
      ProcessSettlWalletCreate(packet.id(), packet.data());
      break;

   case headless::SyncWalletInfoType:
      ProcessSyncWalletInfo(packet.id(), packet.data());
      break;

   case headless::SyncHDWalletType:
      ProcessSyncHDWallet(packet.id(), packet.data());
      break;

   case headless::SyncWalletType:
      ProcessSyncWallet(packet.id(), packet.data());
      break;

   case headless::SyncCommentType:
      break;   // normally no data will be returned on sync of comments

   case headless::SyncAddressesType:
      ProcessSyncAddresses(packet.id(), packet.data());
      break;

   case headless::WalletsListUpdatedType:
      logger_->debug("received WalletsListUpdatedType message");
      emit walletsListUpdated();
      break;

   default:
      logger_->warn("[HeadlessContainer] Unknown packet type: {}", packet.type());
      break;
   }
}

void RemoteSigner::setTargetDir(const QString& targetDir)
{
   appSettings_->set(ApplicationSettings::signerOfflineDir, targetDir);
}

QString RemoteSigner::targetDir() const
{
   return appSettings_->get<QString>(ApplicationSettings::signerOfflineDir);
}

bs::signer::RequestId RemoteSigner::signTXRequest(const bs::core::wallet::TXSignRequest &txSignReq
   , SignContainer::TXSignMode mode, const PasswordType& password
   , bool keepDuplicatedRecipients)
{
   if (isWalletOffline(txSignReq.walletId)) {
      return signOffline(txSignReq);
   }
   return HeadlessContainer::signTXRequest(txSignReq, mode, password, keepDuplicatedRecipients);
}

bs::signer::RequestId RemoteSigner::signOffline(const bs::core::wallet::TXSignRequest &txSignReq)
{
   if (!txSignReq.isValid()) {
      logger_->error("[HeadlessContainer] Invalid TXSignRequest");
      return 0;
   }

   Blocksettle::Storage::Signer::TXRequest request;
   request.set_walletid(txSignReq.walletId);

   for (const auto &utxo : txSignReq.inputs) {
      auto input = request.add_inputs();
      input->set_utxo(utxo.serialize().toBinStr());
      const auto addr = bs::Address::fromUTXO(utxo);
      input->mutable_address()->set_address(addr.display());
   }

   for (const auto &recip : txSignReq.recipients) {
      request.add_recipients(recip->getSerializedScript().toBinStr());
   }

   if (txSignReq.fee) {
      request.set_fee(txSignReq.fee);
   }
   if (txSignReq.RBF) {
      request.set_rbf(true);
   }

   if (txSignReq.change.value) {
      auto change = request.mutable_change();
      change->mutable_address()->set_address(txSignReq.change.address.display());
      change->mutable_address()->set_index(txSignReq.change.index);
      change->set_value(txSignReq.change.value);
   }

   if (!txSignReq.comment.empty()) {
      request.set_comment(txSignReq.comment);
   }

   Blocksettle::Storage::Signer::File fileContainer;
   auto container = fileContainer.add_payload();
   container->set_type(Blocksettle::Storage::Signer::RequestFileType);
   container->set_data(request.SerializeAsString());

   const auto timestamp = std::to_string(QDateTime::currentDateTime().toSecsSinceEpoch());
   const auto targetDir = appSettings_->get<std::string>(ApplicationSettings::signerOfflineDir);
   const std::string fileName = targetDir + "/" + txSignReq.walletId + "_" + timestamp + ".bin";

   const auto reqId = listener_->newRequestId();
   QFile f(QString::fromStdString(fileName));
   if (f.exists()) {
      QMetaObject::invokeMethod(this, [this, reqId, fileName] {
         emit TXSigned(reqId, {}, bs::error::ErrorCode::TxRequestFileExist, fileName);
      });
      return reqId;
   }
   if (!f.open(QIODevice::WriteOnly)) {
      QMetaObject::invokeMethod(this, [this, reqId, fileName] {
         emit TXSigned(reqId, {}, bs::error::ErrorCode::TxFailedToOpenRequestFile, fileName);
      });
      return reqId;
   }

   const auto data = QByteArray::fromStdString(fileContainer.SerializeAsString());
   if (f.write(data) != data.size()) {
      QMetaObject::invokeMethod(this, [this, reqId, fileName] {
         emit TXSigned(reqId, {}, bs::error::ErrorCode::TxFailedToWriteRequestFile, fileName);
      });
      return reqId;
   }
   f.close();

   QMetaObject::invokeMethod(this, [this, reqId, fileName] {
      emit TXSigned(reqId, fileName, bs::error::ErrorCode::NoError);
   });
   return reqId;
}


LocalSigner::LocalSigner(const std::shared_ptr<spdlog::logger> &logger
   , const QString &homeDir, NetworkType netType, const QString &port
   , const std::shared_ptr<ConnectionManager>& connectionManager
   , const std::shared_ptr<ApplicationSettings> &appSettings
   , const bool startSignerProcess
   , const std::string& ownKeyFileDir
   , const std::string& ownKeyFileName
   , double asSpendLimit
   , const ZmqBIP15XDataConnection::cbNewKey& inNewKeyCB)
   : RemoteSigner(logger, QLatin1String("127.0.0.1"), port, netType
      , connectionManager, appSettings, OpMode::Local, true
      , ownKeyFileDir, ownKeyFileName, inNewKeyCB)
      , homeDir_(homeDir), startProcess_(startSignerProcess), asSpendLimit_(asSpendLimit)
{}

LocalSigner::~LocalSigner() noexcept
{
   Stop();
}

QStringList LocalSigner::args() const
{
   auto walletsCopyDir = homeDir_ + QLatin1String("/copy");
   if (!QDir().exists(walletsCopyDir)) {
      walletsCopyDir = homeDir_ + QLatin1String("/signer");
   }

   QStringList result;
   result << QLatin1String("--guimode") << QLatin1String("lightgui");
   switch (netType_) {
   case NetworkType::TestNet:
   case NetworkType::RegTest:
      result << QString::fromStdString("--testnet");
      break;
   case NetworkType::MainNet:
      result << QString::fromStdString("--mainnet");
      break;
   default:
      break;
   }

   // Among many other things, send the signer the terminal's BIP 150 ID key.
   // Processes reading keys from the disk are subject to attack.
   result << QLatin1String("--listen") << QLatin1String("127.0.0.1");
   result << QLatin1String("--port") << port_;
   result << QLatin1String("--dirwallets") << walletsCopyDir;
   if (asSpendLimit_ > 0) {
      result << QLatin1String("--auto_sign_spend_limit")
         << QString::number(asSpendLimit_, 'f', 8);
   }
   result << QLatin1String("--terminal_id_key")
      << QString::fromStdString(connection_->getOwnPubKey().toHexStr());

   return result;
}

bool LocalSigner::Start()
{
   Stop();

   if (startProcess_) {
      // If there's a previous headless process, stop it.
      headlessProcess_ = std::make_shared<QProcess>();

#ifdef Q_OS_WIN
      const auto signerAppPath = QCoreApplication::applicationDirPath() + QLatin1String("/blocksettle_signer.exe");
#elif defined (Q_OS_MACOS)
      auto bundleDir = QDir(QCoreApplication::applicationDirPath());
      bundleDir.cdUp();
      bundleDir.cdUp();
      bundleDir.cdUp();
      const auto signerAppPath = bundleDir.absoluteFilePath(QLatin1String("blocksettle_signer"));
#else
      const auto signerAppPath = QCoreApplication::applicationDirPath() + QLatin1String("/blocksettle_signer");
#endif
      if (!QFile::exists(signerAppPath)) {
         logger_->error("[HeadlessContainer] Signer binary {} not found"
            , signerAppPath.toStdString());
         emit connectionError(UnknownError, tr("missing signer binary"));
         return false;
      }

      const auto cmdArgs = args();
      logger_->debug("[HeadlessContainer] starting {} {}"
         , signerAppPath.toStdString(), cmdArgs.join(QLatin1Char(' ')).toStdString());

#ifndef NDEBUG
      headlessProcess_->setProcessChannelMode(QProcess::MergedChannels);
      connect(headlessProcess_.get(), &QProcess::readyReadStandardOutput, this, [this]() {
         qDebug().noquote() << headlessProcess_->readAllStandardOutput();
      });
#endif

      headlessProcess_->start(signerAppPath, cmdArgs);
      if (!headlessProcess_->waitForStarted(kStartTimeout)) {
         logger_->error("[HeadlessContainer] Failed to start process");
         headlessProcess_.reset();
         emit connectionError(UnknownError, tr("failed to start process"));
         return false;
      }

      // Give the signer a little time to get set up.
      QThread::msleep(250);
   }

   return RemoteSigner::Start();
}

bool LocalSigner::Stop()
{
   RemoteSigner::Stop();

   if (headlessProcess_) {
      if (!headlessProcess_->waitForFinished(kKillTimeout)) {
         headlessProcess_->terminate();
         headlessProcess_->waitForFinished(kKillTimeout);
      }
      headlessProcess_.reset();
   }
   return true;
}

void HeadlessListener::processDisconnectNotification()
{
   SPDLOG_LOGGER_INFO(logger_, "remote signer has been disconnected");
   isConnected_ = false;
   isReady_ = false;
   tryEmitError(HeadlessContainer::SignerGoesOffline, tr("remote signer has been disconnected"));
}

void HeadlessListener::tryEmitError(SignContainer::ConnectionError errorCode, const QString &msg)
{
   // Try to send error only once because only first error should be relevant.
   if (!wasErrorReported_) {
      wasErrorReported_ = true;
      emit error(errorCode, msg);
   }
}<|MERGE_RESOLUTION|>--- conflicted
+++ resolved
@@ -1238,14 +1238,7 @@
    signRequests_.erase(packet.id());
 
    switch (packet.type()) {
-<<<<<<< HEAD
-   case headless::HeartbeatType:
-      break;
-
    case headless::SignTxRequestType:
-=======
-   case headless::SignTXRequestType:
->>>>>>> 2ce2cdd4
    case headless::SignPartialTXRequestType:
    case headless::SignPayoutTXRequestType:
    case headless::SignTXMultiRequestType:
