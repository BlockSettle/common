--- conflicted
+++ resolved
@@ -1193,17 +1193,13 @@
       return true;
    }
 
-<<<<<<< HEAD
+   if (listener_) {
+      listener_->isShuttingDown_ = true;
+   }
+
    bool result = connection_->closeConnection();
    connection_.reset();
    return result;
-=======
-   if (listener_) {
-      listener_->isShuttingDown_ = true;
-   }
-
-   return connection_->closeConnection();
->>>>>>> 6842274d
 }
 
 void RemoteSigner::Authenticate()
