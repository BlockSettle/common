--- conflicted
+++ resolved
@@ -1205,8 +1205,6 @@
    }
 }
 
-<<<<<<< HEAD
-=======
 void RemoteSigner::setTargetDir(const QString& targetDir)
 {
    appSettings_->set(ApplicationSettings::signerOfflineDir, targetDir);
@@ -1305,7 +1303,6 @@
 }
 
 
->>>>>>> 034e1867
 LocalSigner::LocalSigner(const std::shared_ptr<spdlog::logger> &logger
    , const QString &homeDir, NetworkType netType, const QString &port
    , const std::shared_ptr<ConnectionManager>& connectionManager
