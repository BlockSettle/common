--- conflicted
+++ resolved
@@ -63,11 +63,8 @@
    std::atomic_flag lockSocket_ = ATOMIC_FLAG_INIT;
    bool bip150HandshakeCompleted_ = false;
    bool bip151HandshakeCompleted_ = false;
-<<<<<<< HEAD
    uint32_t msgID = 0;
-=======
    std::function<void()>   cbCompleted_ = nullptr;
->>>>>>> 962ef48e
 };
 
 #endif // __ZMQ_BIP15X_DATACONNECTION_H__