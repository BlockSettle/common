////////////////////////////////////////////////////////////////////////////////
//                                                                            //
//  Copyright (C) 2016, goatpig.                                              //
//  Distributed under the MIT license                                         //
//  See LICENSE-MIT or https://opensource.org/licenses/MIT                    //                                      
//                                                                            //
////////////////////////////////////////////////////////////////////////////////

#include "BDM_Server.h"

using namespace ::google::protobuf;
using namespace ::Codec_BDVCommand;

///////////////////////////////////////////////////////////////////////////////
//
// BDV_Server_Object
//
///////////////////////////////////////////////////////////////////////////////
shared_ptr<Message> BDV_Server_Object::processCommand(
   shared_ptr<BDVCommand> command)
{
   /*
   BDV_Command messages using any of the following methods need to carry a 
   valid BDV id
   */

   switch (command->method())
   {
   case Methods::waitOnBDVInit:
   case Methods::waitOnBDVNotification:
   {
      /* in: void
         out: BDVCallback
      */
      if (!cb_->isValid())
         break;

      auto longpoll = dynamic_cast<LongPoll*>(this->cb_.get());
      if (longpoll == nullptr)
         break;

      return longpoll->respond(command);
   }

   case Methods::goOnline:
   {
      /* in: void
         out: void
      */
      this->startThreads();
      return nullptr;
   }

   case Methods::getTopBlockHeight:
   {
      /* in: void
         out: Codec_CommonTypes::OneUnsigned
      */
      auto response = make_shared<::Codec_CommonTypes::OneUnsigned>();
      response->set_value(this->getTopBlockHeight());
      return response;
   }

   case Methods::getHistoryPage:
   {
      /*
         in: delegateID + pageID or
             walletID + pageID
         out: Codec_LedgerEntry::ManyLedgerEntry
      */

      auto toLedgerEntryVector = []
      (vector<LedgerEntry>& leVec)->shared_ptr<Message>
      {
         auto response = make_shared<::Codec_LedgerEntry::ManyLedgerEntry>();

         for (auto& le : leVec)
         {
            auto lePtr = response->add_values();
            le.fillMessage(lePtr);
         }

         return response;
      };


      //is it a ledger from a delegate?
      if (command->has_delegateid())
      {
         auto delegateIter = delegateMap_.find(command->delegateid());
         if (delegateIter != delegateMap_.end())
         {
            if (!command->has_pageid())
               throw runtime_error("invalid command for getHistoryPage");

            auto& delegateObject = delegateIter->second;
            auto pageId = command->pageid();

            auto&& retVal = delegateObject.getHistoryPage(pageId);
            return toLedgerEntryVector(retVal);
         }
      }
      else if(command->has_walletid())
      {
         auto& wltID = command->walletid();
         BinaryDataRef wltIDRef; wltIDRef.setRef(wltID);
         auto theWallet = getWalletOrLockbox(wltIDRef);
         if (theWallet != nullptr)
         {
            unsigned pageId = UINT32_MAX;
            BinaryDataRef txHash;

            if (command->has_pageid())
            {
               auto&& retVal = theWallet->getHistoryPageAsVector(
                  command->pageid());
               return toLedgerEntryVector(retVal);
            }
         }      
      }

      throw runtime_error("invalid command for getHistoryPage");
   }
<<<<<<< HEAD
=======

   case Methods::getPageCountForLedgerDelegate:
   {
      if (!command->has_delegateid())
         throw runtime_error(
            "invalid command for getPageCountForLedgerDelegate");

      auto delegateIter = delegateMap_.find(command->delegateid());
      if (delegateIter != delegateMap_.end())
      {
         auto count = delegateIter->second.getPageCount();
         
         auto response = make_shared<::Codec_CommonTypes::OneUnsigned>();
         response->set_value(count);
         return response;
      }
   }
>>>>>>> 810fa8b6

   case Methods::registerWallet:
   {
      /*
      in: 
         walletid
         flag: set to true if the wallet is new
         hash: registration id. The callback notifying the registation 
               completion will carry this id. If the registration
               id is empty, no callback will be triggered on completion.
         bindata[]: addresses

      out: void, registration completion is signaled by callback
      */
      if (!command->has_walletid())
         throw runtime_error("invalid command for registerWallet");

      this->registerWallet(command);
      break;
   }

   case Methods::registerLockbox:
   {
      /* see registerWallet */

      if (!command->has_walletid())
         throw runtime_error("invalid command for registerLockbox");

      this->registerLockbox(command);
      break;
   }

   case Methods::getLedgerDelegateForWallets:
   {
      /*
      in: void
      out: ledger delegate id as a string wrapped in Codec_CommonTypes::Strings
      */
      auto&& ledgerdelegate = this->getLedgerDelegateForWallets();

      string id = this->getID();
      id.append("_w");

      this->delegateMap_.insert(make_pair(id, ledgerdelegate));

      auto response = make_shared<::Codec_CommonTypes::Strings>();
      response->add_data(id);
      return response;
   }

   case Methods::getLedgerDelegateForLockboxes:
   {
      /* see getLedgerDelegateForWallets */
      auto&& ledgerdelegate = this->getLedgerDelegateForLockboxes();

      string id = this->getID();
      id.append("_l");

      this->delegateMap_.insert(make_pair(id, ledgerdelegate));

      auto response = make_shared<::Codec_CommonTypes::Strings>();
      response->add_data(id);
      return response;
   }

   case Methods::getLedgerDelegateForScrAddr:
   {
      /*
      in:
         walletid
         scraddr
      out: ledger delegate id as a string wrapped in Codec_CommonTypes::Strings
      */
      if (!command->has_walletid() || !command->has_scraddr())
         throw runtime_error("invalid command for getLedgerDelegateForScrAddr");

      auto& walletId = command->walletid();
      BinaryDataRef walletIdRef; walletIdRef.setRef(walletId);

      auto& scrAddr = command->scraddr();
      BinaryData addr; addr.copyFrom(scrAddr);

      auto&& ledgerdelegate =
         this->getLedgerDelegateForScrAddr(walletIdRef, addr);
      string id = addr.toHexStr();

      this->delegateMap_.insert(make_pair(id, ledgerdelegate));
      auto response = make_shared<::Codec_CommonTypes::Strings>();
      response->add_data(id);
      return response;
   }

   case Methods::getBalancesAndCount:
   {
      /*
      in:
         walletid
         height
      out: full, spendable and unconfirmed balance + transaction count
         wrapped in Codec_CommonTypes::ManyUnsigned
      */
      if (! command->has_walletid() || !command->has_height())
         throw runtime_error("invalid command for getBalancesAndCount");

      auto& walletId = command->walletid();
      BinaryDataRef walletIdRef; walletIdRef.setRef(walletId);

      shared_ptr<BtcWallet> wltPtr = nullptr;
      for (auto& group : this->groups_)
      {
         auto wltIter = group.wallets_.find(walletIdRef);
         if (wltIter != group.wallets_.end())
            wltPtr = wltIter->second;
      }

      if (wltPtr == nullptr)
         throw runtime_error("unknown wallet/lockbox ID");

      uint32_t height = command->height();

      auto response = make_shared<::Codec_CommonTypes::ManyUnsigned>();
      response->add_value(wltPtr->getFullBalance());
      response->add_value(wltPtr->getSpendableBalance(height));
      response->add_value(wltPtr->getUnconfirmedBalance(height));
      response->add_value(wltPtr->getWltTotalTxnCount());
      return response;
   }

   case Methods::getSpendableTxOutListForValue:
   {
      /*
      in:
         walletid
         value
      out: enough UTXOs to cover value twice, as Codec_Utxo::ManyUtxo
      */

      if (!command->has_walletid() || !command->has_value())
         throw runtime_error("invalid command for getSpendableTxOutListForValue");

      auto& walletId = command->walletid();
      BinaryDataRef walletIdRef; walletIdRef.setRef(walletId);

      shared_ptr<BtcWallet> wltPtr = nullptr;
      for (auto& group : this->groups_)
      {
         auto wltIter = group.wallets_.find(walletIdRef);
         if (wltIter != group.wallets_.end())
            wltPtr = wltIter->second;
      }

      if (wltPtr == nullptr)
         throw runtime_error("unknown wallet or lockbox ID");

      auto&& utxoVec = wltPtr->getSpendableTxOutListForValue(
         command->value());

      auto response = make_shared<::Codec_Utxo::ManyUtxo>();
      for (auto& utxo : utxoVec)
      {
         auto utxoPtr = response->add_value();
         utxoPtr->set_value(utxo.value_);
         utxoPtr->set_script(utxo.script_.getPtr(), utxo.script_.getSize());
         utxoPtr->set_txheight(utxo.txHeight_);
         utxoPtr->set_txindex(utxo.txIndex_);
         utxoPtr->set_txoutindex(utxo.txOutIndex_);
         utxoPtr->set_txhash(utxo.txHash_.getPtr(), utxo.txHash_.getSize());
      }

      return response;
   }

   case Methods::getSpendableZCList:
   {
      /*
      in:
      walletid
      out: all ZC UTXOs for this wallet, as Codec_Utxo::ManyUtxo
      */

      if (!command->has_walletid())
         throw runtime_error("invalid command for getSpendableZCList");

      auto& walletId = command->walletid();
      BinaryDataRef walletIdRef; walletIdRef.setRef(walletId);

      shared_ptr<BtcWallet> wltPtr = nullptr;
      for (auto& group : this->groups_)
      {
         auto wltIter = group.wallets_.find(walletIdRef);
         if (wltIter != group.wallets_.end())
            wltPtr = wltIter->second;
      }

      if (wltPtr == nullptr)
         throw runtime_error("unknown wallet or lockbox ID");

      auto&& utxoVec = wltPtr->getSpendableTxOutListZC();

      auto response = make_shared<::Codec_Utxo::ManyUtxo>();
      for (auto& utxo : utxoVec)
      {
         auto utxoPtr = response->add_value();
         utxoPtr->set_value(utxo.value_);
         utxoPtr->set_script(utxo.script_.getPtr(), utxo.script_.getSize());
         utxoPtr->set_txheight(utxo.txHeight_);
         utxoPtr->set_txindex(utxo.txIndex_);
         utxoPtr->set_txoutindex(utxo.txOutIndex_);
         utxoPtr->set_txhash(utxo.txHash_.getPtr(), utxo.txHash_.getSize());
      }

      return response;
   }

   case Methods::getRBFTxOutList:
   {
      /*
      in:
      walletid
      out: all RBF UTXOs for this wallet, as Codec_Utxo::ManyUtxo
      */

      if (!command->has_walletid())
         throw runtime_error("invalid command for getSpendableZCList");

      auto& walletId = command->walletid();
      BinaryDataRef walletIdRef; walletIdRef.setRef(walletId);

      shared_ptr<BtcWallet> wltPtr = nullptr;
      for (auto& group : this->groups_)
      {
         auto wltIter = group.wallets_.find(walletIdRef);
         if (wltIter != group.wallets_.end())
            wltPtr = wltIter->second;
      }

      if (wltPtr == nullptr)
         throw runtime_error("unknown wallet or lockbox ID");

      auto&& utxoVec = wltPtr->getRBFTxOutList();

      auto response = make_shared<::Codec_Utxo::ManyUtxo>();
      for (auto& utxo : utxoVec)
      {
         auto utxoPtr = response->add_value();
         utxoPtr->set_value(utxo.value_);
         utxoPtr->set_script(utxo.script_.getPtr(), utxo.script_.getSize());
         utxoPtr->set_txheight(utxo.txHeight_);
         utxoPtr->set_txindex(utxo.txIndex_);
         utxoPtr->set_txoutindex(utxo.txOutIndex_);
         utxoPtr->set_txhash(utxo.txHash_.getPtr(), utxo.txHash_.getSize());
      }

      return response;
   }

   case Methods::getSpendableTxOutListForAddr:
   {
      /*
      in:
      walletid
      scraddr
      out: all UTXOs for this address, as Codec_Utxo::ManyUtxo
      */

      if (!command->has_walletid() || !command->has_scraddr())
         throw runtime_error("invalid command for getSpendableZCList");

      auto& walletId = command->walletid();
      BinaryDataRef walletIdRef; walletIdRef.setRef(walletId);

      shared_ptr<BtcWallet> wltPtr = nullptr;
      for (auto& group : this->groups_)
      {
         auto wltIter = group.wallets_.find(walletIdRef);
         if (wltIter != group.wallets_.end())
            wltPtr = wltIter->second;
      }

      if (wltPtr == nullptr)
         throw runtime_error("unknown wallet or lockbox ID");

      auto& scrAddr = command->scraddr();
      BinaryDataRef scrAddrRef((uint8_t*)scrAddr.data(), scrAddr.size());
      auto addrObj = wltPtr->getScrAddrObjByKey(scrAddrRef);

      auto spentByZC = [this](const BinaryData& dbkey)->bool
      { return this->isTxOutSpentByZC(dbkey); };

      auto&& utxoVec = addrObj->getAllUTXOs(spentByZC);

      auto response = make_shared<::Codec_Utxo::ManyUtxo>();
      for (auto& utxo : utxoVec)
      {
         auto utxoPtr = response->add_value();
         utxoPtr->set_value(utxo.value_);
         utxoPtr->set_script(utxo.script_.getPtr(), utxo.script_.getSize());
         utxoPtr->set_txheight(utxo.txHeight_);
         utxoPtr->set_txindex(utxo.txIndex_);
         utxoPtr->set_txoutindex(utxo.txOutIndex_);
         utxoPtr->set_txhash(utxo.txHash_.getPtr(), utxo.txHash_.getSize());
      }

      return response;
   }

   case Methods::broadcastZC:
   {
      /*
      in: raw tx as bindata[0]
      out: void
      */

      if (command->bindata_size() != 1)
         throw runtime_error("invalid command for broadcastZC");

      auto broadcastLBD = [this](BinaryData bd)->void
      {
         this->zeroConfCont_->broadcastZC(
            bd, this->getID(), 10000);
      };

      auto&& rawTx = command->bindata(0);
      BinaryData rawTxBD((uint8_t*)rawTx.data(), rawTx.size());
      thread thr(broadcastLBD, move(rawTxBD));
      if (thr.joinable())
         thr.detach();

      return nullptr;
   }

   case Methods::getAddrTxnCounts:
   {
      /*
      in: walletid
      out: transaction count for each address in wallet, 
           as Codec_AddressData::ManyAddressData
      */
      if (!command->has_walletid())
         throw runtime_error("invalid command for getSpendableZCList");

      auto& walletId = command->walletid();
      BinaryDataRef walletIdRef; walletIdRef.setRef(walletId);

      shared_ptr<BtcWallet> wltPtr = nullptr;
      for (auto& group : this->groups_)
      {
         auto wltIter = group.wallets_.find(walletIdRef);
         if (wltIter != group.wallets_.end())
            wltPtr = wltIter->second;
      }

      if (wltPtr == nullptr)
         throw runtime_error("unknown wallet or lockbox ID");

      auto&& countMap = wltPtr->getAddrTxnCounts(updateID_);

      auto response = make_shared<::Codec_AddressData::ManyAddressData>();
      for (auto count : countMap)
      {
         auto addrData = response->add_scraddrdata();
         addrData->set_scraddr(count.first.getPtr(), count.first.getSize());
         addrData->add_value(count.second);
      }

      return response;
   }

   case Methods::getAddrBalances:
   {
      /*
      in: walletid
      out: full, spendable and unconfirmed balance for each address in
           wallet, as Codec_AddressData::ManyAddressData
      */

      if (!command->has_walletid())
         throw runtime_error("invalid command for getSpendableZCList");

      auto& walletId = command->walletid();
      BinaryDataRef walletIdRef; walletIdRef.setRef(walletId);

      shared_ptr<BtcWallet> wltPtr = nullptr;
      for (auto& group : this->groups_)
      {
         auto wltIter = group.wallets_.find(walletIdRef);
         if (wltIter != group.wallets_.end())
            wltPtr = wltIter->second;
      }

      if (wltPtr == nullptr)
         throw runtime_error("unknown wallet or lockbox ID");

      auto&& balanceMap = wltPtr->getAddrBalances(
         updateID_, this->getTopBlockHeight());

      auto response = make_shared<::Codec_AddressData::ManyAddressData>();
      for (auto balances : balanceMap)
      {
         auto addrData = response->add_scraddrdata();
         addrData->set_scraddr(balances.first.getPtr(), balances.first.getSize());
         addrData->add_value(get<0>(balances.second));
         addrData->add_value(get<1>(balances.second));
         addrData->add_value(get<2>(balances.second));
      }

      return response;
   }

   case Methods::getTxByHash:
   {
      /*
      in: hash
      out: tx as Codec_CommonTypes::TxWithMetaData
      */

      if (!command->has_hash())
         throw runtime_error("invalid command for getTxByHash");

      auto& txHash = command->hash();
      BinaryDataRef txHashRef; txHashRef.setRef(txHash);
      auto&& retval = this->getTxByHash(txHashRef);

      auto response = make_shared<::Codec_CommonTypes::TxWithMetaData>();
      response->set_rawtx(retval.getPtr(), retval.getSize());
      response->set_isrbf(retval.isRBF());
      response->set_ischainedzc(retval.isChained());
      return response;
   }

   case Methods::getAddressFullBalance:
   {
      /*
      in: scraddr
      out: current balance in DB (does not cover ZC), 
           as Codec_CommonTypes::OneUnsigned
      */

      if (!command->has_scraddr())
         throw runtime_error("invalid command for getAddressFullBalance");

      auto& scrAddr = command->scraddr();
      BinaryDataRef scrAddrRef; scrAddrRef.setRef(scrAddr);
      auto&& retval = this->getAddrFullBalance(scrAddrRef);

      auto response = make_shared<::Codec_CommonTypes::OneUnsigned>();
      response->set_value(get<0>(retval));
      return response;
   }

   case Methods::getAddressTxioCount:
   {
      /*
      in: scraddr
      out: current transaction count in DB (does not cover ZC), 
           as Codec_CommonTypes::OneUnsigned
      */
      if (!command->has_scraddr())
         throw runtime_error("invalid command for getAddressFullBalance");

      auto& scrAddr = command->scraddr();
      BinaryDataRef scrAddrRef; scrAddrRef.setRef(scrAddr);
      auto&& retval = this->getAddrFullBalance(scrAddrRef);

      auto response = make_shared<::Codec_CommonTypes::OneUnsigned>();
      response->set_value(get<1>(retval));
      return response;
   }

   case Methods::getHeaderByHeight:
   {
      /*
      in: height
      out: raw header, as Codec_CommonTypes::BinaryData
      */

      if (!command->has_height())
         throw runtime_error("invalid command for getHeaderByHeight");

      auto header = blockchain().getHeaderByHeight(command->height());
      auto& headerData = header->serialize();

      auto response = make_shared<::Codec_CommonTypes::BinaryData>();
      response->set_data(headerData.getPtr(), headerData.getSize());
      return response;
   }

   case Methods::createAddressBook:
   {
      /*
      in: walletid
      out: Codec_AddressBook::AddressBook
      */

      if (!command->has_walletid())
         throw runtime_error("invalid command for createAddressBook");

      auto& walletId = command->walletid();
      BinaryDataRef walletIdRef; walletIdRef.setRef(walletId);
      auto wltPtr = getWalletOrLockbox(walletIdRef);
      if (wltPtr == nullptr)
         throw runtime_error("invalid id");

      auto&& abeVec = wltPtr->createAddressBook();

      auto response = make_shared<::Codec_AddressBook::AddressBook>();
      for (auto& abe : abeVec)
      {
         auto entry = response->add_entry();
         auto& scrAddr = abe.getScrAddr();
         entry->set_scraddr(scrAddr.getPtr(), scrAddr.getSize());

         auto& txHashList = abe.getTxHashList();
         for (auto txhash : txHashList)
            entry->add_txhash(txhash.getPtr(), txhash.getSize());
      }

      return response;
   }

   case Methods::updateWalletsLedgerFilter:
   {
      /*
      in: vector of wallet ids to display in wallet ledger delegate, as bindata
      out: void
      */
      vector<BinaryData> bdVec;
      for (unsigned i = 0; i < command->bindata_size(); i++)
      {
         auto& val = command->bindata(i);
         BinaryData valRef((uint8_t*)val.data(), val.size());
         bdVec.push_back(valRef);
      }

      this->updateWalletsLedgerFilter(bdVec);
      return nullptr;
   }

   case Methods::getNodeStatus:
   {
      /*
      in: void
      out: Codec_NodeStatus::NodeStatus
      */
      auto&& nodeStatus = this->bdmPtr_->getNodeStatus();

      auto response = make_shared<::Codec_NodeStatus::NodeStatus>();
      response->set_status((unsigned)nodeStatus.status_);
      response->set_segwitenabled(nodeStatus.SegWitEnabled_);
      response->set_rpcstatus((unsigned)nodeStatus.rpcStatus_);

      auto chainState_proto = new ::Codec_NodeStatus::NodeChainState();
      chainState_proto->set_state((unsigned)nodeStatus.chainState_.state());
      chainState_proto->set_blockspeed(nodeStatus.chainState_.getBlockSpeed());
      chainState_proto->set_eta(nodeStatus.chainState_.getETA());
      chainState_proto->set_pct(nodeStatus.chainState_.getProgressPct());
      chainState_proto->set_blocksleft(nodeStatus.chainState_.getBlocksLeft());
      response->set_allocated_chainstate(chainState_proto);
<<<<<<< HEAD

      return response;
   }

=======

      return response;
   }

>>>>>>> 810fa8b6
   case Methods::estimateFee:
   {
      /*
      in: 
         value
         startegy as bindata[0]
      out: 
         Codec_FeeEstimate::FeeEstimate
      */
      if (!command->has_value() || command->bindata_size() != 1)
         throw runtime_error("invalid command for estimateFee");

      uint32_t blocksToConfirm = command->value();
      auto strat = command->bindata(0);

      auto feeByte = this->bdmPtr_->nodeRPC_->getFeeByteSmart(
         blocksToConfirm, strat);

      auto response = make_shared<::Codec_FeeEstimate::FeeEstimate>();
      response->set_feebyte(feeByte.feeByte_);
      response->set_smartfee(feeByte.smartFee_);
      response->set_error(feeByte.error_);
      return response;
   }

   case Methods::getHistoryForWalletSelection:
   {
      /*
      in:
         vector of wallet ids to get history for, as bindata
         flag, set to true to order history ascending
      out:
         history for wallet list, as Codec_LedgerEntry::ManyLedgerEntry
      */

      if (!command->has_flag())
         throw runtime_error("invalid command for getHistoryForWalletSelection");

      vector<BinaryData> wltIDs;
      for (unsigned i = 0; i < command->bindata_size(); i++)
      {
         auto& id = command->bindata(i);
         BinaryData idRef((uint8_t*)id.data(), id.size());
         wltIDs.push_back(idRef);
      }

      auto orderingFlag = command->flag();

      HistoryOrdering ordering;
      if (orderingFlag)
         ordering = order_ascending;
      else 
         ordering = order_descending;

      auto&& wltGroup = this->getStandAloneWalletGroup(wltIDs, ordering);

      auto response = make_shared<::Codec_LedgerEntry::ManyLedgerEntry>();
      for (unsigned y = 0; y < wltGroup.getPageCount(); y++)
      {
         auto&& histPage = wltGroup.getHistoryPage(y, false, false, UINT32_MAX);

         for (auto& le : histPage)
         {
            auto lePtr = response->add_values();
            le.fillMessage(lePtr);
         }
      }

      return response;
   }

   case Methods::broadcastThroughRPC:
   {
      /*
      in: raw tx as bindata[0]
      out: rpc response string as Codec_CommonTypes::String
      */

      if (command->bindata_size() != 1)
         throw runtime_error("invalid command for broadcastThroughRPC");

      auto& rawTx = command->bindata(0);
      BinaryDataRef rawTxRef; rawTxRef.setRef(rawTx);

      auto&& response =
         this->bdmPtr_->nodeRPC_->broadcastTx(rawTxRef);

      if (response == "success")
      {
         this->bdmPtr_->zeroConfCont_->pushZcToParser(rawTxRef);
      }

      auto result = make_shared<::Codec_CommonTypes::Strings>();
      result->add_data(response);
      return result;
   }

   case Methods::getUTXOsForAddrList:
   {
      /*
      in: addresses as bindata
      out: Codec_Utxo::ManyUtxo
      */

      vector<BinaryData> addrVec;
      for (unsigned i = 0; i < command->bindata_size(); i++)
      {
         auto& addr = command->bindata(i);
         BinaryData addrRef((uint8_t*)addr.data(), addr.size());
         addrVec.push_back(addrRef);
      }

      auto&& utxoVec = this->getUnspentTxoutsForAddr160List(addrVec, false);

      auto response = make_shared<::Codec_Utxo::ManyUtxo>();
      for (auto& utxo : utxoVec)
      {
         auto utxoPtr = response->add_value();
         utxoPtr->set_value(utxo.value_);
         utxoPtr->set_script(utxo.script_.getPtr(), utxo.script_.getSize());
         utxoPtr->set_txheight(utxo.txHeight_);
         utxoPtr->set_txindex(utxo.txIndex_);
         utxoPtr->set_txoutindex(utxo.txOutIndex_);
         utxoPtr->set_txhash(utxo.txHash_.getPtr(), utxo.txHash_.getSize());
      }

      return response;
   }

   case Methods::getHeaderByHash:
   {
      /*
      in: hash
      out: raw header, as Codec_CommonTypes::BinaryData
      */

      if (!command->has_hash())
         throw runtime_error("invalid command for getHeaderByHash");

      auto& txHash = command->hash();
      BinaryDataRef txHashRef; txHashRef.setRef(txHash);

      auto&& dbKey = this->db_->getDBKeyForHash(txHashRef);

      if (dbKey.getSize() == 0)
         return nullptr;

      unsigned height; uint8_t dup;
      BinaryRefReader key_brr(dbKey.getRef());
      DBUtils::readBlkDataKeyNoPrefix(key_brr, height, dup);

      BinaryData rawHeader;
      try
      {
         auto block = this->blockchain().getHeaderByHeight(height);
         rawHeader = block->serialize();
      }
      catch (exception&)
      {
         return nullptr;
      }

      auto response = make_shared<::Codec_CommonTypes::BinaryData>();
      response->set_data(rawHeader.getPtr(), rawHeader.getSize());
      return response;
   }

   default:
      LOGWARN << "unkonwn method";
   }

   return nullptr;
}

///////////////////////////////////////////////////////////////////////////////
shared_ptr<BDV_Server_Object> Clients::get(const string& id) const
{
   auto bdvmap = BDVs_.get();
   auto iter = bdvmap->find(id);
   if (iter == bdvmap->end())
      return nullptr;

   return iter->second;
}

///////////////////////////////////////////////////////////////////////////////
void BDV_Server_Object::setup()
{
   packetProcess_threadLock_.store(0, memory_order_relaxed);

   isReadyPromise_ = make_shared<promise<bool>>();
   isReadyFuture_ = isReadyPromise_->get_future();
   auto lbdFut = isReadyFuture_;

   //unsafe, should consider creating the blockchain object as a shared_ptr
   auto bc = &blockchain();

   auto isReadyLambda = [lbdFut, bc](void)->unsigned
   {
      if (lbdFut.wait_for(chrono::seconds(0)) == future_status::ready)
      {
         return bc->top()->getBlockHeight();
      }

      return UINT32_MAX;
   };

   if (BlockDataManagerConfig::getServiceType() == SERVICE_FCGI)
   {
      cb_ = make_unique<LongPoll>(isReadyLambda);
   }
   else if (BlockDataManagerConfig::getServiceType() == SERVICE_WEBSOCKET)
   {
      auto&& bdid = READHEX(getID());
      if (bdid.getSize() != 8)
         throw runtime_error("invalid bdv id");

      auto intid = (uint64_t*)bdid.getPtr();
      cb_ = make_unique<WS_Callback>(*intid);
   }
   else
   {
      throw runtime_error("unexpected service type");
   }
}

///////////////////////////////////////////////////////////////////////////////
BDV_Server_Object::BDV_Server_Object(
   const string& id, BlockDataManagerThread *bdmT) :
   bdvID_(id), bdmT_(bdmT), BlockDataViewer(bdmT->bdm())
{
   setup();
<<<<<<< HEAD
}

///////////////////////////////////////////////////////////////////////////////
void BDV_Server_Object::startThreads()
{
   auto initLambda = [this](void)->void
   { this->init(); };

   initT_ = thread(initLambda);
}

///////////////////////////////////////////////////////////////////////////////
void BDV_Server_Object::haltThreads()
{
   if(cb_ != nullptr)
      cb_->shutdown();
   if (initT_.joinable())
      initT_.join();
}

///////////////////////////////////////////////////////////////////////////////
void BDV_Server_Object::init()
{
   bdmPtr_->blockUntilReady();

   while (1)
   {
      bool isNew = false;
      map<string, walletRegStruct> wltMap;

      {
         unique_lock<mutex> lock(registerWalletMutex_);

         if (wltRegMap_.size() == 0)
            break;

         wltMap = move(wltRegMap_);
         wltRegMap_.clear();
      }

      //create address batch
      auto batch = make_shared<AddressBatch>(bdvID_);
      batch->isNew_ = false;

      //fill with addresses from protobuf payloads
      for (auto& wlt : wltMap)
      {
         for (unsigned i = 0; i < wlt.second.command_->bindata_size(); i++)
         {
            auto& addrStr = wlt.second.command_->bindata(i);
            BinaryDataRef addrRef; addrRef.setRef(addrStr);
            batch->scrAddrSet_.insert(move(addrRef));
         }
      }

      //callback only serves to wait on the registration event
      auto promPtr = make_shared<promise<bool>>();
      auto fut = promPtr->get_future();
      auto callback = [promPtr](set<BinaryDataRef>&)->void
      {
         promPtr->set_value(true);
      };

=======
}

///////////////////////////////////////////////////////////////////////////////
void BDV_Server_Object::startThreads()
{
   auto initLambda = [this](void)->void
   { this->init(); };

   initT_ = thread(initLambda);
}

///////////////////////////////////////////////////////////////////////////////
void BDV_Server_Object::haltThreads()
{
   if(cb_ != nullptr)
      cb_->shutdown();
   if (initT_.joinable())
      initT_.join();
}

///////////////////////////////////////////////////////////////////////////////
void BDV_Server_Object::init()
{
   bdmPtr_->blockUntilReady();

   while (1)
   {
      bool isNew = false;
      map<string, walletRegStruct> wltMap;

      {
         unique_lock<mutex> lock(registerWalletMutex_);

         if (wltRegMap_.size() == 0)
            break;

         wltMap = move(wltRegMap_);
         wltRegMap_.clear();
      }

      //create address batch
      auto batch = make_shared<AddressBatch>(bdvID_);
      batch->isNew_ = false;

      //fill with addresses from protobuf payloads
      for (auto& wlt : wltMap)
      {
         for (unsigned i = 0; i < wlt.second.command_->bindata_size(); i++)
         {
            auto& addrStr = wlt.second.command_->bindata(i);
            BinaryDataRef addrRef; addrRef.setRef(addrStr);
            batch->scrAddrSet_.insert(move(addrRef));
         }
      }

      //callback only serves to wait on the registration event
      auto promPtr = make_shared<promise<bool>>();
      auto fut = promPtr->get_future();
      auto callback = [promPtr](set<BinaryDataRef>&)->void
      {
         promPtr->set_value(true);
      };

>>>>>>> 810fa8b6
      batch->callback_ = callback;

      //register the batch
      auto saf = bdmPtr_->getScrAddrFilter();
      saf->registerAddressBatch(batch);
      fut.get();

      //addresses are now registered, populate the wallet maps
      populateWallets(wltMap);
   }

   //could a wallet registration event get lost in between the init loop 
   //and setting the promise?

   //init wallets
   auto&& notifPtr = make_unique<BDV_Notification_Init>();
   scanWallets(move(notifPtr));

   //create zc packet and pass to wallets
   auto filterLbd = [this](const BinaryData& scrAddr)->bool
   {
      return hasScrAddress(scrAddr);
   };

   auto zcstruct = createZcNotification(filterLbd);
   scanWallets(move(zcstruct));
   
   //mark bdv object as ready
   isReadyPromise_->set_value(true);

   //callback client with BDM_Ready packet
   auto message = make_shared<BDVCallback>();
   auto notif = message->add_notification();
   notif->set_type(NotificationType::ready);
   notif->set_height(blockchain().top()->getBlockHeight());
   cb_->callback(message);

   DatabaseContainer_Sharded::clearThreadShardTx(this_thread::get_id());
}

///////////////////////////////////////////////////////////////////////////////
void BDV_Server_Object::processNotification(
   shared_ptr<BDV_Notification> notifPtr)
{
   auto action = notifPtr->action_type();
   if (action < BDV_Progress)
   {
      //skip all but progress notifications if BDV isn't ready
      if (isReadyFuture_.wait_for(chrono::seconds(0)) != future_status::ready)
         return;
<<<<<<< HEAD
   }

   scanWallets(notifPtr);

   auto callbackPtr = make_shared<BDVCallback>();
   auto notif = callbackPtr->add_notification();

   switch (action)
   {
   case BDV_NewBlock:
   {
      notif->set_type(NotificationType::newblock);
      auto&& payload =
         dynamic_pointer_cast<BDV_Notification_NewBlock>(notifPtr);
      uint32_t blocknum =
         payload->reorgState_.newTop_->getBlockHeight();
      notif->set_height(payload->reorgState_.newTop_->getBlockHeight());
=======
   }

   scanWallets(notifPtr);

   auto callbackPtr = make_shared<BDVCallback>();
   auto notif = callbackPtr->add_notification();

   switch (action)
   {
   case BDV_NewBlock:
   {
      notif->set_type(NotificationType::newblock);
      auto&& payload =
         dynamic_pointer_cast<BDV_Notification_NewBlock>(notifPtr);
      uint32_t blocknum =
         payload->reorgState_.newTop_->getBlockHeight();
      notif->set_height(payload->reorgState_.newTop_->getBlockHeight());

      break;
   }

   case BDV_Refresh:
   {
      auto&& payload =
         dynamic_pointer_cast<BDV_Notification_Refresh>(notifPtr);

      auto& bdId = payload->refreshID_;

      notif->set_type(NotificationType::refresh);
      auto refresh = notif->mutable_refresh();
      refresh->set_refreshtype(payload->refresh_);
      refresh->add_id(bdId.getPtr(), bdId.getSize());
>>>>>>> 810fa8b6

      break;
   }

<<<<<<< HEAD
   case BDV_Refresh:
   {
      auto&& payload =
         dynamic_pointer_cast<BDV_Notification_Refresh>(notifPtr);

      auto& bdId = payload->refreshID_;

      notif->set_type(NotificationType::refresh);
      auto refresh = notif->mutable_refresh();
      refresh->set_refreshtype(payload->refresh_);
      refresh->add_id(bdId.getPtr(), bdId.getSize());

      break;
   }

   case BDV_ZC:
   {
      auto&& payload =
         dynamic_pointer_cast<BDV_Notification_ZC>(notifPtr);

      notif->set_type(NotificationType::zc);
      auto ledgers = notif->mutable_ledgers();

      for (auto& lePair : payload->leMap_)
      {
         auto ledger_entry = ledgers->add_values();
         lePair.second.fillMessage(ledger_entry);
      }

      break;
   }

   case BDV_Progress:
   {
      auto&& payload =
         dynamic_pointer_cast<BDV_Notification_Progress>(notifPtr);

      notif->set_type(NotificationType::progress);
      auto pd = notif->mutable_progress();

      pd->set_phase(payload->phase_);
      pd->set_progress(payload->progress_);
      pd->set_time(payload->time_);
      pd->set_numericprogress(payload->numericProgress_);
      for (auto& id : payload->walletIDs_)
         pd->add_id(move(id));
    
      break;
   }

   case BDV_NodeStatus:
   {
      auto&& payload =
         dynamic_pointer_cast<BDV_Notification_NodeStatus>(notifPtr);

      notif->set_type(NotificationType::nodestatus);
      auto status = notif->mutable_nodestatus();

      auto& nodeStatus = payload->status_;

      status->set_status((unsigned)nodeStatus.status_);
      status->set_segwitenabled(nodeStatus.SegWitEnabled_);
      status->set_rpcstatus((unsigned)nodeStatus.rpcStatus_);

      auto chainState_proto = new ::Codec_NodeStatus::NodeChainState();
      chainState_proto->set_state((unsigned)nodeStatus.chainState_.state());
      chainState_proto->set_blockspeed(nodeStatus.chainState_.getBlockSpeed());
      chainState_proto->set_eta(nodeStatus.chainState_.getETA());
      chainState_proto->set_pct(nodeStatus.chainState_.getProgressPct());
      chainState_proto->set_blocksleft(nodeStatus.chainState_.getBlocksLeft());
      status->set_allocated_chainstate(chainState_proto);

      break;
   }

   case BDV_Error:
   {
      auto&& payload =
         dynamic_pointer_cast<BDV_Notification_Error>(notifPtr);

      notif->set_type(NotificationType::error);
      auto error = notif->mutable_error();

      error->set_type((unsigned)payload->errStruct.errType_);
      error->set_error(payload->errStruct.errorStr_);
      error->set_extra(payload->errStruct.extraMsg_);

      break;
   }

   default:
      return;
   }

   cb_->callback(callbackPtr);
}

///////////////////////////////////////////////////////////////////////////////
void BDV_Server_Object::registerWallet(
=======
   case BDV_ZC:
   {
      auto&& payload =
         dynamic_pointer_cast<BDV_Notification_ZC>(notifPtr);

      notif->set_type(NotificationType::zc);
      auto ledgers = notif->mutable_ledgers();

      for (auto& lePair : payload->leMap_)
      {
         auto ledger_entry = ledgers->add_values();
         lePair.second.fillMessage(ledger_entry);
      }

      break;
   }

   case BDV_Progress:
   {
      auto&& payload =
         dynamic_pointer_cast<BDV_Notification_Progress>(notifPtr);

      notif->set_type(NotificationType::progress);
      auto pd = notif->mutable_progress();

      pd->set_phase(payload->phase_);
      pd->set_progress(payload->progress_);
      pd->set_time(payload->time_);
      pd->set_numericprogress(payload->numericProgress_);
      for (auto& id : payload->walletIDs_)
         pd->add_id(move(id));
    
      break;
   }

   case BDV_NodeStatus:
   {
      auto&& payload =
         dynamic_pointer_cast<BDV_Notification_NodeStatus>(notifPtr);

      notif->set_type(NotificationType::nodestatus);
      auto status = notif->mutable_nodestatus();

      auto& nodeStatus = payload->status_;

      status->set_status((unsigned)nodeStatus.status_);
      status->set_segwitenabled(nodeStatus.SegWitEnabled_);
      status->set_rpcstatus((unsigned)nodeStatus.rpcStatus_);

      auto chainState_proto = new ::Codec_NodeStatus::NodeChainState();
      chainState_proto->set_state((unsigned)nodeStatus.chainState_.state());
      chainState_proto->set_blockspeed(nodeStatus.chainState_.getBlockSpeed());
      chainState_proto->set_eta(nodeStatus.chainState_.getETA());
      chainState_proto->set_pct(nodeStatus.chainState_.getProgressPct());
      chainState_proto->set_blocksleft(nodeStatus.chainState_.getBlocksLeft());
      status->set_allocated_chainstate(chainState_proto);

      break;
   }

   case BDV_Error:
   {
      auto&& payload =
         dynamic_pointer_cast<BDV_Notification_Error>(notifPtr);

      notif->set_type(NotificationType::error);
      auto error = notif->mutable_error();

      error->set_type((unsigned)payload->errStruct.errType_);
      error->set_error(payload->errStruct.errorStr_);
      error->set_extra(payload->errStruct.extraMsg_);

      break;
   }

   default:
      return;
   }

   cb_->callback(callbackPtr);
}

///////////////////////////////////////////////////////////////////////////////
void BDV_Server_Object::registerWallet(
   shared_ptr<::Codec_BDVCommand::BDVCommand> command)
{
   if (isReadyFuture_.wait_for(chrono::seconds(0)) != future_status::ready)
   {
      //only run this code if the bdv maintenance thread hasn't started yet
      unique_lock<mutex> lock(registerWalletMutex_);

      //save data
      auto& wltregstruct = wltRegMap_[command->hash()];
      wltregstruct.command_ = command;
      wltregstruct.type_ = TypeWallet;

      auto notif = make_shared<BDV_Notification_Refresh>(
         getID(), BDV_registrationCompleted, command->hash());
      processNotification(notif);
      return;
   }

   //register wallet with BDV
   auto bdvPtr = (BlockDataViewer*)this;
   bdvPtr->registerWallet(command);
}

///////////////////////////////////////////////////////////////////////////////
void BDV_Server_Object::registerLockbox(
>>>>>>> 810fa8b6
   shared_ptr<::Codec_BDVCommand::BDVCommand> command)
{
   if (isReadyFuture_.wait_for(chrono::seconds(0)) != future_status::ready)
   {
      //only run this code if the bdv maintenance thread hasn't started yet
<<<<<<< HEAD
=======

>>>>>>> 810fa8b6
      unique_lock<mutex> lock(registerWalletMutex_);

      //save data
      auto& wltregstruct = wltRegMap_[command->hash()];
      wltregstruct.command_ = command;
<<<<<<< HEAD
      wltregstruct.type_ = TypeWallet;
=======
      wltregstruct.type_ = TypeLockbox;
>>>>>>> 810fa8b6

      auto notif = make_shared<BDV_Notification_Refresh>(
         getID(), BDV_registrationCompleted, command->hash());
      processNotification(notif);
      return;
   }

   //register wallet with BDV
   auto bdvPtr = (BlockDataViewer*)this;
<<<<<<< HEAD
   bdvPtr->registerWallet(command);
}

///////////////////////////////////////////////////////////////////////////////
void BDV_Server_Object::registerLockbox(
   shared_ptr<::Codec_BDVCommand::BDVCommand> command)
{
   if (isReadyFuture_.wait_for(chrono::seconds(0)) != future_status::ready)
   {
      //only run this code if the bdv maintenance thread hasn't started yet

      unique_lock<mutex> lock(registerWalletMutex_);

      //save data
      auto& wltregstruct = wltRegMap_[command->hash()];
      wltregstruct.command_ = command;
      wltregstruct.type_ = TypeLockbox;

      auto notif = make_shared<BDV_Notification_Refresh>(
         getID(), BDV_registrationCompleted, command->hash());
      processNotification(notif);
      return;
   }

   //register wallet with BDV
   auto bdvPtr = (BlockDataViewer*)this;
   bdvPtr->registerLockbox(command);
}

///////////////////////////////////////////////////////////////////////////////
void BDV_Server_Object::populateWallets(map<string, walletRegStruct>& wltMap)
{
   auto safPtr = getSAF();
   auto addrMap = safPtr->getScrAddrMap();

   for (auto& wlt : wltMap)
   {
      auto& walletId = wlt.second.command_->walletid();
      BinaryDataRef bdr; bdr.setRef(walletId);

      shared_ptr<BtcWallet> theWallet;
      if (wlt.second.type_ == TypeWallet)
         theWallet = groups_[group_wallet].getOrSetWallet(bdr);
      else
         theWallet = groups_[group_lockbox].getOrSetWallet(bdr);

      if (theWallet == nullptr)
      {
         LOGERR << "failed to get or set wallet";
         continue;
      }

      map<BinaryDataRef, shared_ptr<ScrAddrObj>> newAddrMap;
      for (int i = 0; i < wlt.second.command_->bindata_size(); i++)
      {
         auto& addrStr = wlt.second.command_->bindata(i);
         BinaryDataRef addrRef; addrRef.setRef(addrStr);

         if (theWallet->hasScrAddress(addrRef))
            continue;

         auto iter = addrMap->find(addrRef);
         if (iter == addrMap->end())
            throw runtime_error("address missing from saf");

         auto addrObj = make_shared<ScrAddrObj>(
            db_, &blockchain(), iter->first);
         newAddrMap.insert(move(make_pair(iter->first, addrObj)));
      }

      if (newAddrMap.size() == 0)
         continue;

      theWallet->scrAddrMap_.update(newAddrMap);
=======
   bdvPtr->registerLockbox(command);
}

///////////////////////////////////////////////////////////////////////////////
void BDV_Server_Object::populateWallets(map<string, walletRegStruct>& wltMap)
{
   auto safPtr = getSAF();
   auto addrMap = safPtr->getScrAddrMap();

   for (auto& wlt : wltMap)
   {
      auto& walletId = wlt.second.command_->walletid();
      BinaryDataRef bdr; bdr.setRef(walletId);

      shared_ptr<BtcWallet> theWallet;
      if (wlt.second.type_ == TypeWallet)
         theWallet = groups_[group_wallet].getOrSetWallet(bdr);
      else
         theWallet = groups_[group_lockbox].getOrSetWallet(bdr);

      if (theWallet == nullptr)
      {
         LOGERR << "failed to get or set wallet";
         continue;
      }

      map<BinaryDataRef, shared_ptr<ScrAddrObj>> newAddrMap;
      for (int i = 0; i < wlt.second.command_->bindata_size(); i++)
      {
         auto& addrStr = wlt.second.command_->bindata(i);
         BinaryDataRef addrRef; addrRef.setRef(addrStr);

         if (theWallet->hasScrAddress(addrRef))
            continue;

         auto iter = addrMap->find(addrRef);
         if (iter == addrMap->end())
            throw runtime_error("address missing from saf");

         auto addrObj = make_shared<ScrAddrObj>(
            db_, &blockchain(), iter->first);
         newAddrMap.insert(move(make_pair(iter->first, addrObj)));
      }

      if (newAddrMap.size() == 0)
         continue;

      theWallet->scrAddrMap_.update(newAddrMap);
   }
}

////////////////////////////////////////////////////////////////////////////////
void BDV_Server_Object::flagRefresh(
   BDV_refresh refresh, const BinaryData& refreshID,
   unique_ptr<BDV_Notification_ZC> zcPtr)
{
   auto notif = make_unique<BDV_Notification_Refresh>(
      getID(), refresh, refreshID);
   if (zcPtr != nullptr)
      notif->zcPacket_ = move(zcPtr->packet_);

   if (notifLambda_)
      notifLambda_(move(notif));
}

////////////////////////////////////////////////////////////////////////////////
bool BDV_Server_Object::processPayload(shared_ptr<BDV_Payload>& packet, 
   shared_ptr<Message>& result)
{
   //only ever one thread gets this far at any given time, therefor none of the
   //underlying objects need to be thread safe
   if (packet == nullptr)
      return false;

   if (packetMap_.size() > 0)
   {
      if (packetMap_.rbegin()->first < packet->packetID_)
      {
         //packet id exceed id of highest unparsed packet, store for later
         packetMap_.insert(make_pair(packet->packetID_, packet));
         return true;
      }
   }

   shared_ptr<BDV_Payload> currentPacket = packet;
   do //loop over packetMap to feed unparsed messages back in
   {
      auto parsed = currentMessage_.parsePacket(currentPacket);
      if (!parsed)
      {
         //packet did not extend current message, save for later
         packetMap_.insert(make_pair(packet->packetID_, currentPacket));
         return true;
      }

      if (currentMessage_.isReady())
      {
         //message is complete, time to process it        
         break;
      }

      if (packetMap_.size() == 0)
      {
         //out of packets to feed the current message, return
         return true;
      }

      //look for the next consecutive id
      auto nextId = currentPacket->packetID_ + 1;
      auto iter = packetMap_.find(nextId);
      if (iter == packetMap_.end())
      {
         //no packet with the next id, return
         return true;
      }

      //have the next packet, iterate over it
      currentPacket = iter->second;
   } while (1);

   packet->messageID_ = currentMessage_.partialMessage_.getId();
   auto message = make_shared<BDVCommand>();
   if (!currentMessage_.getMessage(message))
   {
      auto staticCommand = make_shared<StaticCommand>();
      if (currentMessage_.getMessage(staticCommand))
         result = staticCommand;

      //reset the current message as it resulted in a full payload
      resetCurrentMessage();
      return false;
>>>>>>> 810fa8b6
   }
}

////////////////////////////////////////////////////////////////////////////////
void BDV_Server_Object::flagRefresh(
   BDV_refresh refresh, const BinaryData& refreshID,
   unique_ptr<BDV_Notification_ZC> zcPtr)
{
   auto notif = make_unique<BDV_Notification_Refresh>(
      getID(), refresh, refreshID);
   if (zcPtr != nullptr)
      notif->zcPacket_ = move(zcPtr->packet_);

<<<<<<< HEAD
   if (notifLambda_)
      notifLambda_(move(notif));
}

////////////////////////////////////////////////////////////////////////////////
bool BDV_Server_Object::processPayload(shared_ptr<BDV_Payload>& packet, 
   shared_ptr<Message>& result)
{
   //only ever one thread gets this far at any given time, therefor none of the
   //underlying objects need to be thread safe
   if (packet == nullptr)
      return false;

   currentMessage_.parsePacket(packet);
   packet->messageID_ = currentMessage_.partialMessage_.getId();
   if (!currentMessage_.isReady())
      return true;

   auto message = make_shared<BDVCommand>();
   if (!currentMessage_.getMessage(message))
   {
      auto staticCommand = make_shared<StaticCommand>();
      if (currentMessage_.getMessage(staticCommand))
         result = staticCommand;

      currentMessage_.reset();
      return false;
   }

   result = processCommand(message);
   currentMessage_.reset();
   return true;
=======
   result = processCommand(message);

   //reset the current message as it resulted in a full payload
   resetCurrentMessage();
   return true;
}

///////////////////////////////////////////////////////////////////////////////
void BDV_Server_Object::resetCurrentMessage()
{
   //remove packet ids current message is using from packetMap
   auto& messagePacketMap = currentMessage_.partialMessage_.getPacketMap();

   for (auto& packetPair : messagePacketMap)
      packetMap_.erase(packetPair.first);

   currentMessage_.reset();
   if (packetMap_.size() != 0)
   {
      auto iter = packetMap_.begin();
      packetToReinject_ = iter->second;
   }
>>>>>>> 810fa8b6
}

///////////////////////////////////////////////////////////////////////////////
//
// Clients
//
///////////////////////////////////////////////////////////////////////////////
void Clients::init(BlockDataManagerThread* bdmT,
   function<void(void)> shutdownLambda)
{
   bdmT_ = bdmT;
   shutdownCallback_ = shutdownLambda;

   run_.store(true, memory_order_relaxed);

   auto mainthread = [this](void)->void
   {
      notificationThread();
   };

   auto outerthread = [this](void)->void
   {
      bdvMaintenanceLoop();
   };

   auto innerthread = [this](void)->void
   {
      bdvMaintenanceThread();
   };

   auto gcThread = [this](void)->void
   {
      garbageCollectorThread();
   };

   auto parserThread = [this](void)->void
   {
      this->messageParserThread();
   };

   controlThreads_.push_back(thread(mainthread));
   controlThreads_.push_back(thread(outerthread));

   unsigned innerThreadCount = 2;
   if (BlockDataManagerConfig::getDbType() == ARMORY_DB_SUPER &&
      bdmT_->bdm()->config().nodeType_ != Node_UnitTest)
      innerThreadCount = thread::hardware_concurrency();
   for (unsigned i = 0; i < innerThreadCount; i++)
   {
      controlThreads_.push_back(thread(innerthread));
      controlThreads_.push_back(thread(parserThread));
   }
<<<<<<< HEAD

   auto callbackPtr = make_unique<ZeroConfCallbacks_BDV>(this);
   bdmT_->bdm()->registerZcCallbacks(move(callbackPtr));

   //no gc for unit tests
   if (bdmT_->bdm()->config().nodeType_ == Node_UnitTest)
      return;

=======

   auto callbackPtr = make_unique<ZeroConfCallbacks_BDV>(this);
   bdmT_->bdm()->registerZcCallbacks(move(callbackPtr));

   //no gc for unit tests
   if (bdmT_->bdm()->config().nodeType_ == Node_UnitTest)
      return;

>>>>>>> 810fa8b6
   controlThreads_.push_back(thread(gcThread));
}

///////////////////////////////////////////////////////////////////////////////
void Clients::bdvMaintenanceLoop()
{
   while (1)
   {
      shared_ptr<BDV_Notification> notifPtr;
      try
      {
         notifPtr = move(outerBDVNotifStack_.pop_front());
      }
      catch (StopBlockingLoop&)
      {
         LOGINFO << "Shutting down BDV event loop";
         break;
      }

      auto bdvMap = BDVs_.get();
      auto& bdvID = notifPtr->bdvID();
      if (bdvID.size() == 0)
      {
         //empty bdvID means broadcast notification to all BDVs
         for (auto& bdv_pair : *bdvMap)
         {
            auto notifPacket = make_shared<BDV_Notification_Packet>();
            notifPacket->bdvPtr_ = bdv_pair.second;
            notifPacket->notifPtr_ = notifPtr;
            innerBDVNotifStack_.push_back(move(notifPacket));
         }
      }
      else
      {
         //grab bdv
         auto iter = bdvMap->find(bdvID);
         if (iter == bdvMap->end())
            continue;

         auto notifPacket = make_shared<BDV_Notification_Packet>();
         notifPacket->bdvPtr_ = iter->second;
         notifPacket->notifPtr_ = notifPtr;
         innerBDVNotifStack_.push_back(move(notifPacket));
      }
   }
}

///////////////////////////////////////////////////////////////////////////////
void Clients::bdvMaintenanceThread()
{
   while (1)
   {
      shared_ptr<BDV_Notification_Packet> notifPtr;
      try
      {
         notifPtr = move(innerBDVNotifStack_.pop_front());
      }
      catch (StopBlockingLoop&)
      {
         break;
      }

      if (notifPtr->bdvPtr_ == nullptr)
      {
         LOGWARN << "null bdvPtr in notification";
         continue;
      }

      notifPtr->bdvPtr_->processNotification(notifPtr->notifPtr_);
   }
}

///////////////////////////////////////////////////////////////////////////////
void Clients::processShutdownCommand(shared_ptr<StaticCommand> command)
{
   auto& thisCookie = bdmT_->bdm()->config().cookie_;
   if (thisCookie.size() == 0)
      return;

   try
   {
      if (!command->has_cookie())
         throw runtime_error("malformed command for processShutdownCommand");
      auto& cookie = command->cookie();

      if ((cookie.size() == 0) || (cookie != thisCookie))
         throw runtime_error("spawnId mismatch");
   }
   catch (...)
   {
      return;
   }

   switch (command->method())
   {
   case StaticMethods::shutdown:
   {
      auto shutdownLambda = [this](void)->void
      {
         this->exitRequestLoop();
      };

      //run shutdown sequence in its own thread so that the fcgi listen
      //loop can exit properly.
      thread shutdownThr(shutdownLambda);
      if (shutdownThr.joinable())
         shutdownThr.detach();
      break;
   }

   case StaticMethods::shutdownNode:
   {
      if (bdmT_->bdm()->nodeRPC_ != nullptr)
         bdmT_->bdm()->nodeRPC_->shutdown();
   }

   default:
      LOGWARN << "unexpected command in processShutdownCommand";
   }
}

///////////////////////////////////////////////////////////////////////////////
void Clients::shutdown()
{
   /*shutdown sequence*/

   //exit BDM maintenance thread
   if (!bdmT_->shutdown())
      return;

   //shutdown ZC container
   bdmT_->bdm()->disableZeroConf();
   bdmT_->bdm()->getScrAddrFilter()->shutdown();

   bdmT_->cleanUp();
}
<<<<<<< HEAD

///////////////////////////////////////////////////////////////////////////////
void Clients::exitRequestLoop()
{
   /*terminate request processing loop*/
   LOGINFO << "proceeding to shutdown";

   //prevent all new commands from running
   run_.store(false, memory_order_relaxed);

   //shutdown Clients gc thread
   gcCommands_.completed();

=======

///////////////////////////////////////////////////////////////////////////////
void Clients::exitRequestLoop()
{
   /*terminate request processing loop*/
   LOGINFO << "proceeding to shutdown";

   //prevent all new commands from running
   run_.store(false, memory_order_relaxed);

   //shutdown Clients gc thread
   gcCommands_.completed();

>>>>>>> 810fa8b6
   //cleanup all BDVs
   unregisterAllBDVs();

   //shutdown node
   bdmT_->bdm()->shutdownNode();
   bdmT_->bdm()->shutdownNotifications();

   outerBDVNotifStack_.completed();
   innerBDVNotifStack_.completed();
   packetQueue_.terminate();

   vector<thread::id> idVec;
   for (auto& thr : controlThreads_)
   {
      idVec.push_back(thr.get_id());
      if (thr.joinable())
         thr.join();
   }

   DatabaseContainer_Sharded::clearThreadShardTx(idVec);

   //shutdown loop on FcgiServer side
   if (shutdownCallback_)
      shutdownCallback_();
}

///////////////////////////////////////////////////////////////////////////////
void Clients::unregisterAllBDVs()
{
   auto bdvs = BDVs_.get();
   BDVs_.clear();

   for (auto& bdv : *bdvs)
      bdv.second->haltThreads();
}

///////////////////////////////////////////////////////////////////////////////
shared_ptr<Message> Clients::registerBDV(
   shared_ptr<StaticCommand> command, string bdvID)
{
   try
   {
      if (!command->has_magicword())
         throw runtime_error("invalid command for registerBDV");
      auto& magic_word = command->magicword();
      BinaryDataRef magic_word_ref; magic_word_ref.setRef(magic_word);
      auto& thisMagicWord = bdmT_->bdm()->config().magicBytes_;

      if (thisMagicWord != magic_word_ref)
         throw runtime_error("magic word mismatch");
   }
   catch (runtime_error& e)
   {
      auto response = make_shared<::Codec_NodeStatus::BDV_Error>();
      response->set_type(Error_BDV);
      response->set_error(e.what());
      return response;
   }

   if (bdvID.size() == 0)
      bdvID = SecureBinaryData().GenerateRandom(10).toHexStr();
   auto newBDV = make_shared<BDV_Server_Object>(bdvID, bdmT_);

   auto notiflbd = [this](unique_ptr<BDV_Notification> notifPtr)
   {
      this->outerBDVNotifStack_.push_back(move(notifPtr));
   };

   newBDV->notifLambda_ = notiflbd;

   //add to BDVs map
   string newID(newBDV->getID());
   BDVs_.insert(move(make_pair(newID, newBDV)));

   LOGINFO << "registered bdv: " << newID;

   auto response = make_shared<::Codec_CommonTypes::BinaryData>();
   response->set_data(newID);
   return response;
}

///////////////////////////////////////////////////////////////////////////////
void Clients::unregisterBDV(const string& bdvId)
{
   shared_ptr<BDV_Server_Object> bdvPtr;

   //shutdown bdv threads
   {
      auto bdvMap = BDVs_.get();
      auto bdvIter = bdvMap->find(bdvId);
      if (bdvIter == bdvMap->end())
         return;

      //copy shared_ptr and unregister from bdv map
      bdvPtr = bdvIter->second;
      BDVs_.erase(bdvId);
   }

   bdvPtr->haltThreads();

   //we are done
   bdvPtr.reset();
   LOGINFO << "unregistered bdv: " << bdvId;
}

///////////////////////////////////////////////////////////////////////////////
void Clients::notificationThread(void) const
{
   if (bdmT_ == nullptr)
      throw runtime_error("invalid BDM thread ptr");

   while (1)
   {
      bool timedout = true;
      shared_ptr<BDV_Notification> notifPtr;

      try
      {
         notifPtr = move(bdmT_->bdm()->notificationStack_.pop_front(
            chrono::seconds(60)));
         if (notifPtr == nullptr)
            continue;
         timedout = false;
      }
      catch (StackTimedOutException&)
      {
         //nothing to do
      }
      catch (StopBlockingLoop&)
      {
         return;
      }
      catch (IsEmpty&)
      {
         LOGERR << "caught isEmpty in Clients maintenance loop";
         continue;
      }

      //trigger gc thread
      if (timedout == true || notifPtr->action_type() != BDV_Progress)
         gcCommands_.push_back(true);

      //don't go any futher if there is no new top
      if (timedout)
         continue;

      outerBDVNotifStack_.push_back(move(notifPtr));
   }
}

///////////////////////////////////////////////////////////////////////////////
void Clients::garbageCollectorThread(void)
{
   while (1)
   {
      try
      {
         bool command = gcCommands_.pop_front();
         if (!command)
            return;
      }
      catch (StopBlockingLoop&)
      {
         return;
      }

      vector<string> bdvToDelete;

      {
         auto bdvmap = BDVs_.get();

         for (auto& bdvPair : *bdvmap)
         {
            if (!bdvPair.second->cb_->isValid())
               bdvToDelete.push_back(bdvPair.first);
         }
      }

      for (auto& bdvID : bdvToDelete)
      {
         unregisterBDV(bdvID);
      }
   }
}

///////////////////////////////////////////////////////////////////////////////
void Clients::messageParserThread(void)
{
   while (1)
   {
      shared_ptr<BDV_Payload> payloadPtr;
      
      try
      {
         payloadPtr = move(packetQueue_.pop_front());
      }
      catch (StopBlockingLoop&)
      {
         break;
      }

      //sanity check
      if (payloadPtr == nullptr || payloadPtr->bdvPtr_ == nullptr)
         continue;

      auto bdvPtr = payloadPtr->bdvPtr_;
      unsigned zero = 0;
      if (!bdvPtr->packetProcess_threadLock_.compare_exchange_strong(
            zero, 1, memory_order_relaxed, memory_order_relaxed))
      {
         //Failed to grab lock, there's already a thread processing a payload
         //for this bdv. Insert the payload back into the queue. Another 
         //thread will eventually pick it up and successfully grab the lock

         packetQueue_.push_back(move(payloadPtr));
         continue;
      }

      /*grabbed the thread lock, time to process the payload*/
      auto result = processCommand(payloadPtr);
<<<<<<< HEAD
=======
      if (bdvPtr->packetToReinject_ != nullptr)
      {
         bdvPtr->packetToReinject_->bdvPtr_ = bdvPtr;
         packetQueue_.push_back(move(bdvPtr->packetToReinject_));
         bdvPtr->packetToReinject_ = nullptr;
      }
>>>>>>> 810fa8b6

      //release lock
      bdvPtr->packetProcess_threadLock_.store(0, memory_order_relaxed);

      //write return value if any
      if (result != nullptr)
         WebSocketServer::write(
            payloadPtr->packet_->bdvID_, payloadPtr->messageID_, result);
   }
}

///////////////////////////////////////////////////////////////////////////////
shared_ptr<Message> Clients::processCommand(shared_ptr<BDV_Payload>
   payloadPtr)
{
   //clear bdvPtr from the payload to avoid circular ownership
   auto bdvPtr = payloadPtr->bdvPtr_;
   payloadPtr->bdvPtr_.reset();

   //process payload
   shared_ptr<Message> result = nullptr;
   if (!bdvPtr->processPayload(payloadPtr, result))
   {
      auto staticCommand = dynamic_pointer_cast<StaticCommand>(result);
      if (staticCommand == nullptr)
         return nullptr;

      result = processUnregisteredCommand(
         payloadPtr->packet_->bdvID_, staticCommand);
   }

   return result;
}

///////////////////////////////////////////////////////////////////////////////
shared_ptr<Message> Clients::processUnregisteredCommand(const uint64_t& bdvId, 
   shared_ptr<StaticCommand> command)
{
   switch (command->method())
   {
   case StaticMethods::shutdown:
   case StaticMethods::shutdownNode:
   {
      /*
      in: cookie
      out: void
      */
      processShutdownCommand(command);
      break;
   }

   case StaticMethods::registerBDV:
   {
      /*
      in: network magic word
      out: bdv id as string
      */
      BinaryDataRef bdr;
      bdr.setRef((uint8_t*)&bdvId, 8);
      return registerBDV(command, bdr.toHexStr());
   }

   case StaticMethods::unregisterBDV:
      break;

   default:
      return nullptr;
   }

   return nullptr;
}

///////////////////////////////////////////////////////////////////////////////
//
// Callback
//
///////////////////////////////////////////////////////////////////////////////
Callback::~Callback()
{}

///////////////////////////////////////////////////////////////////////////////
shared_ptr<Message> LongPoll::respond(shared_ptr<BDVCommand> command)
{
   unique_lock<mutex> lock(mu_, defer_lock);

   if (!lock.try_lock())
   {
      auto response = make_shared<BDVCallback>();
      auto notif = response->add_notification();
      notif->set_type(NotificationType::continue_polling);
      return response;
   }

   count_ = 0;

   switch (command->method())
   {
   case Methods::waitOnBDVInit:
   {
      //check is bdv is ready
      auto topheight = isReady_();
      if (topheight != UINT32_MAX)
      {
         auto response = make_shared<BDVCallback>();
         auto notif = response->add_notification();
         notif->set_type(NotificationType::ready);
         notif->set_height(topheight);

         vector<shared_ptr<BDVCallback>> orderVec;
         orderVec.push_back(response);
         return respond_inner(orderVec);
      }

      //otherwise, fallback to wait on notifications
   }

   case Methods::waitOnBDVNotification:
   {
      vector<shared_ptr<BDVCallback>> orderVec;

      try
      {
         orderVec = move(notificationStack_.pop_all(std::chrono::seconds(50)));
      }
      catch (IsEmpty&)
      {
         auto response = make_shared<BDVCallback>();
         auto notif = response->add_notification();
         notif->set_type(NotificationType::continue_polling);
         orderVec.push_back(response);
      }
      catch (StackTimedOutException&)
      {
         auto response = make_shared<BDVCallback>();
         auto notif = response->add_notification();
         notif->set_type(NotificationType::continue_polling);
         orderVec.push_back(response);
      }
      catch (StopBlockingLoop&)
      {
         count_ = 5;

         //return terminate packet
         auto response = make_shared<BDVCallback>();
         auto notif = response->add_notification();
         notif->set_type(NotificationType::terminate);
         orderVec.push_back(response);
      }

      return respond_inner(orderVec);
   }

   default:
      LOGWARN << "invalid command for longpoll callback";
   }

   return nullptr;
}

///////////////////////////////////////////////////////////////////////////////
void WS_Callback::callback(shared_ptr<BDVCallback> command)
{
   //write to socket
   WebSocketServer::write(bdvID_, WEBSOCKET_CALLBACK_ID, command);
}

///////////////////////////////////////////////////////////////////////////////
shared_ptr<Message> LongPoll::respond_inner(
   vector<shared_ptr<BDVCallback>>& orderVec)
{
   if (orderVec.size() == 0)
      return nullptr;

   //consolidate NewBlock and Progress notifications
   shared_ptr<BDVCallback> order_newblock;
   shared_ptr<BDVCallback> order_progress;

   auto response = make_shared<::Codec_BDVCommand::BDVCallback>();

   for (auto& order : orderVec)
   {
      if (order->notification_size() == 0)
         continue;

      auto& notif = order->notification(0);
      switch (notif.type())
      {

      case NotificationType::newblock:
         order_newblock = order;
         break;

      case NotificationType::progress:
         order_progress = order;
         break;

      default:
         response->MergeFrom(*order);
      }
   }

   if (order_newblock != nullptr)
      response->MergeFrom(*order_newblock);

   if (order_progress != nullptr)
      response->MergeFrom(*order_progress);
    
   return move(response);
}

///////////////////////////////////////////////////////////////////////////////
//
// ZeroConfCallbacks
//
///////////////////////////////////////////////////////////////////////////////
set<string> ZeroConfCallbacks_BDV::hasScrAddr(const BinaryDataRef& addr) const
{
   set<string> result;
   auto bdvPtr = clientsPtr_->BDVs_.get();

   for (auto& bdv_pair : *bdvPtr)
   {
      if (bdv_pair.second->hasScrAddress(addr))
         result.insert(bdv_pair.first);
   }

   return result;
}

///////////////////////////////////////////////////////////////////////////////
void ZeroConfCallbacks_BDV::pushZcNotification(
   ZeroConfContainer::NotificationPacket& packet)
{
   auto bdvPtr = clientsPtr_->BDVs_.get();
   auto iter = bdvPtr->find(packet.bdvID_);
   if (iter == bdvPtr->end())
   {
      LOGWARN << "pushed zc notification with invalid bdvid";
      return;
   }

   auto notifPacket = make_shared<BDV_Notification_Packet>();
   notifPacket->bdvPtr_ = iter->second;
   notifPacket->notifPtr_ = make_shared<BDV_Notification_ZC>(packet);
   clientsPtr_->innerBDVNotifStack_.push_back(move(notifPacket));
}

///////////////////////////////////////////////////////////////////////////////
void ZeroConfCallbacks_BDV::errorCallback(
   const string& bdvId, string& errorStr, const string& txHash)
{
   auto bdvPtr = clientsPtr_->BDVs_.get();
   auto iter = bdvPtr->find(bdvId);
   if (iter == bdvPtr->end())
   {
      LOGWARN << "pushed zc error for missing bdv";
      return;
   }

   auto notifPacket = make_shared<BDV_Notification_Packet>();
   notifPacket->bdvPtr_ = iter->second;
   notifPacket->notifPtr_ = make_shared<BDV_Notification_Error>(
      bdvId, Error_ZC, move(errorStr), txHash);
   clientsPtr_->innerBDVNotifStack_.push_back(move(notifPacket));
}

///////////////////////////////////////////////////////////////////////////////
//
// BDV_FragmentedMessage
//
///////////////////////////////////////////////////////////////////////////////
<<<<<<< HEAD
size_t BDV_PartialMessage::parsePacket(shared_ptr<BDV_Payload> packet)
{
   auto&& bdr = packet->packet_->data_.getRef();
   auto result = partialMessage_.parsePacket(bdr);
   if (result >= SIZE_MAX - 1)
      return SIZE_MAX;

   payloads_.push_back(packet);
=======
bool BDV_PartialMessage::parsePacket(shared_ptr<BDV_Payload> packet)
{
   auto&& bdr = packet->packet_->data_.getRef();
   auto result = partialMessage_.parsePacket(packet->packetID_, bdr);
   if (!result)
      return false;

   payloads_.push_back(packet);
   return true;
>>>>>>> 810fa8b6
}

///////////////////////////////////////////////////////////////////////////////
void BDV_PartialMessage::reset()
{
   partialMessage_.reset();
   payloads_.clear();
}

///////////////////////////////////////////////////////////////////////////////
bool BDV_PartialMessage::getMessage(shared_ptr<Message> msgPtr)
{
   if (!isReady())
      return false;

   return partialMessage_.getMessage(msgPtr.get());
}<|MERGE_RESOLUTION|>--- conflicted
+++ resolved
@@ -121,8 +121,6 @@
 
       throw runtime_error("invalid command for getHistoryPage");
    }
-<<<<<<< HEAD
-=======
 
    case Methods::getPageCountForLedgerDelegate:
    {
@@ -140,7 +138,6 @@
          return response;
       }
    }
->>>>>>> 810fa8b6
 
    case Methods::registerWallet:
    {
@@ -699,17 +696,10 @@
       chainState_proto->set_pct(nodeStatus.chainState_.getProgressPct());
       chainState_proto->set_blocksleft(nodeStatus.chainState_.getBlocksLeft());
       response->set_allocated_chainstate(chainState_proto);
-<<<<<<< HEAD
-
-      return response;
-   }
-
-=======
-
-      return response;
-   }
-
->>>>>>> 810fa8b6
+
+      return response;
+   }
+
    case Methods::estimateFee:
    {
       /*
@@ -942,7 +932,6 @@
    bdvID_(id), bdmT_(bdmT), BlockDataViewer(bdmT->bdm())
 {
    setup();
-<<<<<<< HEAD
 }
 
 ///////////////////////////////////////////////////////////////////////////////
@@ -1006,71 +995,6 @@
          promPtr->set_value(true);
       };
 
-=======
-}
-
-///////////////////////////////////////////////////////////////////////////////
-void BDV_Server_Object::startThreads()
-{
-   auto initLambda = [this](void)->void
-   { this->init(); };
-
-   initT_ = thread(initLambda);
-}
-
-///////////////////////////////////////////////////////////////////////////////
-void BDV_Server_Object::haltThreads()
-{
-   if(cb_ != nullptr)
-      cb_->shutdown();
-   if (initT_.joinable())
-      initT_.join();
-}
-
-///////////////////////////////////////////////////////////////////////////////
-void BDV_Server_Object::init()
-{
-   bdmPtr_->blockUntilReady();
-
-   while (1)
-   {
-      bool isNew = false;
-      map<string, walletRegStruct> wltMap;
-
-      {
-         unique_lock<mutex> lock(registerWalletMutex_);
-
-         if (wltRegMap_.size() == 0)
-            break;
-
-         wltMap = move(wltRegMap_);
-         wltRegMap_.clear();
-      }
-
-      //create address batch
-      auto batch = make_shared<AddressBatch>(bdvID_);
-      batch->isNew_ = false;
-
-      //fill with addresses from protobuf payloads
-      for (auto& wlt : wltMap)
-      {
-         for (unsigned i = 0; i < wlt.second.command_->bindata_size(); i++)
-         {
-            auto& addrStr = wlt.second.command_->bindata(i);
-            BinaryDataRef addrRef; addrRef.setRef(addrStr);
-            batch->scrAddrSet_.insert(move(addrRef));
-         }
-      }
-
-      //callback only serves to wait on the registration event
-      auto promPtr = make_shared<promise<bool>>();
-      auto fut = promPtr->get_future();
-      auto callback = [promPtr](set<BinaryDataRef>&)->void
-      {
-         promPtr->set_value(true);
-      };
-
->>>>>>> 810fa8b6
       batch->callback_ = callback;
 
       //register the batch
@@ -1121,7 +1045,6 @@
       //skip all but progress notifications if BDV isn't ready
       if (isReadyFuture_.wait_for(chrono::seconds(0)) != future_status::ready)
          return;
-<<<<<<< HEAD
    }
 
    scanWallets(notifPtr);
@@ -1139,45 +1062,10 @@
       uint32_t blocknum =
          payload->reorgState_.newTop_->getBlockHeight();
       notif->set_height(payload->reorgState_.newTop_->getBlockHeight());
-=======
-   }
-
-   scanWallets(notifPtr);
-
-   auto callbackPtr = make_shared<BDVCallback>();
-   auto notif = callbackPtr->add_notification();
-
-   switch (action)
-   {
-   case BDV_NewBlock:
-   {
-      notif->set_type(NotificationType::newblock);
-      auto&& payload =
-         dynamic_pointer_cast<BDV_Notification_NewBlock>(notifPtr);
-      uint32_t blocknum =
-         payload->reorgState_.newTop_->getBlockHeight();
-      notif->set_height(payload->reorgState_.newTop_->getBlockHeight());
 
       break;
    }
 
-   case BDV_Refresh:
-   {
-      auto&& payload =
-         dynamic_pointer_cast<BDV_Notification_Refresh>(notifPtr);
-
-      auto& bdId = payload->refreshID_;
-
-      notif->set_type(NotificationType::refresh);
-      auto refresh = notif->mutable_refresh();
-      refresh->set_refreshtype(payload->refresh_);
-      refresh->add_id(bdId.getPtr(), bdId.getSize());
->>>>>>> 810fa8b6
-
-      break;
-   }
-
-<<<<<<< HEAD
    case BDV_Refresh:
    {
       auto&& payload =
@@ -1277,91 +1165,6 @@
 
 ///////////////////////////////////////////////////////////////////////////////
 void BDV_Server_Object::registerWallet(
-=======
-   case BDV_ZC:
-   {
-      auto&& payload =
-         dynamic_pointer_cast<BDV_Notification_ZC>(notifPtr);
-
-      notif->set_type(NotificationType::zc);
-      auto ledgers = notif->mutable_ledgers();
-
-      for (auto& lePair : payload->leMap_)
-      {
-         auto ledger_entry = ledgers->add_values();
-         lePair.second.fillMessage(ledger_entry);
-      }
-
-      break;
-   }
-
-   case BDV_Progress:
-   {
-      auto&& payload =
-         dynamic_pointer_cast<BDV_Notification_Progress>(notifPtr);
-
-      notif->set_type(NotificationType::progress);
-      auto pd = notif->mutable_progress();
-
-      pd->set_phase(payload->phase_);
-      pd->set_progress(payload->progress_);
-      pd->set_time(payload->time_);
-      pd->set_numericprogress(payload->numericProgress_);
-      for (auto& id : payload->walletIDs_)
-         pd->add_id(move(id));
-    
-      break;
-   }
-
-   case BDV_NodeStatus:
-   {
-      auto&& payload =
-         dynamic_pointer_cast<BDV_Notification_NodeStatus>(notifPtr);
-
-      notif->set_type(NotificationType::nodestatus);
-      auto status = notif->mutable_nodestatus();
-
-      auto& nodeStatus = payload->status_;
-
-      status->set_status((unsigned)nodeStatus.status_);
-      status->set_segwitenabled(nodeStatus.SegWitEnabled_);
-      status->set_rpcstatus((unsigned)nodeStatus.rpcStatus_);
-
-      auto chainState_proto = new ::Codec_NodeStatus::NodeChainState();
-      chainState_proto->set_state((unsigned)nodeStatus.chainState_.state());
-      chainState_proto->set_blockspeed(nodeStatus.chainState_.getBlockSpeed());
-      chainState_proto->set_eta(nodeStatus.chainState_.getETA());
-      chainState_proto->set_pct(nodeStatus.chainState_.getProgressPct());
-      chainState_proto->set_blocksleft(nodeStatus.chainState_.getBlocksLeft());
-      status->set_allocated_chainstate(chainState_proto);
-
-      break;
-   }
-
-   case BDV_Error:
-   {
-      auto&& payload =
-         dynamic_pointer_cast<BDV_Notification_Error>(notifPtr);
-
-      notif->set_type(NotificationType::error);
-      auto error = notif->mutable_error();
-
-      error->set_type((unsigned)payload->errStruct.errType_);
-      error->set_error(payload->errStruct.errorStr_);
-      error->set_extra(payload->errStruct.extraMsg_);
-
-      break;
-   }
-
-   default:
-      return;
-   }
-
-   cb_->callback(callbackPtr);
-}
-
-///////////////////////////////////////////////////////////////////////////////
-void BDV_Server_Object::registerWallet(
    shared_ptr<::Codec_BDVCommand::BDVCommand> command)
 {
    if (isReadyFuture_.wait_for(chrono::seconds(0)) != future_status::ready)
@@ -1382,41 +1185,6 @@
 
    //register wallet with BDV
    auto bdvPtr = (BlockDataViewer*)this;
-   bdvPtr->registerWallet(command);
-}
-
-///////////////////////////////////////////////////////////////////////////////
-void BDV_Server_Object::registerLockbox(
->>>>>>> 810fa8b6
-   shared_ptr<::Codec_BDVCommand::BDVCommand> command)
-{
-   if (isReadyFuture_.wait_for(chrono::seconds(0)) != future_status::ready)
-   {
-      //only run this code if the bdv maintenance thread hasn't started yet
-<<<<<<< HEAD
-=======
-
->>>>>>> 810fa8b6
-      unique_lock<mutex> lock(registerWalletMutex_);
-
-      //save data
-      auto& wltregstruct = wltRegMap_[command->hash()];
-      wltregstruct.command_ = command;
-<<<<<<< HEAD
-      wltregstruct.type_ = TypeWallet;
-=======
-      wltregstruct.type_ = TypeLockbox;
->>>>>>> 810fa8b6
-
-      auto notif = make_shared<BDV_Notification_Refresh>(
-         getID(), BDV_registrationCompleted, command->hash());
-      processNotification(notif);
-      return;
-   }
-
-   //register wallet with BDV
-   auto bdvPtr = (BlockDataViewer*)this;
-<<<<<<< HEAD
    bdvPtr->registerWallet(command);
 }
 
@@ -1491,55 +1259,6 @@
          continue;
 
       theWallet->scrAddrMap_.update(newAddrMap);
-=======
-   bdvPtr->registerLockbox(command);
-}
-
-///////////////////////////////////////////////////////////////////////////////
-void BDV_Server_Object::populateWallets(map<string, walletRegStruct>& wltMap)
-{
-   auto safPtr = getSAF();
-   auto addrMap = safPtr->getScrAddrMap();
-
-   for (auto& wlt : wltMap)
-   {
-      auto& walletId = wlt.second.command_->walletid();
-      BinaryDataRef bdr; bdr.setRef(walletId);
-
-      shared_ptr<BtcWallet> theWallet;
-      if (wlt.second.type_ == TypeWallet)
-         theWallet = groups_[group_wallet].getOrSetWallet(bdr);
-      else
-         theWallet = groups_[group_lockbox].getOrSetWallet(bdr);
-
-      if (theWallet == nullptr)
-      {
-         LOGERR << "failed to get or set wallet";
-         continue;
-      }
-
-      map<BinaryDataRef, shared_ptr<ScrAddrObj>> newAddrMap;
-      for (int i = 0; i < wlt.second.command_->bindata_size(); i++)
-      {
-         auto& addrStr = wlt.second.command_->bindata(i);
-         BinaryDataRef addrRef; addrRef.setRef(addrStr);
-
-         if (theWallet->hasScrAddress(addrRef))
-            continue;
-
-         auto iter = addrMap->find(addrRef);
-         if (iter == addrMap->end())
-            throw runtime_error("address missing from saf");
-
-         auto addrObj = make_shared<ScrAddrObj>(
-            db_, &blockchain(), iter->first);
-         newAddrMap.insert(move(make_pair(iter->first, addrObj)));
-      }
-
-      if (newAddrMap.size() == 0)
-         continue;
-
-      theWallet->scrAddrMap_.update(newAddrMap);
    }
 }
 
@@ -1623,54 +1342,8 @@
       //reset the current message as it resulted in a full payload
       resetCurrentMessage();
       return false;
->>>>>>> 810fa8b6
-   }
-}
-
-////////////////////////////////////////////////////////////////////////////////
-void BDV_Server_Object::flagRefresh(
-   BDV_refresh refresh, const BinaryData& refreshID,
-   unique_ptr<BDV_Notification_ZC> zcPtr)
-{
-   auto notif = make_unique<BDV_Notification_Refresh>(
-      getID(), refresh, refreshID);
-   if (zcPtr != nullptr)
-      notif->zcPacket_ = move(zcPtr->packet_);
-
-<<<<<<< HEAD
-   if (notifLambda_)
-      notifLambda_(move(notif));
-}
-
-////////////////////////////////////////////////////////////////////////////////
-bool BDV_Server_Object::processPayload(shared_ptr<BDV_Payload>& packet, 
-   shared_ptr<Message>& result)
-{
-   //only ever one thread gets this far at any given time, therefor none of the
-   //underlying objects need to be thread safe
-   if (packet == nullptr)
-      return false;
-
-   currentMessage_.parsePacket(packet);
-   packet->messageID_ = currentMessage_.partialMessage_.getId();
-   if (!currentMessage_.isReady())
-      return true;
-
-   auto message = make_shared<BDVCommand>();
-   if (!currentMessage_.getMessage(message))
-   {
-      auto staticCommand = make_shared<StaticCommand>();
-      if (currentMessage_.getMessage(staticCommand))
-         result = staticCommand;
-
-      currentMessage_.reset();
-      return false;
-   }
-
-   result = processCommand(message);
-   currentMessage_.reset();
-   return true;
-=======
+   }
+
    result = processCommand(message);
 
    //reset the current message as it resulted in a full payload
@@ -1693,7 +1366,6 @@
       auto iter = packetMap_.begin();
       packetToReinject_ = iter->second;
    }
->>>>>>> 810fa8b6
 }
 
 ///////////////////////////////////////////////////////////////////////////////
@@ -1746,7 +1418,6 @@
       controlThreads_.push_back(thread(innerthread));
       controlThreads_.push_back(thread(parserThread));
    }
-<<<<<<< HEAD
 
    auto callbackPtr = make_unique<ZeroConfCallbacks_BDV>(this);
    bdmT_->bdm()->registerZcCallbacks(move(callbackPtr));
@@ -1755,16 +1426,6 @@
    if (bdmT_->bdm()->config().nodeType_ == Node_UnitTest)
       return;
 
-=======
-
-   auto callbackPtr = make_unique<ZeroConfCallbacks_BDV>(this);
-   bdmT_->bdm()->registerZcCallbacks(move(callbackPtr));
-
-   //no gc for unit tests
-   if (bdmT_->bdm()->config().nodeType_ == Node_UnitTest)
-      return;
-
->>>>>>> 810fa8b6
    controlThreads_.push_back(thread(gcThread));
 }
 
@@ -1901,7 +1562,6 @@
 
    bdmT_->cleanUp();
 }
-<<<<<<< HEAD
 
 ///////////////////////////////////////////////////////////////////////////////
 void Clients::exitRequestLoop()
@@ -1915,21 +1575,6 @@
    //shutdown Clients gc thread
    gcCommands_.completed();
 
-=======
-
-///////////////////////////////////////////////////////////////////////////////
-void Clients::exitRequestLoop()
-{
-   /*terminate request processing loop*/
-   LOGINFO << "proceeding to shutdown";
-
-   //prevent all new commands from running
-   run_.store(false, memory_order_relaxed);
-
-   //shutdown Clients gc thread
-   gcCommands_.completed();
-
->>>>>>> 810fa8b6
    //cleanup all BDVs
    unregisterAllBDVs();
 
@@ -2150,15 +1795,12 @@
 
       /*grabbed the thread lock, time to process the payload*/
       auto result = processCommand(payloadPtr);
-<<<<<<< HEAD
-=======
       if (bdvPtr->packetToReinject_ != nullptr)
       {
          bdvPtr->packetToReinject_->bdvPtr_ = bdvPtr;
          packetQueue_.push_back(move(bdvPtr->packetToReinject_));
          bdvPtr->packetToReinject_ = nullptr;
       }
->>>>>>> 810fa8b6
 
       //release lock
       bdvPtr->packetProcess_threadLock_.store(0, memory_order_relaxed);
@@ -2430,16 +2072,6 @@
 // BDV_FragmentedMessage
 //
 ///////////////////////////////////////////////////////////////////////////////
-<<<<<<< HEAD
-size_t BDV_PartialMessage::parsePacket(shared_ptr<BDV_Payload> packet)
-{
-   auto&& bdr = packet->packet_->data_.getRef();
-   auto result = partialMessage_.parsePacket(bdr);
-   if (result >= SIZE_MAX - 1)
-      return SIZE_MAX;
-
-   payloads_.push_back(packet);
-=======
 bool BDV_PartialMessage::parsePacket(shared_ptr<BDV_Payload> packet)
 {
    auto&& bdr = packet->packet_->data_.getRef();
@@ -2449,7 +2081,6 @@
 
    payloads_.push_back(packet);
    return true;
->>>>>>> 810fa8b6
 }
 
 ///////////////////////////////////////////////////////////////////////////////
