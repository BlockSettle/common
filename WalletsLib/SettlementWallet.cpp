--- conflicted
+++ resolved
@@ -657,11 +657,7 @@
 {
    auto index = asset->getIndex();
    const auto walletId = BtcUtils::scrAddrToBase58(asset->prefixedHash()).toBinStr();
-<<<<<<< HEAD
-   armory_->registerWallet(rtWallets_[index], walletId, asset->supportedAddrHashes(), true);
-=======
    armory_->registerWallet(rtWallets_[index], walletId, asset->supportedAddrHashes(), [] {}, true);
->>>>>>> 810fa8b6
    rtWalletsById_[walletId] = index;
 //      PyBlockDataManager::instance()->updateWalletsLedgerFilter({BinaryData(walletId)});
 }
