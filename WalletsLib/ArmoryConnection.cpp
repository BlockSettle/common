#include "ArmoryConnection.h"

#include <QFile>
#include <QProcess>

#include <cassert>
#include <exception>
#include <condition_variable>

#include "ClientClasses.h"
#include "DbHeader.h"
#include "EncryptionUtils.h"
#include "FastLock.h"
#include "JSON_codec.h"
#include "ManualResetEvent.h"
#include "SocketIncludes.h"

const int DefaultArmoryDBStartTimeoutMsec = 500;

Q_DECLARE_METATYPE(ArmoryConnection::State)
Q_DECLARE_METATYPE(BDMPhase)
Q_DECLARE_METATYPE(NetworkType)
Q_DECLARE_METATYPE(NodeStatus)

//===================================================================================
ArmoryConnection::ArmoryConnection(const std::shared_ptr<spdlog::logger> &logger
   , const std::string &txCacheFN, bool cbInMainThread)
   : QObject(nullptr)
   , logger_(logger)
   , txCache_(txCacheFN)
   , cbInMainThread_(cbInMainThread)
   , regThreadRunning_(false)
   , connThreadRunning_(false)
   , maintThreadRunning_(true)
   , reqIdSeq_(1)
   , zcPersistenceTimeout_(30)
{
   qRegisterMetaType<ArmoryConnection::State>();
   qRegisterMetaType<BDMPhase>();
   qRegisterMetaType<NetworkType>();
   qRegisterMetaType<NodeStatus>();

   const auto &cbZCMaintenance = [this] {
      while (maintThreadRunning_) {
         std::unique_lock<std::mutex> cvLock(zcMaintMutex_);
         if (zcMaintCV_.wait_for(cvLock, std::chrono::seconds(10))
            != std::cv_status::timeout) {
            if (!maintThreadRunning_) {
               break;
            }
         }

         std::vector<ReqIdType> zcToDelete;
         const auto curTime = std::chrono::system_clock::now();

         FastLock lock(zcLock_);
         for (const auto &zc : zcData_) {
            const std::chrono::duration<double> timeDiff = curTime - zc.second.received;
            if (timeDiff > zcPersistenceTimeout_) {
               zcToDelete.push_back(zc.first);
            }
         }
         if (!zcToDelete.empty()) {
            logger_->debug("[ArmoryConnection::zc maintenance] Erasing {} ZC entries"
               , zcToDelete.size());
            for (const auto &reqId : zcToDelete) {
               zcData_.erase(reqId);
            }
         }
      }

      logger_->error("[ArmoryConnection::zc maintenance] stoped");
   };
   std::thread(cbZCMaintenance).detach();
}

ArmoryConnection::~ArmoryConnection() noexcept
{
   stopServiceThreads();
}

void ArmoryConnection::stopServiceThreads()
{
   regThreadRunning_ = false;
   maintThreadRunning_ = false;
   zcMaintCV_.notify_one();
}

bool ArmoryConnection::startLocalArmoryProcess(const ArmorySettings &settings)
{
   if (armoryProcess_ && (armoryProcess_->state() == QProcess::Running)) {
      logger_->info("Armory process {} is already running with PID {}"
         , settings.armoryExecutablePath.toStdString(), armoryProcess_->processId());
      return true;
   }
   const QString armoryDBPath = settings.armoryExecutablePath;
   if (QFile::exists(armoryDBPath)) {
      armoryProcess_ = std::make_shared<QProcess>();

      QStringList args;
      switch (settings.netType) {
      case NetworkType::TestNet:
         args.append(QString::fromStdString("--testnet"));
         break;
      case NetworkType::RegTest:
         args.append(QString::fromStdString("--regtest"));
         break;
      default: break;
      }

      args.append(QLatin1String("--satoshi-datadir=\"") + settings.bitcoinBlocksDir + QLatin1String("\""));
      args.append(QLatin1String("--dbdir=\"") + settings.dbDir + QLatin1String("\""));

      armoryProcess_->start(settings.armoryExecutablePath, args);
      if (armoryProcess_->waitForStarted(DefaultArmoryDBStartTimeoutMsec)) {
         return true;
      }
      armoryProcess_.reset();
   }
   return false;
}

void ArmoryConnection::setupConnection(const ArmorySettings &settings)
{
   emit prepareConnection(settings.netType, settings.armoryDBIp, settings.armoryDBPort);

   if (settings.runLocally) {
      if (!startLocalArmoryProcess(settings)) {
         logger_->error("Failed to start Armory from {}", settings.armoryExecutablePath.toStdString());
         setState(State::Offline);
         return;
      }
   }

   const auto &registerRoutine = [this, settings] {
      logger_->debug("[ArmoryConnection::registerRoutine] started");
      while (regThreadRunning_) {
         try {
            registerBDV(settings.netType);
            if (!bdv_->getID().empty()) {
               logger_->debug("[ArmoryConnection::registerRoutine] got BDVid: {}", bdv_->getID());
               setState(State::Connected);
               break;
            }
         }
         catch (const BDVAlreadyRegistered &) {
            logger_->warn("[ArmoryConnection::setup] BDV already registered");
            break;
         }
         catch (const std::exception &e) {
            logger_->error("[ArmoryConnection::setup] registerBDV exception: {}", e.what());
            emit connectionError(QLatin1String(e.what()));
            setState(State::Error);
         }
         catch (...) {
            logger_->error("[ArmoryConnection::setup] registerBDV exception");
            emit connectionError(QString());
         }
         std::this_thread::sleep_for(std::chrono::seconds(10));
      }
      regThreadRunning_ = false;
      logger_->debug("[ArmoryConnection::registerRoutine] completed");
   };

   const auto &connectRoutine = [this, settings, registerRoutine] {
      if (connThreadRunning_) {
         return;
      }
      connThreadRunning_ = true;
      setState(State::Unknown);
      stopServiceThreads();
      if (bdv_) {
         bdv_->unregisterFromDB();
         bdv_.reset();
      }
      if (cbRemote_) {
         cbRemote_.reset();
      }
      isOnline_ = false;
      bool connected = false;
      do {
         cbRemote_ = std::make_shared<ArmoryCallback>(this, logger_);
         logger_->debug("[ArmoryConnection::connectRoutine] connecting to Armory {}:{}", settings.armoryDBIp, settings.armoryDBPort);
         bdv_ = AsyncClient::BlockDataViewer::getNewBDV(settings.armoryDBIp, settings.armoryDBPort, cbRemote_);
         if (!bdv_) {
            logger_->error("[ArmoryConnection::connectRoutine] failed to create BDV");
            std::this_thread::sleep_for(std::chrono::seconds(10));
            continue;
         }
         connected = bdv_->connectToRemote();
         if (!connected) {
            logger_->warn("[ArmoryConnection::connectRoutine] BDV connection failed");
            std::this_thread::sleep_for(std::chrono::seconds(30));
         }
      } while (!connected);
      logger_->debug("[ArmoryConnection::connectRoutine] BDV connected");

      regThreadRunning_ = true;
      std::thread(registerRoutine).detach();
      connThreadRunning_ = false;
   };
   std::thread(connectRoutine).detach();
}

bool ArmoryConnection::goOnline()
{
   if ((state_ != State::Connected) || !bdv_) {
      logger_->error("[ArmoryConnection::goOnline] invalid state: {}", static_cast<int>(state_.load()));
      return false;
   }
   bdv_->goOnline();
   isOnline_ = true;
   return true;
}

void ArmoryConnection::registerBDV(NetworkType netType)
{
   BinaryData magicBytes;
   switch (netType) {
   case NetworkType::TestNet:
      magicBytes = READHEX(TESTNET_MAGIC_BYTES);
      break;
   case NetworkType::RegTest:
      magicBytes = READHEX(REGTEST_MAGIC_BYTES);
      break;
   case NetworkType::MainNet:
      magicBytes = READHEX(MAINNET_MAGIC_BYTES);
      break;
   default:
      throw std::runtime_error("unknown network type");
   }
   bdv_->registerWithDB(magicBytes);
}

void ArmoryConnection::setState(State state)
{
   if (state_ != state) {
      logger_->debug("[ArmoryConnection::setState] from {} to {}", (int)state_.load(), (int)state);
      state_ = state;
      emit stateChanged(state);
   }
}

bool ArmoryConnection::broadcastZC(const BinaryData& rawTx)
{
   if (!bdv_ || ((state_ != State::Ready) && (state_ != State::Connected))) {
      logger_->error("[ArmoryConnection::broadcastZC] invalid state: {} (BDV null: {})"
         , (int)state_.load(), (bdv_ == nullptr));
      return false;
   }

   Tx tx(rawTx);
   if (!tx.isInitialized() || tx.getThisHash().isNull()) {
      logger_->error("[ArmoryConnection::broadcastZC] invalid TX data (size {}) - aborting broadcast", rawTx.getSize());
      return false;
   }

   bdv_->broadcastZC(rawTx);
   return true;
}

ArmoryConnection::ReqIdType ArmoryConnection::setZC(const std::vector<ClientClasses::LedgerEntry> &entries)
{
   const auto reqId = reqIdSeq_++;
   FastLock lock(zcLock_);
   zcData_[reqId] = ZCData{ std::chrono::system_clock::now(), std::move(entries) };
   return reqId;
}

std::vector<ClientClasses::LedgerEntry> ArmoryConnection::getZCentries(ArmoryConnection::ReqIdType reqId) const
{
   FastLock lock(zcLock_);
   const auto &it = zcData_.find(reqId);
   if (it != zcData_.end()) {
      return it->second.entries;
   }
   return {};
}

std::string ArmoryConnection::registerWallet(std::shared_ptr<AsyncClient::BtcWallet> &wallet
   , const std::string &walletId, const std::vector<BinaryData> &addrVec, std::function<void()> cb
   , bool asNew)
{
   if (!bdv_ || ((state_ != State::Ready) && (state_ != State::Connected))) {
      logger_->error("[ArmoryConnection::registerWallet] invalid state: {}", (int)state_.load());
      return {};
   }
   if (!wallet) {
      wallet = std::make_shared<AsyncClient::BtcWallet>(bdv_->instantiateWallet(walletId));
   }
   const auto &regId = wallet->registerAddresses(addrVec, asNew);
   if (!isOnline_) {
      preOnlineRegIds_[regId] = cb;
   }
   else {
<<<<<<< HEAD
      if (cbInMainThread_) {
         QMetaObject::invokeMethod(this, [cb] { cb(); });
      }
      else {
=======
      if (cb) {
>>>>>>> 2702136e
         cb();
      }
   }
   return regId;
}

bool ArmoryConnection::getWalletsHistory(const std::vector<std::string> &walletIDs
   , std::function<void(std::vector<ClientClasses::LedgerEntry>)> cb)
{
   if (!bdv_ || (state_ != State::Ready)) {
      logger_->error("[ArmoryConnection::getWalletsHistory] invalid state: {}", (int)state_.load());
      return false;
   }
   const auto &cbWrap = [this, cb](std::vector<ClientClasses::LedgerEntry> entries) {
      if (cbInMainThread_) {
         QMetaObject::invokeMethod(this, [cb, entries] { cb(entries); });
      }
      else {
         cb(entries);
      }
   };
   bdv_->getHistoryForWalletSelection(walletIDs, "ascending", cbWrap);
   return true;
}

bool ArmoryConnection::getLedgerDelegateForAddress(const std::string &walletId, const bs::Address &addr
   , std::function<void(AsyncClient::LedgerDelegate)> cb)
{
   if (!bdv_ || (state_ != State::Ready)) {
      logger_->error("[ArmoryConnection::getLedgerDelegateForAddress] invalid state: {}", (int)state_.load());
      return false;
   }
   const auto &cbWrap = [this, cb](AsyncClient::LedgerDelegate delegate) {
      if (cbInMainThread_) {
         QMetaObject::invokeMethod(this, [cb, delegate]{ cb(delegate); });
      }
      else {
         cb(delegate);
      }
   };
   bdv_->getLedgerDelegateForScrAddr(walletId, addr.id(), cbWrap);
   return true;
}

bool ArmoryConnection::getLedgerDelegatesForAddresses(const std::string &walletId, const std::vector<bs::Address> addresses
   , std::function<void(std::map<bs::Address, AsyncClient::LedgerDelegate>)> cb)
{
   if (!bdv_ || (state_ != State::Ready)) {
      logger_->error("[ArmoryConnection::getLedgerDelegatesForAddresses] invalid state: {}", (int)state_.load());
      return false;
   }

   auto addrSet = std::make_shared<std::set<bs::Address>>();
   auto result = std::make_shared<std::map<bs::Address, AsyncClient::LedgerDelegate>>();
   for (const auto &addr : addresses) {
      addrSet->insert(addr);
      const auto &cbProcess = [this, addrSet, result, addr, cb](AsyncClient::LedgerDelegate delegate) {
         addrSet->erase(addr);
         (*result)[addr] = delegate;
         if (addrSet->empty()) {
            if (cbInMainThread_) {
               QMetaObject::invokeMethod(this, [cb, result] { cb(*result); });
            }
            else {
               cb(*result);
            }
         }
      };
      bdv_->getLedgerDelegateForScrAddr(walletId, addr.id(), cbProcess);
   }
   return true;
}

bool ArmoryConnection::getWalletsLedgerDelegate(std::function<void(AsyncClient::LedgerDelegate)> cb)
{
   if (!bdv_ || (state_ != State::Ready)) {
      logger_->error("[ArmoryConnection::getWalletsLedgerDelegate] invalid state: {}", (int)state_.load());
      return false;
   }
   const auto &cbWrap = [this, cb](AsyncClient::LedgerDelegate delegate) {
      if (cbInMainThread_) {
         QMetaObject::invokeMethod(this, [cb, delegate]{ cb(delegate); });
      }
      else {
         cb(delegate);
      }
   };
   bdv_->getLedgerDelegateForWallets(cbWrap);
   return true;
}

bool ArmoryConnection::addGetTxCallback(const BinaryData &hash, const std::function<void(Tx)> &cb)
{
   FastLock lock(txCbLock_);
   const auto &it = txCallbacks_.find(hash);
   if (it != txCallbacks_.end()) {
      it->second.push_back(cb);
      return true;
   }
   else {
      txCallbacks_[hash].push_back(cb);
   }
   return false;
}

void ArmoryConnection::callGetTxCallbacks(const BinaryData &hash, const Tx &tx)
{
   std::vector<std::function<void(Tx)>> callbacks;
   {
      FastLock lock(txCbLock_);
      const auto &it = txCallbacks_.find(hash);
      if (it == txCallbacks_.end()) {
         logger_->error("[ArmoryConnection::callGetTxCallbacks] no callbacks found for hash {}", hash.toHexStr(true));
         return;
      }
      callbacks = it->second;
      txCallbacks_.erase(it);
   }
   for (const auto &callback : callbacks) {
      if (cbInMainThread_) {
         QMetaObject::invokeMethod(this, [callback, tx] { callback(tx); });
      }
      else {
         callback(tx);
      }
   }
}

bool ArmoryConnection::getTxByHash(const BinaryData &hash, std::function<void(Tx)> cb)
{
   if (!bdv_ || (state_ != State::Ready)) {
      logger_->error("[ArmoryConnection::getTxByHash] invalid state: {}", (int)state_.load());
      return false;
   }
   const auto &tx = txCache_.get(hash);
   if (tx.isInitialized()) {
      cb(tx);
      return true;
   }
   if (addGetTxCallback(hash, cb)) {
      return true;
   }
   const auto &cbUpdateCache = [this, hash](Tx tx) {
      if (tx.isInitialized()) {
         txCache_.put(hash, tx);
      }
      else {
         logger_->warn("[ArmoryConnection::getTxByHash] received uninited TX for hash {}", hash.toHexStr(true));
      }
      callGetTxCallbacks(hash, tx);
   };
   bdv_->getTxByHash(hash, cbUpdateCache);
   return true;
}

bool ArmoryConnection::getTXsByHash(const std::set<BinaryData> &hashes, std::function<void(std::vector<Tx>)> cb)
{
   if (!bdv_ || (state_ != State::Ready)) {
      logger_->error("[ArmoryConnection::getTXsByHash] invalid state: {}", (int)state_.load());
      return false;
   }

   auto hashSet = std::make_shared<std::set<BinaryData>>(hashes);
   auto result = std::make_shared<std::vector<Tx>>();
   const auto origHashes = hashes;

   const auto &cbAppendTx = [this, hashSet, result, cb](Tx tx) {
      const auto &txHash = tx.getThisHash();
      hashSet->erase(txHash);
      result->emplace_back(tx);
      if (hashSet->empty()) {
         if (cbInMainThread_) {
            QMetaObject::invokeMethod(this, [cb, result] { cb(*result); });
         }
         else {
            cb(*result);
         }
      }
   };
   const auto &cbUpdateTx = [this, cbAppendTx](Tx tx) {
      if (tx.isInitialized()) {
         txCache_.put(tx.getThisHash(), tx);
      }
      else {
         logger_->error("[ArmoryConnection::getTXsByHash] received uninitialized TX");
      }
      cbAppendTx(tx);
   };
   for (const auto &hash : origHashes) {
      const auto &tx = txCache_.get(hash);
      if (tx.isInitialized()) {
         cbAppendTx(tx);
      }
      else {
         if (addGetTxCallback(hash, cbUpdateTx)) {
            return true;
         }
         bdv_->getTxByHash(hash, [this, hash](Tx tx) {
            callGetTxCallbacks(hash, tx);
         });
      }
   }
   return true;
}

bool ArmoryConnection::getRawHeaderForTxHash(const BinaryData& inHash,
                                             std::function<void(BinaryData)> callback)
{
   if (!bdv_ || (state_ != State::Ready)) {
      logger_->error("[ArmoryConnection::getRawHeaderForTxHash] invalid state: {}",
                     (int)state_.load());
      return false;
   }

   // For now, don't worry about chaining callbacks or Tx caches. Just dump
   // everything into the BDV. This may need to change in the future, making the
   // call more like getTxByHash().
   bdv_->getRawHeaderForTxHash(inHash, callback);

   return true;
}

bool ArmoryConnection::getHeaderByHeight(const unsigned& inHeight,
                                         std::function<void(BinaryData)> callback)
{
   if (!bdv_ || (state_ != State::Ready)) {
      logger_->error("[ArmoryConnection::getHeaderByHeight] invalid state: {}",
                     (int)state_.load());
      return false;
   }

   // For now, don't worry about chaining callbacks or Tx caches. Just dump
   // everything into the BDV. This may need to change in the future, making the
   // call more like getTxByHash().
   bdv_->getHeaderByHeight(inHeight, callback);

   return true;
}

bool ArmoryConnection::estimateFee(unsigned int nbBlocks, std::function<void(float)> cb)
{
   if (!bdv_ || (state_ != State::Ready)) {
      logger_->error("[ArmoryConnection::estimateFee] invalid state: {}", (int)state_.load());
      return false;
   }
   const auto &cbProcess = [cb](ClientClasses::FeeEstimateStruct feeStruct) {
      if (feeStruct.error_.empty()) {
         cb(feeStruct.val_);
      }
      else {
         cb(0);
      }
   };
   const auto &cbWrap = [this, cbProcess](ClientClasses::FeeEstimateStruct feeStruct) {
      if (cbInMainThread_) {
         QMetaObject::invokeMethod(this, [cbProcess, feeStruct] { cbProcess(feeStruct); });
      }
      else {
         cbProcess(feeStruct);
      }
   };
   bdv_->estimateFee(nbBlocks, FEE_STRAT_CONSERVATIVE, cbWrap);
   return true;
}

unsigned int ArmoryConnection::getConfirmationsNumber(uint32_t blockNum) const
{
   const auto curBlock = topBlock();
   if ((curBlock != UINT32_MAX) && (blockNum < uint32_t(-1))) {
      return curBlock + 1 - blockNum;
   }
   return 0;
}

unsigned int ArmoryConnection::getConfirmationsNumber(const ClientClasses::LedgerEntry &item) const
{
   return getConfirmationsNumber(item.getBlockNum());
}

bool ArmoryConnection::isTransactionVerified(const ClientClasses::LedgerEntry &item) const
{
   return isTransactionVerified(item.getBlockNum());
}

bool ArmoryConnection::isTransactionVerified(uint32_t blockNum) const
{
   return getConfirmationsNumber(blockNum) >= 6;
}

bool ArmoryConnection::isTransactionConfirmed(const ClientClasses::LedgerEntry &item) const
{
   return getConfirmationsNumber(item) > 1;
}

void ArmoryConnection::onRefresh(std::vector<BinaryData> ids)
{
   if (!preOnlineRegIds_.empty()) {
      for (const auto &id : ids) {
         const auto regIdIt = preOnlineRegIds_.find(id.toBinStr());
         if (regIdIt != preOnlineRegIds_.end()) {
            logger_->debug("[ArmoryConnection::onRefresh] found preOnline registration id: {}", id.toBinStr());
            if (cbInMainThread_) {
               QMetaObject::invokeMethod(this, [cb = regIdIt->second]{ cb(); });
            }
            else {
               regIdIt->second();
            }
            preOnlineRegIds_.erase(regIdIt);
         }
      }
   }
   if (state_ == ArmoryConnection::State::Ready) {
      std::string idString;
      for (const auto &id : ids) {
         idString += id.toBinStr() + " ";
      }
      logger_->debug("[ArmoryConnection::onRefresh] {}", idString);
      emit refresh(ids);
   }
}


void ArmoryCallback::progress(BDMPhase phase, const vector<string> &walletIdVec, float progress,
   unsigned secondsRem, unsigned progressNumeric)
{
   logger_->debug("[ArmoryCallback::progress] {}, {} wallets, {} ({}), {} seconds remain", (int)phase, walletIdVec.size()
      , progress, progressNumeric, secondsRem);
   emit connection_->progress(phase, progress, secondsRem, progressNumeric);
}

void ArmoryCallback::run(BDMAction action, void* ptr, int block)
{
   if (block > 0) {
      connection_->setTopBlock(static_cast<unsigned int>(block));
   }
   switch (action) {
   case BDMAction_Ready:
      logger_->debug("[ArmoryCallback::run] BDMAction_Ready");
      connection_->setState(ArmoryConnection::State::Ready);
      break;

   case BDMAction_NewBlock:
      logger_->debug("[ArmoryCallback::run] BDMAction_NewBlock {}", block);
      connection_->setState(ArmoryConnection::State::Ready);
      emit connection_->newBlock((unsigned int)block);
      break;

   case BDMAction_ZC: {
      logger_->debug("[ArmoryCallback::run] BDMAction_ZC");
      const auto reqId = connection_->setZC(*reinterpret_cast<std::vector<ClientClasses::LedgerEntry>*>(ptr));
      emit connection_->zeroConfReceived(reqId);
      break;
   }

   case BDMAction_Refresh:
      logger_->debug("[ArmoryCallback::run] BDMAction_Refresh");
      connection_->onRefresh(*reinterpret_cast<std::vector<BinaryData> *>(ptr));
      break;

   case BDMAction_NodeStatus: {
      logger_->debug("[ArmoryCallback::run] BDMAction_NodeStatus");
      const auto nodeStatus = *reinterpret_cast<ClientClasses::NodeStatusStruct *>(ptr);
      emit connection_->nodeStatus(nodeStatus.status(), nodeStatus.isSegWitEnabled(), nodeStatus.rpcStatus());
      break;
   }

   case BDMAction_BDV_Error: {
      const auto bdvError = *reinterpret_cast<BDV_Error_Struct *>(ptr);
      logger_->debug("[ArmoryCallback::run] BDMAction_BDV_Error {}, str: {}, msg: {}", (int)bdvError.errType_, bdvError.errorStr_, bdvError.extraMsg_);
      switch (bdvError.errType_) {
      case Error_ZC:
         emit connection_->txBroadcastError(QString::fromStdString(bdvError.extraMsg_), QString::fromStdString(bdvError.errorStr_));
         break;
      default:
         emit connection_->error(QString::fromStdString(bdvError.errorStr_), QString::fromStdString(bdvError.extraMsg_));
         break;
      }
      break;
   }

   default:
      logger_->debug("[ArmoryCallback::run] unknown BDMAction: {}", (int)action);
      break;
   }
}

void ArmoryCallback::disconnected()
{
   logger_->debug("[ArmoryCallback::disconnected]");
   connection_->regThreadRunning_ = false;
   connection_->setState(ArmoryConnection::State::Offline);
}<|MERGE_RESOLUTION|>--- conflicted
+++ resolved
@@ -22,7 +22,6 @@
 Q_DECLARE_METATYPE(NetworkType)
 Q_DECLARE_METATYPE(NodeStatus)
 
-//===================================================================================
 ArmoryConnection::ArmoryConnection(const std::shared_ptr<spdlog::logger> &logger
    , const std::string &txCacheFN, bool cbInMainThread)
    : QObject(nullptr)
@@ -293,15 +292,13 @@
       preOnlineRegIds_[regId] = cb;
    }
    else {
-<<<<<<< HEAD
-      if (cbInMainThread_) {
-         QMetaObject::invokeMethod(this, [cb] { cb(); });
-      }
-      else {
-=======
       if (cb) {
->>>>>>> 2702136e
-         cb();
+         if (cbInMainThread_) {
+            QMetaObject::invokeMethod(this, [cb] { cb(); });
+         }
+         else {
+            cb();
+         }
       }
    }
    return regId;
@@ -518,7 +515,15 @@
    // For now, don't worry about chaining callbacks or Tx caches. Just dump
    // everything into the BDV. This may need to change in the future, making the
    // call more like getTxByHash().
-   bdv_->getRawHeaderForTxHash(inHash, callback);
+   const auto &cbWrap = [this, callback](BinaryData bd) {
+      if (cbInMainThread_) {
+         QMetaObject::invokeMethod(this, [callback, bd] { callback(bd); });
+      }
+      else {
+         callback(bd);
+      }
+   };
+   bdv_->getRawHeaderForTxHash(inHash, cbWrap);
 
    return true;
 }
@@ -535,7 +540,15 @@
    // For now, don't worry about chaining callbacks or Tx caches. Just dump
    // everything into the BDV. This may need to change in the future, making the
    // call more like getTxByHash().
-   bdv_->getHeaderByHeight(inHeight, callback);
+   const auto &cbWrap = [this, callback](BinaryData bd) {
+      if (cbInMainThread_) {
+         QMetaObject::invokeMethod(this, [callback, bd] { callback(bd); });
+      }
+      else {
+         callback(bd);
+      }
+   };
+   bdv_->getHeaderByHeight(inHeight, cbWrap);
 
    return true;
 }
