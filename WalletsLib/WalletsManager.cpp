--- conflicted
+++ resolved
@@ -11,41 +11,6 @@
 #include <btc/ecc.h>
 
 
-<<<<<<< HEAD
-=======
-class WalletsManagerBlockListener : public PyBlockDataListener
-{
-public:
-   WalletsManagerBlockListener(WalletsManager* walletsManager)
-      : walletsManager_(walletsManager)
-   {}
-
-   ~WalletsManagerBlockListener() noexcept override = default;
-
-   void StateChanged(PyBlockDataManagerState newState) override {
-      if (newState == PyBlockDataManagerState::Ready) {
-         walletsManager_->Ready();
-      }
-   }
-
-   void OnNewBlock(uint32_t) override {
-      walletsManager_->BlocksLoaded();
-   }
-
-   void OnRefresh() override {
-      walletsManager_->BlocksLoaded();
-   }
-
-   void ProgressUpdated(BDMPhase , const vector<string> &
-      , float , unsigned , unsigned ) override
-   {}
-
-private:
-   WalletsManager *walletsManager_;
-};
-
-
->>>>>>> 7b6f5394
 WalletsManager::WalletsManager(const std::shared_ptr<spdlog::logger>& logger, const std::shared_ptr<ApplicationSettings>& appSettings
  , const std::shared_ptr<ArmoryConnection> &armory, bool preferWatchinOnly)
    : appSettings_(appSettings)
