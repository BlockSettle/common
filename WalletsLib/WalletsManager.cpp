--- conflicted
+++ resolved
@@ -649,15 +649,8 @@
 
 void WalletsManager::UpdateSavedWallets()
 {
-<<<<<<< HEAD
-   {
-      for (auto &it : wallets_) {
-         it.second->firstInit();
-      }
-=======
    for (auto &it : wallets_) {
       it.second->firstInit();
->>>>>>> 810fa8b6
    }
    if (settlementWallet_) {
       settlementWallet_->firstInit();
@@ -846,7 +839,6 @@
             const auto &itIdx = txOutIndices.find(prevTx.getThisHash());
             if (itIdx == txOutIndices.end()) {
                continue;
-<<<<<<< HEAD
             }
             for (const auto idx : itIdx->second) {
                const auto addr = bs::Address::fromTxOut(prevTx.getTxOutCopy((int)idx));
@@ -854,15 +846,6 @@
                   addresses.insert(addr);
                }
             }
-=======
-            }
-            for (const auto idx : itIdx->second) {
-               const auto addr = bs::Address::fromTxOut(prevTx.getTxOutCopy((int)idx));
-               if (GetWalletByAddress(addr) == wallet) {
-                  addresses.insert(addr);
-               }
-            }
->>>>>>> 810fa8b6
             cbProcessAddresses(addresses);
          }
       };
