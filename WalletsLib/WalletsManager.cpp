--- conflicted
+++ resolved
@@ -1033,9 +1033,6 @@
       return true;
    }
 
-<<<<<<< HEAD
-   const auto &cbFee = [this, blocks, cb](float fee) {
-=======
    bool callbackRegistered = false;
    for (const auto &cbByObj : feeCallbacks_) {
       if (cbByObj.second.find(blocks) != cbByObj.second.end()) {
@@ -1050,8 +1047,7 @@
    if (callbackRegistered) {
       return true;
    }
-   const auto &cbFee = [this, blocksToWait, blocks](float fee) {
->>>>>>> a251fa3b
+   const auto &cbFee = [this, blocks](float fee) {
       fee *= BTCNumericTypes::BalanceDivider / 1000.0;
       if (fee != 0) {
          if (fee < 5) {
