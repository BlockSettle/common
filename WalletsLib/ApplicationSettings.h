--- conflicted
+++ resolved
@@ -12,7 +12,17 @@
 #include "autheid_utils.h"
 #include "LogManager.h"
 
-<<<<<<< HEAD
+enum class EnvConfiguration
+{
+   // Do not change order!
+   PROD,
+   UAT,
+   Staging,
+   Custom,
+
+   Count
+};
+
 // hasher to allow compile std::unordered_map with enum as key
 struct EnumClassHash
 {
@@ -21,18 +31,8 @@
     {
         return static_cast<std::size_t>(t);
     }
-=======
-enum class EnvConfiguration
-{
-   // Do not change order!
-   PROD,
-   UAT,
-   Staging,
-   Custom,
-
-   Count
->>>>>>> 9d2b01e3
 };
+
 
 
 class ApplicationSettings : public QObject
