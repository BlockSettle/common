--- conflicted
+++ resolved
@@ -131,11 +131,7 @@
          currentPortion_.registered = true;
          std::shared_ptr<AsyncClient::BtcWallet> wlt;
          rescanRegId_ = armoryConn_->registerWallet(wlt, rescanWalletId_
-<<<<<<< HEAD
-            , getRegAddresses(currentPortion_.addresses), {}, false);
-=======
             , getRegAddresses(currentPortion_.addresses), {});
->>>>>>> 8b583906
       }
       else {
          currentPortion_.start = currentPortion_.end = 0;
