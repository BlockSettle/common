--- conflicted
+++ resolved
@@ -124,31 +124,7 @@
 // Return a change address.
 bs::Address hd::Leaf::getNewChangeAddress(AddressEntryType aet)
 {
-<<<<<<< HEAD
    return newInternalAddress(aet);
-=======
-   return createAddress(aet, isExtOnly_ ? false : true);
-}
-
-bs::Address hd::Leaf::getRandomChangeAddress(AddressEntryType aet)
-{
-   if (isExtOnly_) {
-      if (extAddresses_.empty()) {
-         return getNewExtAddress(aet);
-      } else if (extAddresses_.size() == 1) {
-         return extAddresses_[0];
-      }
-      return extAddresses_[rand() % extAddresses_.size()];
-   }
-   else {
-      if (!lastIntIdx_) {
-         return getNewChangeAddress(aet);
-      }
-      else {
-         return intAddresses_[rand() % intAddresses_.size()];
-      }
-   }
->>>>>>> 5291fa32
 }
 
 std::shared_ptr<AddressEntry> hd::Leaf::getAddressEntryForAddr(const BinaryData &addr)
@@ -220,75 +196,12 @@
 
 bs::Address hd::Leaf::newInternalAddress(AddressEntryType aet)
 {
-<<<<<<< HEAD
    auto addrPtr = accountPtr_->getNewChangeAddress(aet);
 
    //this will not work with MS assets nor P2PK (the output script does not use a hash)
    auto addr = Address(addrPtr->getHash(), aet);
    usedAddresses_.push_back(addr);
    return Address(addrPtr->getHash(), aet);
-=======
-   const bool isInternal = (path.get(-2) == addrTypeInternal);
-   if (isInternal && isExtOnly_) {
-      return {};
-   }
-   bs::Address result;
-
-   std::shared_ptr<hd::Node> addrNode;
-   AddressEntryType addrType = aet;
-   if (aet == AddressEntryType_Default) {
-      addrType = defaultAET_;
-   }
-   const auto addrPoolIt = addressPool_.find({ path, addrType });
-   if (addrPoolIt != addressPool_.end()) {
-      result = addrPoolIt->second;
-      if (persistent) {
-         addressPool_.erase(addrPoolIt->first);
-         poolByAddr_.erase(result);
-         if (node_) {
-            addrNode = node_->derive(path, true);
-         }
-      }
-   }
-   else {
-      if (result.isNull()) {
-         if (node_) {
-            addrNode = node_->derive(path, true);
-         }
-         if (addrNode == nullptr) {
-            return {};
-         }
-         result = bs::Address::fromPubKey(addrNode->pubChainedKey(), addrType);
-      }
-   }
-
-   if (!persistent || (addrToIndex_.find(result.unprefixed()) != addrToIndex_.end())) {
-      return result;
-   }
-
-   if (isInternal) {
-      intAddresses_.push_back(result);
-   }
-   else {
-      extAddresses_.push_back(result);
-   }
-
-   usedAddresses_.push_back(result);
-   addrToIndex_[result.unprefixed()] = index;
-   addressHashes_.insert(result.unprefixed());
-
-   if (addrNode) {
-      const auto complementaryAddrType = (aet == AddressEntryType_P2SH) ? AddressEntryType_P2WPKH : AddressEntryType_P2SH;
-      const auto &complementaryAddr = Address::fromPubKey(addrNode->pubChainedKey(), complementaryAddrType);
-
-      addressMap_[index] = AddressTuple(result, addrNode, path);
-      addrToIndex_[complementaryAddr.unprefixed()] = index;
-      addressHashes_.insert(complementaryAddr.unprefixed());
-      addAddress(result, addrNode->pubChainedKey(), path);
-      addAddress(complementaryAddr, addrNode->pubChainedKey(), path);
-   }
-   return result;
->>>>>>> 5291fa32
 }
 
 
@@ -309,15 +222,8 @@
 
 void hd::Leaf::topUpAddressPool(size_t count, bool intExt)
 {
-<<<<<<< HEAD
    //intExt: true for external, false for internal
    BinaryData accountID;
-=======
-   const size_t nbPoolInt = nbIntAddresses ? 0 : getLastAddrPoolIndex(addrTypeInternal) - lastIntIdx_ + 1;
-   const size_t nbPoolExt = nbExtAddresses ? 0 : getLastAddrPoolIndex(addrTypeExternal) - lastExtIdx_ + 1;
-   nbIntAddresses = std::max<size_t>(nbIntAddresses, intAddressPoolSize_);
-   nbExtAddresses = std::max<size_t>(nbExtAddresses, extAddressPoolSize_);
->>>>>>> 5291fa32
 
    if (intExt)
       accountID = accountPtr_->getOuterAccountID();
@@ -485,7 +391,6 @@
 bs::Address hd::Leaf::getAddressByIndex(
    unsigned id, bool extInt, AddressEntryType aet) const
 {
-<<<<<<< HEAD
    //extInt: true for external/outer account, false for internal/inner account
 
    BinaryWriter accBw;
@@ -495,49 +400,6 @@
    else
       accBw.put_BinaryData(accountPtr_->getInnerAccountID());
    accBw.put_uint32_t(id, BE);
-=======
-   const auto addr = createAddressWithPath(bs::hd::Path::fromString(index), persistent, aet);
-   return addr;
-}
-
-bs::Address hd::Leaf::createAddressWithPath(const bs::hd::Path &path, bool persistent, AddressEntryType aet)
-{
-   if (path.length() < 2) {
-      return {};
-   }
-   auto addrPath = path;
-   if (path.length() > 2) {
-      addrPath.clear();
-      addrPath.append(path.get(-2));
-      addrPath.append(path.get(-1));
-   }
-   for (const auto &addr : addressMap_) {
-      if (std::get<2>(addr.second) == addrPath) {
-         const auto address = std::get<0>(addr.second);
-         if ((aet != AddressEntryType_Default) && (aet == address.getType())) {
-            return address;
-         }
-      }
-   }
-   auto &lastIndex = (path.get(-2) == addrTypeInternal) ? lastIntIdx_ : lastExtIdx_;
-   const auto prevLastIndex = lastIndex;
-   const auto addrIndex = path.get(-1);
-   const int nbAddresses = addrIndex - lastIndex;
-   if (nbAddresses > 0) {
-      for (const auto &addr : generateAddresses(path.get(-2), lastIndex, nbAddresses, aet)) {
-         lastIndex++;
-         createAddress(addr.first.path, lastIntIdx_ + lastExtIdx_, aet, persistent);
-      }
-   }
-   lastIndex++;
-   const auto result = createAddress(addrPath, lastIntIdx_ + lastExtIdx_, aet, persistent);
-   if (!persistent) {
-      lastIndex = prevLastIndex;
-   }
-
-   return result;
-}
->>>>>>> 5291fa32
 
    auto addrPtr = accountPtr_->getAddressEntryForID(accBw.getDataRef());
    if (aet == AddressEntryType_Default)
@@ -596,7 +458,6 @@
    auto len = brr.get_var_int();
    auto id = brr.get_BinaryData(len);
 
-<<<<<<< HEAD
    //path
    auto count = brr.get_var_int();
    bs::hd::Path path;
@@ -609,41 +470,6 @@
 std::shared_ptr<ResolverFeed> hd::Leaf::getResolver() const
 {
    return std::make_shared<ResolverFeed_AssetWalletSingle>(walletPtr_);
-=======
-      len = brr.get_var_int();
-      strPath = brr.get_BinaryData(len).toBinStr();
-      path = bs::hd::Path::fromString(strPath);
-      bs::hd::Path addrPath;
-      if (path.length() <= 2) {
-         addrPath = path;
-      }
-      else {
-         addrPath.append(path.get(-2));
-         addrPath.append(path.get(-1));
-      }
-      const auto &addr = createAddress(addrPath, index, addrType);
-      if (!addr.isNull()) {
-         const auto actualIdx = addrPath.get(-1);
-         if (addrPath.get(0) == addrTypeExternal) {
-            lastExtIdx_ = std::max<uint32_t>(lastExtIdx_, actualIdx + 1);
-         }
-         else {
-            lastIntIdx_ = std::max<uint32_t>(lastIntIdx_, actualIdx + 1);
-         }
-      }
-   }
-   if (node_) {
-      if (brr.getSizeRemaining() >= 2) {
-         const auto nbIntAddresses = brr.get_uint8_t();
-         const auto nbExtAddresses = brr.get_uint8_t();
-         topUpAddressPool(nbIntAddresses, nbExtAddresses);
-      }
-      else {
-         topUpAddressPool();
-      }
-   }
-   return true;
->>>>>>> 5291fa32
 }
 
 bool hd::Leaf::isWatchingOnly() const
@@ -812,15 +638,8 @@
          for (int i = 1; i < gap; i++)
             getNewExtAddress();
 
-<<<<<<< HEAD
          //pull the new address using the requested type
          result = getNewExtAddress(aeType);
-=======
-      for (const auto &addr : tempAddresses_) {
-         const auto &path = addr.second.first;
-         createAddress(path, addr.first, addr.second.second);
-         lastExtIdx_ = std::max<uint32_t>(lastExtIdx_, path.get(-1) + 1);
->>>>>>> 5291fa32
       }
       else
       {
