--- conflicted
+++ resolved
@@ -174,19 +174,13 @@
 WalletsWidget::~WalletsWidget() = default;
 
 void WalletsWidget::init(const std::shared_ptr<spdlog::logger> &logger
-<<<<<<< HEAD
-   , const std::shared_ptr<bs::sync::WalletsManager> &manager, const std::shared_ptr<SignContainer> &container
-   , const std::shared_ptr<ApplicationSettings> &applicationSettings, const std::shared_ptr<AssetManager> &assetMgr
-   , const std::shared_ptr<AuthAddressManager> &authMgr, const std::shared_ptr<ArmoryConnection> &armory)
-=======
-   , const std::shared_ptr<WalletsManager> &manager
+   , const std::shared_ptr<bs::sync::WalletsManager> &manager
    , const std::shared_ptr<SignContainer> &container
    , const std::shared_ptr<ApplicationSettings> &applicationSettings
    , const std::shared_ptr<ConnectionManager> &connectionManager
    , const std::shared_ptr<AssetManager> &assetMgr
    , const std::shared_ptr<AuthAddressManager> &authMgr
    , const std::shared_ptr<ArmoryConnection> &armory)
->>>>>>> f837db3e
 {
    logger_ = logger;
    walletsManager_ = manager;
@@ -457,11 +451,7 @@
 //   CreateWalletDialog createWalletDialog(walletsManager_, signingContainer_
 //      , appSettings_->GetHomeDir(), walletSeed, walletId, username_, appSettings_, this);
    CreateWalletDialog createWalletDialog(walletsManager_, signingContainer_
-<<<<<<< HEAD
-      , walletSeed, walletId, username_, appSettings_, logger_, this);
-=======
-      , appSettings_->GetHomeDir(), walletSeed, walletId, username_, appSettings_, connectionManager_, logger_, this);
->>>>>>> f837db3e
+      , walletSeed, walletId, username_, appSettings_, connectionManager_, logger_, this);
    if (createWalletDialog.exec() == QDialog::Accepted) {
       if (createWalletDialog.walletCreated()) {
          newWallet = walletsManager_->getHDWalletById(walletId);
