#include "ChatWidget.h"
#include "ui_ChatWidget.h"

#include "ChatClient.h"
#include "ApplicationSettings.h"
#include "ChatSearchPopup.h"

#include "OTCRequestViewModel.h"

#include <QScrollBar>
#include <QMouseEvent>
#include <QApplication>
#include <QObject>
#include <QDebug>
#include "UserHasher.h"

#include <thread>
#include <spdlog/spdlog.h>
#include "ChatClientDataModel.h"


Q_DECLARE_METATYPE(std::vector<std::string>)


enum class OTCPages : int
{
   OTCLoginRequiredShieldPage = 0,
   OTCGeneralRoomShieldPage,
   OTCCreateRequestPage,
   OTCCreateResponsePage,
   OTCNegotiateRequestPage,
   OTCNegotiateResponsePage
};

constexpr int kShowEmptyFoundUserListTimeoutMs = 3000;

bool IsOTCChatRoom(const QString& chatRoom)
{
   static const QString targetRoomName = QLatin1String("otc_chat");
   return chatRoom == targetRoomName;
}

bool IsGlobalChatRoom(const QString& chatRoom)
{
   static const QString targetRoomName = QLatin1String("global_chat");
   return chatRoom == targetRoomName;
}


class ChatWidgetState {
public:
    virtual void onStateEnter() {} //Do something special on state appears, by default nothing
    virtual void onStateExit() {} //Do something special on state about to gone, by default nothing

public:

   explicit ChatWidgetState(ChatWidget* chat, ChatWidget::State type) : chat_(chat), type_(type) {}
   virtual ~ChatWidgetState() = default;

   virtual std::string login(const std::string& email, const std::string& jwt) = 0;
   virtual void logout() = 0;
   virtual void onLoggedOut() { }
   virtual void onSendButtonClicked() = 0;
   virtual void onUserClicked(const QString& userId) = 0;
   virtual void onMessagesUpdated() = 0;
   virtual void onLoginFailed() = 0;
   virtual void onUsersDeleted(const std::vector<std::string> &) = 0;
   virtual void onRoomClicked(const QString& userId) = 0;

   ChatWidget::State type() { return type_; }

protected:
   ChatWidget * chat_;
private:
   ChatWidget::State type_;
};

class ChatWidgetStateLoggedOut : public ChatWidgetState {
public:
   ChatWidgetStateLoggedOut(ChatWidget* parent) : ChatWidgetState(parent, ChatWidget::LoggedOut) {}

   virtual void onStateEnter() override {
      chat_->logger_->debug("Set user name {}", "<empty>");
      chat_->ui_->input_textEdit->setText(QLatin1Literal(""));
      chat_->ui_->input_textEdit->setVisible(false);
      chat_->ui_->input_textEdit->setEnabled(false);
      chat_->ui_->chatSearchLineEdit->clear();
      chat_->ui_->chatSearchLineEdit->setEnabled(false);
      chat_->ui_->labelUserName->setText(QLatin1String("offline"));

      chat_->SetLoggedOutOTCState();
   }

   std::string login(const std::string& email, const std::string& jwt) override {
      chat_->logger_->debug("Set user name {}", email);
      const auto userId = chat_->client_->loginToServer(email, jwt);
      chat_->ui_->textEditMessages->setOwnUserId(userId);
      return userId;
   }

   void logout() override {
      chat_->logger_->info("Already logged out!");
   }

   void onSendButtonClicked()  override {
      qDebug("Send action when logged out");
   }

   void onUserClicked(const QString& /*userId*/)  override {}
   void onRoomClicked(const QString& /*roomId*/)  override {}
   void onMessagesUpdated()  override {}
   void onLoginFailed()  override {
      chat_->changeState(ChatWidget::LoggedOut);
   }
   void onUsersDeleted(const std::vector<std::string> &) override {}
};

class ChatWidgetStateLoggedIn : public ChatWidgetState {
public:
   ChatWidgetStateLoggedIn(ChatWidget* parent) : ChatWidgetState(parent, ChatWidget::LoggedIn) {}

   void onStateEnter() override {
      chat_->ui_->input_textEdit->setText(QLatin1Literal(""));
      chat_->ui_->input_textEdit->setVisible(true);
      chat_->ui_->input_textEdit->setEnabled(true);
      chat_->ui_->chatSearchLineEdit->setEnabled(true);
      chat_->ui_->treeViewUsers->expandAll();
      chat_->ui_->labelUserName->setText(chat_->client_->getUserId());
<<<<<<< HEAD

      chat_->SetOTCLoggedInState();
=======
      selectFirstRoom();
>>>>>>> 39978603
   }

   void onStateExit() override {
      chat_->onUserClicked({});
   }

   std::string login(const std::string& /*email*/, const std::string& /*jwt*/) override {
      chat_->logger_->info("Already logged in! You should first logout!");
      return std::string();
   }

   void logout() override {
      chat_->client_->logout();
   }

   void onLoggedOut() override {
      chat_->changeState(ChatWidget::LoggedOut);
   }

   void onSendButtonClicked()  override {
      QString messageText = chat_->ui_->input_textEdit->toPlainText();

      if (!messageText.isEmpty() && !chat_->currentChat_.isEmpty()) {
         if (!chat_->isRoom()){
            auto msg = chat_->client_->sendOwnMessage(messageText, chat_->currentChat_);
            chat_->ui_->input_textEdit->clear();
         } else {
            auto msg = chat_->client_->sendRoomOwnMessage(messageText, chat_->currentChat_);
            chat_->ui_->input_textEdit->clear();
         }
      }
   }

   void onUserClicked(const QString& userId)  override {

      chat_->ui_->stackedWidgetMessages->setCurrentIndex(0);

      // save draft
      if (!chat_->currentChat_.isEmpty()) {
         QString messageText = chat_->ui_->input_textEdit->toPlainText();
         chat_->draftMessages_[chat_->currentChat_] = messageText;
      }

      chat_->currentChat_ = userId;
      chat_->setIsRoom(false);
      chat_->ui_->input_textEdit->setEnabled(!chat_->currentChat_.isEmpty());
      chat_->ui_->labelActiveChat->setText(QObject::tr("CHAT #") + chat_->currentChat_);
      chat_->ui_->textEditMessages->switchToChat(chat_->currentChat_);
      chat_->client_->retrieveUserMessages(chat_->currentChat_);

      // load draft
      if (chat_->draftMessages_.contains(userId)) {
         chat_->ui_->input_textEdit->setText(chat_->draftMessages_[userId]);
      } else {
         chat_->ui_->input_textEdit->setText(QLatin1Literal(""));
      }
      chat_->ui_->input_textEdit->setFocus();
   }

   void onRoomClicked(const QString& roomId) override {
      if (IsOTCChatRoom(roomId)) {
         chat_->ui_->stackedWidgetMessages->setCurrentIndex(1);
      } else {
         chat_->ui_->stackedWidgetMessages->setCurrentIndex(0);
      }

      // save draft
      if (!chat_->currentChat_.isEmpty()) {
         QString messageText = chat_->ui_->input_textEdit->toPlainText();
         chat_->draftMessages_[chat_->currentChat_] = messageText;
      }

      chat_->currentChat_ = roomId;
      chat_->setIsRoom(true);
      chat_->ui_->input_textEdit->setEnabled(!chat_->currentChat_.isEmpty());
      chat_->ui_->labelActiveChat->setText(QObject::tr("CHAT #") + chat_->currentChat_);
      chat_->ui_->textEditMessages->switchToChat(chat_->currentChat_, true);
      chat_->client_->retrieveRoomMessages(chat_->currentChat_);

      // load draft
      if (chat_->draftMessages_.contains(roomId)) {
         chat_->ui_->input_textEdit->setText(chat_->draftMessages_[roomId]);
      } else {
         chat_->ui_->input_textEdit->setText(QLatin1Literal(""));
      }
      chat_->ui_->input_textEdit->setFocus();
   }

   void onMessagesUpdated()  override {
      QScrollBar *bar = chat_->ui_->textEditMessages->verticalScrollBar();
      bar->setValue(bar->maximum());
   }

   void onLoginFailed()  override {
      chat_->changeState(ChatWidget::LoggedOut);
   }

   void onUsersDeleted(const std::vector<std::string> &/*users*/)  override {}

   void selectFirstRoom()
   {
      onRoomClicked(QLatin1String("global_chat"));

      QModelIndexList indexes = chat_->ui_->treeViewUsers->model()->match(chat_->ui_->treeViewUsers->model()->index(0,0),
                                                                Qt::DisplayRole,
                                                                QLatin1String("*"),
                                                                -1,
                                                                Qt::MatchWildcard|Qt::MatchRecursive);
      
      // highlight first room
      for (auto index : indexes) {
         if (index.data(ChatClientDataModel::Role::ItemTypeRole).value<TreeItem::NodeType>() == TreeItem::NodeType::RoomsElement) {
            chat_->ui_->treeViewUsers->selectionModel()->select(index, QItemSelectionModel::ClearAndSelect);
            break;
         }
      }
   }
};

ChatWidget::ChatWidget(QWidget *parent)
   : QWidget(parent)
   , ui_(new Ui::ChatWidget)
   , popup_(nullptr)
   , needsToStartFirstRoom_(false)
{
   ui_->setupUi(this);

   //Init UI and other stuff
   ui_->stackedWidget->setCurrentIndex(1); //Basically stackedWidget should be removed

   otcRequestViewModel_ = new OTCRequestViewModel(this);
   ui_->treeViewOTCRequests->setModel(otcRequestViewModel_);

   qRegisterMetaType<std::vector<std::string>>();

   connect(ui_->widgetCreateOTCRequest, &CreateOTCRequestWidget::RequestCreated, this, &ChatWidget::OnOTCRequestCreated);
   connect(ui_->widgetCreateOTCResponse, &CreateOTCResponseWidget::ResponseCreated, this, &ChatWidget::OnOTCResponseCreated);

   //widgetNegotiateRequest
   //widgetNegotiateResponse
}

ChatWidget::~ChatWidget() = default;

void ChatWidget::init(const std::shared_ptr<ConnectionManager>& connectionManager
                 , const std::shared_ptr<ApplicationSettings> &appSettings
                 , const std::shared_ptr<spdlog::logger>& logger)
{
   logger_ = logger;
   client_ = std::make_shared<ChatClient>(connectionManager, appSettings, logger);
   ui_->treeViewUsers->setModel(client_->getDataModel().get());
//   ui_->treeViewUsers->expandAll();
   ui_->treeViewUsers->addWatcher(new LoggerWatcher());
   ui_->treeViewUsers->addWatcher(ui_->textEditMessages);
   ui_->treeViewUsers->addWatcher(this);
   ui_->treeViewUsers->setHandler(client_);
   ui_->textEditMessages->setHandler(client_);
   ui_->textEditMessages->setMessageReadHandler(client_);

   ui_->treeViewUsers->setActiveChatLabel(ui_->labelActiveChat);
   //ui_->chatSearchLineEdit->setActionsHandler(client_);

   connect(client_.get(), &ChatClient::LoginFailed, this, &ChatWidget::onLoginFailed);
   connect(client_.get(), &ChatClient::LoggedOut, this, &ChatWidget::onLoggedOut);
   connect(client_.get(), &ChatClient::SearchUserListReceived, this, &ChatWidget::onSearchUserListReceived);
   connect(client_.get(), &ChatClient::ConnectedToServer, this, &ChatWidget::onConnectedToServer);
   connect(ui_->input_textEdit, &BSChatInput::sendMessage, this, &ChatWidget::onSendButtonClicked);
   connect(ui_->chatSearchLineEdit, &ChatSearchLineEdit::textEdited, this, &ChatWidget::onSearchUserTextEdited);

//   connect(client_.get(), &ChatClient::SearchUserListReceived,
//           this, &ChatWidget::onSearchUserListReceived);
   //connect(ui_->chatSearchLineEdit, &ChatSearchLineEdit::returnPressed, this, &ChatWidget::onSearchUserReturnPressed);

   changeState(State::LoggedOut); //Initial state is LoggedOut
   initPopup();
}


void ChatWidget::onAddChatRooms(const std::vector<std::shared_ptr<Chat::RoomData> >& roomList)
{
   if (roomList.size() > 0 && needsToStartFirstRoom_) {
     // ui_->treeViewUsers->selectFirstRoom();
      const auto &firstRoom = roomList.at(0);
      onRoomClicked(firstRoom->getId());
      needsToStartFirstRoom_ = false;
   }
}

void ChatWidget::onSearchUserListReceived(const std::vector<std::shared_ptr<Chat::UserData>>& users)
{
   if (users.size() > 0) {
      std::shared_ptr<Chat::UserData> firstUser = users.at(0);
      popup_->setUserID(firstUser->getUserId()); 
      popup_->setUserIsInContacts(client_->isFriend(firstUser->getUserId()));
   } else {
      popup_->setUserID(QString());
   }

   setPopupVisible(true);

   // hide popup after a few sec
   if (users.size() == 0) 
      popupVisibleTimer_->start(kShowEmptyFoundUserListTimeoutMs);
}

void ChatWidget::onUserClicked(const QString& userId)
{
   stateCurrent_->onUserClicked(userId);
}

void ChatWidget::onUsersDeleted(const std::vector<std::string> &users)
{
   stateCurrent_->onUsersDeleted(users);
}

void ChatWidget::changeState(ChatWidget::State state)
{

   //Do not add any functionality here, except  states swapping

   if (!stateCurrent_) { //In case if we use change state in first time
      stateCurrent_ = std::make_shared<ChatWidgetStateLoggedOut>(this);
      stateCurrent_->onStateEnter();
   } else if (stateCurrent_->type() != state) {
      stateCurrent_->onStateExit();
      switch (state) {
      case State::LoggedIn:
         {
            stateCurrent_ = std::make_shared<ChatWidgetStateLoggedIn>(this);
         }
         break;
      case State::LoggedOut:
         {
            stateCurrent_ = std::make_shared<ChatWidgetStateLoggedOut>(this);
         }
         break;
      }
      stateCurrent_->onStateEnter();
   }
}

void ChatWidget::onSendButtonClicked()
{
   return stateCurrent_->onSendButtonClicked();
}

void ChatWidget::onMessagesUpdated()
{
   return stateCurrent_->onMessagesUpdated();
}

void ChatWidget::initPopup()
{   
   // create popup
   popup_ = new ChatSearchPopup(this);
   popup_->setGeometry(0, 0, ui_->chatSearchLineEdit->width(), static_cast<int>(ui_->chatSearchLineEdit->height() * 1.2));
   popup_->setVisible(false);
   connect(popup_, &ChatSearchPopup::sendFriendRequest, this, &ChatWidget::onSendFriendRequest);
   connect(popup_, &ChatSearchPopup::removeFriendRequest, this, &ChatWidget::onRemoveFriendRequest);
   qApp->installEventFilter(this);

   // insert popup under chat search line edit
   QVBoxLayout *boxLayout = qobject_cast<QVBoxLayout*>(ui_->chatSearchLineEdit->parentWidget()->layout());
   int index = boxLayout->indexOf(ui_->chatSearchLineEdit) + 1;
   boxLayout->insertWidget(index, popup_);

   // create spacer under popup
   chatUsersVerticalSpacer_ = new QSpacerItem(20, 40);
   boxLayout->insertSpacerItem(index+1, chatUsersVerticalSpacer_);

   // create timer
   popupVisibleTimer_ = new QTimer();
   popupVisibleTimer_->setSingleShot(true);
   connect(popupVisibleTimer_, &QTimer::timeout, [=]() {
      setPopupVisible(false);
   });
}

void ChatWidget::setPopupVisible(const bool &value)
{
   if (popup_ != NULL)
      popup_->setVisible(value);

   // resize spacer
   if (chatUsersVerticalSpacer_ != NULL) {
      if (value)
         chatUsersVerticalSpacer_->changeSize(20, 13);
      else
         chatUsersVerticalSpacer_->changeSize(20, 40);
      ui_->chatSearchLineEdit->parentWidget()->layout()->update();
   }

   if (popupVisibleTimer_ != NULL) {
      popupVisibleTimer_->stop();
   }
}

std::string ChatWidget::login(const std::string& email, const std::string& jwt)
{
   try {
      const auto userId = stateCurrent_->login(email, jwt);
      needsToStartFirstRoom_ = true;
      return userId;
   }
   catch (std::exception& e) {
      logger_->error("Caught an exception: {}" , e.what());
   }
   catch (...) {
      logger_->error("Unknown error ...");
   }
   return std::string();
}

void ChatWidget::onLoginFailed()
{
   stateCurrent_->onLoginFailed();
   emit LoginFailed();
}

void ChatWidget::logout()
{
   return stateCurrent_->logout();
}

bool ChatWidget::hasUnreadMessages()
{
   return true;
}

void ChatWidget::switchToChat(const QString& chatId)
{
   onUserClicked(chatId);
}

void ChatWidget::onLoggedOut()
{
   stateCurrent_->onLoggedOut();
   emit LogOut();
}

void ChatWidget::onNewChatMessageTrayNotificationClicked(const QString &chatId)
{
   switchToChat(chatId);
}

void ChatWidget::onSearchUserTextEdited(const QString& text)
{
   QString userToAdd = ui_->chatSearchLineEdit->text();
   if (userToAdd.isEmpty() || userToAdd.length() < 3) {
      setPopupVisible(false);
      return;
   }

   QRegularExpression rx_email(QLatin1String(R"(^[a-z0-9._-]+@([a-z0-9-]+\.)+[a-z]+$)"), QRegularExpression::CaseInsensitiveOption);
   QRegularExpressionMatch match = rx_email.match(userToAdd);
   if (match.hasMatch()) {
      userToAdd = client_->deriveKey(userToAdd);
   } else if (UserHasher::KeyLength < userToAdd.length()) {
      return; //Initially max key is 12 symbols
   }
   client_->sendSearchUsersRequest(userToAdd);
}

void ChatWidget::onConnectedToServer()
{
   changeState(State::LoggedIn);
}

bool ChatWidget::eventFilter(QObject *obj, QEvent *event)
{
   if ( popup_->isVisible() && event->type() == QEvent::MouseButtonRelease) {
      QPoint pos = popup_->mapFromGlobal(QCursor::pos());

      if (!popup_->rect().contains(pos))
         setPopupVisible(false);
   }

   return QWidget::eventFilter(obj, event);
}

void ChatWidget::onSendFriendRequest(const QString &userId)
{
   client_->sendFriendRequest(userId);
   setPopupVisible(false);
}

void ChatWidget::onRemoveFriendRequest(const QString &userId)
{
   client_->removeContact(userId);
   setPopupVisible(false);
}

void ChatWidget::onRoomClicked(const QString& roomId)
{
   stateCurrent_->onRoomClicked(roomId);
}

bool ChatWidget::isRoom()
{
   return isRoom_;
}

void ChatWidget::setIsRoom(bool isRoom)
{
   isRoom_ = isRoom;
}

void ChatWidget::onElementSelected(CategoryElement *element)
{
   if (element) {
      switch (element->getType()) {
         case TreeItem::NodeType::RoomsElement: {
            auto room = std::dynamic_pointer_cast<Chat::RoomData>(element->getDataObject());
            if (room) {
               setIsRoom(true);
               currentChat_ = room->getId();
            }
         }
         break;
         case TreeItem::NodeType::ContactsElement:{
            auto contact = std::dynamic_pointer_cast<Chat::ContactRecordData>(element->getDataObject());
            if (contact) {
               setIsRoom(false);
               currentChat_ = contact->getContactId();
            }
         }
         break;
         default:
            break;

      }

      if (IsOTCChatRoom(currentChat_)) {
         ui_->stackedWidgetMessages->setCurrentIndex(1);
         OTCSwitchToCommonRoom();
      } else {
         ui_->stackedWidgetMessages->setCurrentIndex(0);
         if (IsGlobalChatRoom(currentChat_)) {
            OTCSwitchToGlobalRoom();
         } else {
            OTCSwitchToDMRoom();
         }
      }
   }
}

void ChatWidget::onMessageChanged(std::shared_ptr<Chat::MessageData> message)
{
   qDebug() << __func__ << " " << QString::fromStdString(message->toJsonString());
}

void ChatWidget::onElementUpdated(CategoryElement *element)
{
   qDebug() << __func__ << " " << QString::fromStdString(element->getDataObject()->toJsonString());
}

void ChatWidget::OnOTCRequestCreated()
{
   auto side = ui_->widgetCreateOTCRequest->GetSide();
   auto range = ui_->widgetCreateOTCRequest->GetRange();

   DisplayOTCRequest(side, range);
}

void ChatWidget::DisplayOTCRequest(const bs::network::Side::Type& side, const bs::network::OTCRangeID& range)
{
   ui_->widgetCreateOTCResponse->SetSide(side);
   ui_->widgetCreateOTCResponse->SetRange(range);

   ui_->stackedWidgetOTC->setCurrentIndex(static_cast<int>(OTCPages::OTCCreateResponsePage));
}


void ChatWidget::OnOTCResponseCreated()
{
   auto priceRange = ui_->widgetCreateOTCResponse->GetResponsePriceRange();
   auto amountRange = ui_->widgetCreateOTCResponse->GetResponseQuantityRange();
   ui_->widgetNegotiateRequest->DisplayResponse(ui_->widgetCreateOTCRequest->GetSide(), priceRange, amountRange);

   ui_->stackedWidgetOTC->setCurrentIndex(static_cast<int>(OTCPages::OTCNegotiateRequestPage));
}


void ChatWidget::SetOTCLoggedInState()
{
   OTCSwitchToGlobalRoom();
}

void ChatWidget::SetLoggedOutOTCState()
{
   ui_->stackedWidgetOTC->setCurrentIndex(static_cast<int>(OTCPages::OTCLoginRequiredShieldPage));
}

void ChatWidget::OTCSwitchToCommonRoom()
{
   ui_->stackedWidgetOTC->setCurrentIndex(static_cast<int>(OTCPages::OTCCreateRequestPage));
}

void ChatWidget::OTCSwitchToDMRoom()
{
   ui_->stackedWidgetOTC->setCurrentIndex(static_cast<int>(OTCPages::OTCCreateRequestPage));
}

void ChatWidget::OTCSwitchToGlobalRoom()
{
   ui_->stackedWidgetOTC->setCurrentIndex(static_cast<int>(OTCPages::OTCGeneralRoomShieldPage));
}<|MERGE_RESOLUTION|>--- conflicted
+++ resolved
@@ -126,12 +126,10 @@
       chat_->ui_->chatSearchLineEdit->setEnabled(true);
       chat_->ui_->treeViewUsers->expandAll();
       chat_->ui_->labelUserName->setText(chat_->client_->getUserId());
-<<<<<<< HEAD
 
       chat_->SetOTCLoggedInState();
-=======
+
       selectFirstRoom();
->>>>>>> 39978603
    }
 
    void onStateExit() override {
