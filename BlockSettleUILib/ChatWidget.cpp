#include "ChatWidget.h"
#include "ui_ChatWidget.h"

#include "ApplicationSettings.h"
#include "ChatClient.h"
#include "ChatClientDataModel.h"
#include "NotificationCenter.h"
#include "OTCRequestViewModel.h"
#include "UserHasher.h"
#include "ZMQ_BIP15X_DataConnection.h"
#include "ChatTreeModelWrapper.h"
#include "UserSearchModel.h"
#include "CelerClient.h"
#include "ChatProtocol/ChatUtils.h"
#include "ChatSearchListViewItemStyle.h"

#include <QApplication>
#include <QMouseEvent>
#include <QObject>
#include <QScrollBar>
#include <QClipboard>
#include <QMimeData>

#include <QDebug>

#include <thread>
#include <spdlog/spdlog.h>

Q_DECLARE_METATYPE(std::vector<std::string>)


enum class OTCPages : int
{
   OTCLoginRequiredShieldPage = 0,
   OTCGeneralRoomShieldPage,
   OTCCreateRequestPage,
   OTCPullOwnOTCRequestPage,
   OTCCreateResponsePage,
   OTCNegotiateRequestPage,
   OTCNegotiateResponsePage,
   OTCParticipantShieldPage,
   OTCContactShieldPage,
   OTCContactNetStatusShieldPage,
   OTCSupportRoomShieldPage
};

const QRegularExpression kRxEmail(QStringLiteral(R"(^[a-z0-9._-]+@([a-z0-9-]+\.)+[a-z]+$)"),
                                  QRegularExpression::CaseInsensitiveOption);
const int kShowOldMessagesNotificationTimeout = 1000;

bool IsOTCChatRoom(const std::string& chatRoom)
{
   return chatRoom == ChatUtils::OtcRoomKey;
}

bool IsGlobalChatRoom(const std::string& chatRoom)
{
   return chatRoom == ChatUtils::GlobalRoomKey;
}

bool IsSupportChatRoom(const std::string& chatRoom)
{
   return chatRoom == ChatUtils::SupportRoomKey;
}


class ChatWidgetState {
public:
    virtual void onStateEnter() {} //Do something special on state appears, by default nothing
    virtual void onStateExit() {} //Do something special on state about to gone, by default nothing

public:

   explicit ChatWidgetState(ChatWidget* chat, ChatWidget::State type) : chat_(chat), type_(type) {}
   virtual ~ChatWidgetState() = default;

   virtual std::string login(const std::string& email, const std::string& jwt
      , const ZmqBIP15XDataConnection::cbNewKey &) = 0;
   virtual void logout() = 0;
   virtual void onLoggedOut() { }
   virtual void onSendButtonClicked() = 0;
   virtual void onUserClicked(const std::string& userId) = 0;
   virtual void onMessagesUpdated() = 0;
   virtual void onLoginFailed() = 0;
   virtual void onUsersDeleted(const std::vector<std::string> &) = 0;
   virtual void onRoomClicked(const std::string& userId) = 0;

   ChatWidget::State type() { return type_; }

protected:
   ChatWidget * chat_;
private:
   ChatWidget::State type_;
};

class ChatWidgetStateLoggedOut : public ChatWidgetState {
public:
   ChatWidgetStateLoggedOut(ChatWidget* parent) : ChatWidgetState(parent, ChatWidget::LoggedOut) {}

   virtual void onStateEnter() override {
      chat_->logger_->debug("Set user name {}", "<empty>");
      chat_->ui_->input_textEdit->setText(QLatin1Literal(""));
      chat_->ui_->input_textEdit->setVisible(false);
      chat_->ui_->input_textEdit->setEnabled(false);
      chat_->ui_->searchWidget->clearLineEdit();
      chat_->ui_->searchWidget->setLineEditEnabled(false);
      chat_->ui_->labelUserName->setText(QLatin1String("offline"));

      chat_->SetLoggedOutOTCState();

      NotificationCenter::notify(bs::ui::NotifyType::LogOut, {});
   }

   std::string login(const std::string& email, const std::string& jwt
      , const ZmqBIP15XDataConnection::cbNewKey &cb) override {
      chat_->logger_->debug("Set user name {}", email);
      const auto userId = chat_->client_->LoginToServer(email, jwt, cb);
      chat_->ui_->textEditMessages->setOwnUserId(userId);
      return userId;
   }

   void logout() override {
      chat_->logger_->info("Already logged out!");
   }

   void onSendButtonClicked()  override {
      qDebug("Send action when logged out");
   }

   void onUserClicked(const std::string& /*userId*/)  override {}
   void onRoomClicked(const std::string& /*roomId*/)  override {}
   void onMessagesUpdated()  override {}
   void onLoginFailed()  override {
      chat_->changeState(ChatWidget::LoggedOut);
   }
   void onUsersDeleted(const std::vector<std::string> &) override {}
};

class ChatWidgetStateLoggedIn : public ChatWidgetState {
public:
   ChatWidgetStateLoggedIn(ChatWidget* parent) : ChatWidgetState(parent, ChatWidget::LoggedIn) {}

   void onStateEnter() override {
      chat_->ui_->input_textEdit->setText(QLatin1Literal(""));
      chat_->ui_->input_textEdit->setVisible(true);
      chat_->ui_->input_textEdit->setEnabled(true);
      chat_->ui_->searchWidget->setLineEditEnabled(true);
      chat_->ui_->treeViewUsers->expandAll();
      chat_->ui_->labelUserName->setText(QString::fromStdString(chat_->client_->getUserId()));

      chat_->SetOTCLoggedInState();
   }

   void onStateExit() override {
      chat_->onUserClicked({});
   }

   std::string login(const std::string& /*email*/, const std::string& /*jwt*/
      , const ZmqBIP15XDataConnection::cbNewKey &) override {
      chat_->logger_->info("Already logged in! You should first logout!");
      return std::string();
   }

   void logout() override {
      chat_->client_->LogoutFromServer();
   }

   void onLoggedOut() override {
      chat_->changeState(ChatWidget::LoggedOut);
   }

   void onSendButtonClicked()  override {
      std::string messageText = chat_->ui_->input_textEdit->toPlainText().toStdString();

      if (!messageText.empty() && !chat_->currentChat_.empty()) {
         if (chat_->isContactRequest()) {
            chat_->client_->sendFriendRequest(chat_->currentChat_, messageText);
         } else if (!chat_->isRoom()) {
            auto msg = chat_->client_->sendOwnMessage(messageText, chat_->currentChat_);
         } else {
            auto msg = chat_->client_->sendRoomOwnMessage(messageText, chat_->currentChat_);
         }
         chat_->ui_->input_textEdit->clear();
      }
   }

   void onUserClicked(const std::string& userId)  override {

      chat_->ui_->stackedWidgetMessages->setCurrentIndex(0);

      // save draft
      if (!chat_->currentChat_.empty()) {
         std::string messageText = chat_->ui_->input_textEdit->toPlainText().toStdString();
         chat_->draftMessages_[chat_->currentChat_] = messageText;
      }

      chat_->currentChat_ = userId;
      chat_->setIsRoom(false);
      chat_->ui_->input_textEdit->setEnabled(!chat_->currentChat_.empty());
      chat_->ui_->labelActiveChat->setText(QObject::tr("CHAT #") + QString::fromStdString(chat_->currentChat_));
      chat_->ui_->textEditMessages->switchToChat(chat_->currentChat_);
      chat_->client_->retrieveUserMessages(chat_->currentChat_);

      // load draft
      if (chat_->draftMessages_.contains(userId)) {
         chat_->ui_->input_textEdit->setText(QString::fromStdString(chat_->draftMessages_[userId]));
      } else {
         chat_->ui_->input_textEdit->setText(QLatin1Literal(""));
      }
      chat_->ui_->input_textEdit->setFocus();
   }

   void onRoomClicked(const std::string& roomId) override {
      if (IsOTCChatRoom(roomId)) {
         chat_->ui_->stackedWidgetMessages->setCurrentIndex(1);
      } else {
         chat_->ui_->stackedWidgetMessages->setCurrentIndex(0);
      }

      // save draft
      if (!chat_->currentChat_.empty()) {
         std::string messageText = chat_->ui_->input_textEdit->toPlainText().toStdString();
         chat_->draftMessages_[chat_->currentChat_] = messageText;
      }

      chat_->currentChat_ = roomId;
      chat_->setIsRoom(true);
      chat_->ui_->input_textEdit->setEnabled(!chat_->currentChat_.empty());
      chat_->ui_->labelActiveChat->setText(QObject::tr("CHAT #") + QString::fromStdString(chat_->currentChat_));
      chat_->ui_->textEditMessages->switchToChat(chat_->currentChat_, true);
      chat_->client_->loadRoomMessagesFromDB(chat_->currentChat_);

      // load draft
      if (chat_->draftMessages_.contains(roomId)) {
         chat_->ui_->input_textEdit->setText(QString::fromStdString(chat_->draftMessages_[roomId]));
      } else {
         chat_->ui_->input_textEdit->setText(QLatin1Literal(""));
      }
      chat_->ui_->input_textEdit->setFocus();
   }

   void onMessagesUpdated() override {
      QScrollBar *bar = chat_->ui_->textEditMessages->verticalScrollBar();
      bar->setValue(bar->maximum());
   }

   void onLoginFailed() override {
      chat_->changeState(ChatWidget::LoggedOut);
   }

   void onUsersDeleted(const std::vector<std::string> &/*users*/) override
   {}
};

ChatWidget::ChatWidget(QWidget *parent)
   : QWidget(parent)
   , ui_(new Ui::ChatWidget)
   , isContactRequest_(false)
   , needsToStartFirstRoom_(false)
   , chatLoggedInTimestampUtcInMillis_(0)
{
   ui_->setupUi(this);

#ifndef Q_OS_WIN
   ui_->timeLabel->setMinimumSize(ui_->timeLabel->property("minimumSizeLinux").toSize());
#endif

   ui_->textEditMessages->setColumnsWidth(ui_->timeLabel->minimumWidth(),
                                          ui_->iconLabel->minimumWidth(),
                                          ui_->userLabel->minimumWidth(),
                                          ui_->messageLabel->minimumWidth());

   //Init UI and other stuff
   ui_->frameContactActions->setVisible(false);
   ui_->stackedWidget->setCurrentIndex(1); //Basically stackedWidget should be removed

   otcRequestViewModel_ = new OTCRequestViewModel(this);
   ui_->treeViewOTCRequests->setModel(otcRequestViewModel_);

   qRegisterMetaType<std::vector<std::string>>();

   connect(ui_->widgetCreateOTCRequest, &CreateOTCRequestWidget::RequestCreated, this, &ChatWidget::OnOTCRequestCreated);
   connect(ui_->widgetCreateOTCResponse, &CreateOTCResponseWidget::ResponseCreated, this, &ChatWidget::OnCreateResponse);

   connect(ui_->widgetPullOwnOTCRequest, &PullOwnOTCRequestWidget::PullOTCRequested, this, &ChatWidget::OnCancelCurrentTrading);
   connect(ui_->widgetCreateOTCResponse, &CreateOTCResponseWidget::ResponseRejected, this, &ChatWidget::OnCancelCurrentTrading);

   connect(ui_->widgetNegotiateRequest, &OTCNegotiationRequestWidget::TradeUpdated, this, &ChatWidget::OnUpdateTradeRequestor);
   connect(ui_->widgetNegotiateRequest, &OTCNegotiationRequestWidget::TradeAccepted, this, &ChatWidget::OnAcceptTradeRequestor);
   connect(ui_->widgetNegotiateRequest, &OTCNegotiationRequestWidget::TradeRejected, this, &ChatWidget::OnCancelCurrentTrading);

   connect(ui_->widgetNegotiateResponse, &OTCNegotiationResponseWidget::TradeUpdated, this, &ChatWidget::OnUpdateTradeResponder);
   connect(ui_->widgetNegotiateResponse, &OTCNegotiationResponseWidget::TradeAccepted, this, &ChatWidget::OnAcceptTradeResponder);
   connect(ui_->widgetNegotiateResponse, &OTCNegotiationResponseWidget::TradeRejected, this, &ChatWidget::OnCancelCurrentTrading);

   connect(ui_->pushButton_AcceptSend, &QPushButton::clicked, this, &ChatWidget::onContactRequestAcceptSendClicked);
   connect(ui_->pushButton_RejectCancel, &QPushButton::clicked, this, &ChatWidget::onContactRequestRejectCancelClicked);
}

ChatWidget::~ChatWidget() = default;

void ChatWidget::init(const std::shared_ptr<ConnectionManager>& connectionManager
                 , const std::shared_ptr<ApplicationSettings> &appSettings
                 , const std::shared_ptr<spdlog::logger>& logger)
{
   logger_ = logger;
   oldNotificationsTimer_ = std::make_unique<QTimer>();
   oldNotificationsTimer_->setSingleShot(true);
   oldNotificationsTimer_->setInterval(kShowOldMessagesNotificationTimeout);
   connect(oldNotificationsTimer_.get(), &QTimer::timeout, this, &ChatWidget::showOldMessagesNotification);
   client_ = std::make_shared<ChatClient>(connectionManager, appSettings, logger);
   auto model = client_->getDataModel();
   model->setNewMessageMonitor(this);
   auto proxyModel = client_->getProxyModel();
   ui_->treeViewUsers->setModel(proxyModel.get());
   ui_->treeViewUsers->setSortingEnabled(true);
   ui_->treeViewUsers->sortByColumn(0, Qt::AscendingOrder);
   connect(proxyModel.get(), &ChatTreeModelWrapper::treeUpdated,
           ui_->treeViewUsers, &QTreeView::expandAll);
//   ui_->treeViewUsers->expandAll();
   ui_->treeViewUsers->addWatcher(ui_->textEditMessages);
   ui_->treeViewUsers->addWatcher(this);
   ui_->treeViewUsers->setHandler(this);
   ui_->textEditMessages->setHandler(this);
   ui_->textEditMessages->setMessageReadHandler(client_);
   ui_->textEditMessages->setClient(client_);
   ui_->input_textEdit->setAcceptRichText(false);

   ui_->treeViewUsers->setActiveChatLabel(ui_->labelActiveChat);
   //ui_->chatSearchLineEdit->setActionsHandler(client_);

   connect(client_.get(), &ChatClient::LoginFailed, this, &ChatWidget::onLoginFailed);
   connect(client_.get(), &ChatClient::ConfirmContactsNewData, this, &ChatWidget::onContactListConfirmationRequested);
   connect(client_.get(), &ChatClient::LoggedOut, this, &ChatWidget::onLoggedOut);
   connect(client_.get(), &ChatClient::SearchUserListReceived, this, &ChatWidget::onSearchUserListReceived);
   connect(client_.get(), &ChatClient::ConnectedToServer, this, &ChatWidget::onConnectedToServer);
   connect(client_.get(), &ChatClient::ContactRequestAccepted, this, &ChatWidget::onContactRequestAccepted);
   connect(client_.get(), &ChatClient::RoomsInserted, this, &ChatWidget::selectGlobalRoom);
   connect(client_.get(), &ChatClient::NewContactRequest, this, [=] (const std::string &userId) {
            NotificationCenter::notify(bs::ui::NotifyType::FriendRequest, {QString::fromStdString(userId)});
   });
   connect(ui_->input_textEdit, &BSChatInput::sendMessage, this, &ChatWidget::onSendButtonClicked);
   connect(ui_->input_textEdit, &BSChatInput::selectionChanged, this, &ChatWidget::onBSChatInputSelectionChanged);
   connect(ui_->searchWidget, &SearchWidget::searchUserTextEdited, this, &ChatWidget::onSearchUserTextEdited);
   connect(ui_->textEditMessages, &QTextEdit::selectionChanged, this, &ChatWidget::onChatMessagesSelectionChanged);

//   connect(client_.get(), &ChatClient::SearchUserListReceived,
//           this, &ChatWidget::onSearchUserListReceived);
   //connect(ui_->chatSearchLineEdit, &ChatSearchLineEdit::returnPressed, this, &ChatWidget::onSearchUserReturnPressed);

   connect(ui_->treeViewOTCRequests->selectionModel(), &QItemSelectionModel::selectionChanged
      , this, &ChatWidget::OnOTCSelectionChanged);

   changeState(State::LoggedOut); //Initial state is LoggedOut
   initSearchWidget();
}


void ChatWidget::onAddChatRooms(const std::vector<std::shared_ptr<Chat::Data> >& roomList)
{
   if (roomList.size() > 0 && needsToStartFirstRoom_) {
     // ui_->treeViewUsers->selectFirstRoom();
      const auto &firstRoom = roomList.at(0);
      onRoomClicked(firstRoom->room().id());
      needsToStartFirstRoom_ = false;
   }
}

void ChatWidget::onSearchUserListReceived(const std::vector<std::shared_ptr<Chat::Data>>& users, bool emailEntered)
{
   std::vector<UserSearchModel::UserInfo> userInfoList;
   QString searchText = ui_->searchWidget->searchText();
   bool isEmail = kRxEmail.match(searchText).hasMatch();
   std::string hash = client_->deriveKey(searchText.toStdString());
   for (const auto &user : users) {
      if (user && user->has_user()) {
         const std::string &userId = user->user().user_id();
         if (isEmail && userId != hash) {
            continue;
         }
         auto status = UserSearchModel::UserStatus::ContactUnknown;
         auto contact = client_->getContact(userId);
         if (!contact.user_id().empty()) {
            auto contactStatus = contact.status();
            switch (contactStatus) {
            case Chat::CONTACT_STATUS_ACCEPTED:
               status = UserSearchModel::UserStatus::ContactAccepted;
               break;
            case Chat::CONTACT_STATUS_INCOMING:
               status = UserSearchModel::UserStatus::ContactPendingIncoming;
               break;
            case Chat::CONTACT_STATUS_OUTGOING:
               status = UserSearchModel::UserStatus::ContactPendingOutgoing;
               break;
            case Chat::CONTACT_STATUS_REJECTED:
               status = UserSearchModel::UserStatus::ContactRejected;
               break;
            default:
               assert(false);
               break;
            }
         }
         userInfoList.emplace_back(QString::fromStdString(userId), status);
      }
   }
   client_->getUserSearchModel()->setUsers(userInfoList);

   bool visible = true;
   if (isEmail) {
      visible = emailEntered || !userInfoList.empty();
      if (visible) {
         ui_->searchWidget->clearSearchLineOnNextInput();
      }
   } else {
      visible = !userInfoList.empty();
   }
   ui_->searchWidget->setListVisible(visible);

   // hide popup after a few sec
   if (visible && userInfoList.empty()) {
      ui_->searchWidget->startListAutoHide();
   }
}

void ChatWidget::onUserClicked(const std::string& userId)
{
   stateCurrent_->onUserClicked(userId);
}

void ChatWidget::onUsersDeleted(const std::vector<std::string> &users)
{
   stateCurrent_->onUsersDeleted(users);
}

void ChatWidget::changeState(ChatWidget::State state)
{

   //Do not add any functionality here, except  states swapping

   if (!stateCurrent_) { //In case if we use change state in first time
      stateCurrent_ = std::make_shared<ChatWidgetStateLoggedOut>(this);
      stateCurrent_->onStateEnter();
   } else if (stateCurrent_->type() != state) {
      stateCurrent_->onStateExit();
      switch (state) {
      case State::LoggedIn:
         {
            stateCurrent_ = std::make_shared<ChatWidgetStateLoggedIn>(this);
         }
         break;
      case State::LoggedOut:
         {
            stateCurrent_ = std::make_shared<ChatWidgetStateLoggedOut>(this);
         }
         break;
      }
      stateCurrent_->onStateEnter();
   }
}

void ChatWidget::initSearchWidget()
{
   ui_->searchWidget->init(client_);
   ui_->searchWidget->setSearchModel(client_->getUserSearchModel());
   client_->getUserSearchModel()->setItemStyle(std::make_shared<ChatSearchListViewItemStyle>());
   connect(ui_->searchWidget, &SearchWidget::addFriendRequied,
           this, &ChatWidget::onSendFriendRequest);
   connect(ui_->searchWidget, &SearchWidget::removeFriendRequired,
           this, &ChatWidget::onRemoveFriendRequest);
}

void ChatWidget::onSendButtonClicked()
{
   return stateCurrent_->onSendButtonClicked();
}

void ChatWidget::onMessagesUpdated()
{
   return stateCurrent_->onMessagesUpdated();
}

std::string ChatWidget::login(const std::string& email, const std::string& jwt
   , const ZmqBIP15XDataConnection::cbNewKey &cb)
{
   try {
      const auto userId = stateCurrent_->login(email, jwt, cb);
      needsToStartFirstRoom_ = true;
      return userId;
   }
   catch (std::exception& e) {
      logger_->error("Caught an exception: {}" , e.what());
   }
   catch (...) {
      logger_->error("Unknown error ...");
   }
   return std::string();
}

void ChatWidget::onLoginFailed()
{
   stateCurrent_->onLoginFailed();
   emit LoginFailed();
}

void ChatWidget::logout()
{
   return stateCurrent_->logout();
}

bool ChatWidget::hasUnreadMessages()
{
   return true;
}

void ChatWidget::switchToChat(const std::string& chatId)
{
   onUserClicked(chatId);
}

void ChatWidget::setCelerClient(std::shared_ptr<CelerClient> celerClient)
{
   celerClient_ = celerClient;
}

void ChatWidget::updateChat(const bool &isChatTab)
{
   isChatTab_ = isChatTab;

   ui_->textEditMessages->setIsChatTab(isChatTab_);

   if (isChatTab_) {
      ui_->treeViewUsers->updateCurrentChat();
   }
}

void ChatWidget::onLoggedOut()
{
   stateCurrent_->onLoggedOut();
   emit LogOut();
}

void ChatWidget::onNewChatMessageTrayNotificationClicked(const QString &userId)
{
   ui_->treeViewUsers->setCurrentUserChat(userId.toStdString());
}

void ChatWidget::onSearchUserTextEdited(const QString& /*text*/)
{
   std::string userToAdd = ui_->searchWidget->searchText().toStdString();
   if (userToAdd.empty() || userToAdd.length() < 3) {
      ui_->searchWidget->setListVisible(false);
      client_->getUserSearchModel()->setUsers({});
      return;
   }

   QRegularExpressionMatch match = kRxEmail.match(QString::fromStdString(userToAdd));
   if (match.hasMatch()) {
      userToAdd = client_->deriveKey(userToAdd);
   } else if (UserHasher::KeyLength < userToAdd.length()) {
      return; //Initially max key is 12 symbols
   }
   client_->sendSearchUsersRequest(userToAdd);
}

void ChatWidget::onConnectedToServer()
{
   const auto timestamp = std::chrono::duration_cast<std::chrono::milliseconds>(std::chrono::system_clock::now().time_since_epoch());
   chatLoggedInTimestampUtcInMillis_ =  timestamp.count();
   changeState(State::LoggedIn);
}

void ChatWidget::onContactRequestAccepted(const std::string &userId)
{
   ui_->treeViewUsers->setCurrentUserChat(userId);
}

bool ChatWidget::eventFilter(QObject *sender, QEvent *event)
{
   if (event->type() == QEvent::WindowActivate) {
      // hide tab icon on window activate event
      NotificationCenter::notify(bs::ui::NotifyType::UpdateUnreadMessage, {});

      if (isChatTab_) {
         ui_->treeViewUsers->updateCurrentChat();
      }
   }

   // copy selected messages by keyboard shortcut
   if (event->type() == QEvent::KeyPress && sender == ui_->input_textEdit) {
      QKeyEvent *keyEvent = static_cast<QKeyEvent *>(event);

      // handle ctrl+c (cmd+c on macOS)
      if(keyEvent->key() == Qt::Key_C && keyEvent->modifiers().testFlag(Qt::ControlModifier)) {
         if (ui_->textEditMessages->textCursor().hasSelection() && isChatMessagesSelected_) {
            QApplication::clipboard()->setText(ui_->textEditMessages->getFormattedTextFromSelection());
            return true;
         }
      }
   }

   return QWidget::eventFilter(sender, event);
}

void ChatWidget::onSendFriendRequest(const QString &userId)
{
   client_->sendFriendRequest(userId.toStdString());
   ui_->searchWidget->setListVisible(false);
}

void ChatWidget::onRemoveFriendRequest(const QString &userId)
{
   client_->removeContactFromDB(userId.toStdString());
   ui_->searchWidget->setListVisible(false);
}

void ChatWidget::onRoomClicked(const std::string& roomId)
{
   stateCurrent_->onRoomClicked(roomId);
}

bool ChatWidget::isRoom()
{
   return isRoom_;
}

bool ChatWidget::isContactRequest()
{
   return isContactRequest_;
}

void ChatWidget::setIsContactRequest(bool isCr)
{
   isContactRequest_ = isCr;
}

void ChatWidget::setIsRoom(bool isRoom)
{
   isRoom_ = isRoom;
}

void ChatWidget::onElementSelected(CategoryElement *element)
{
   ui_->frameContactActions->setVisible(false);
   setIsContactRequest(false);
   if (element) {
      switch (element->getType()) {
         case ChatUIDefinitions::ChatTreeNodeType::RoomsElement: {
            //TODO: Change cast
            auto room = element->getDataObject();
            if (room && room->has_room()) {
               setIsRoom(true);
               currentChat_ = room->room().id();
               OTCSwitchToRoom(room);
            }
         }
         break;
         case ChatUIDefinitions::ChatTreeNodeType::ContactsElement:{
            //TODO: Change cast
            auto contact = element->getDataObject();
            if (contact && contact->has_contact_record()) {
               setIsRoom(false);
               currentChat_ = contact->contact_record().contact_id();
               ChatContactElement * cElement = dynamic_cast<ChatContactElement*>(element);
               OTCSwitchToContact(contact, cElement->getOnlineStatus()
                                  == ChatContactElement::OnlineStatus::Online);
            }
         }
         break;
         case ChatUIDefinitions::ChatTreeNodeType::ContactsRequestElement:{
            auto contact = element->getDataObject();
            if (contact && contact->has_contact_record()) {
               setIsRoom(false);
               currentChat_ = contact->contact_record().contact_id();
               ChatContactElement * cElement = dynamic_cast<ChatContactElement*>(element);

               if (cElement->getContactData()->status() ==
                   Chat::ContactStatus::CONTACT_STATUS_OUTGOING_PENDING) {
                  setIsContactRequest(true);
                  ui_->pushButton_AcceptSend->setText(QObject::tr("SEND"));
                  ui_->pushButton_RejectCancel->setText(QObject::tr("CANCEL"));
                  ui_->frameContactActions->setVisible(true);
               } else if (cElement->getContactData()->status() ==
                          Chat::ContactStatus::CONTACT_STATUS_INCOMING) {
                  setIsContactRequest(true);
                  ui_->pushButton_AcceptSend->setText(QObject::tr("ACCEPT"));
                  ui_->pushButton_RejectCancel->setText(QObject::tr("REJECT"));
                  ui_->frameContactActions->setVisible(true);
               }
            }
         }
         break;
         // XXXOTC
         // case ChatUIDefinitions::ChatTreeNodeType::OTCSentResponsesElement:{
         //    ui_->stackedWidgetMessages->setCurrentIndex(0);
         //    auto response = element->getDataObject();
         //    if (response) {
         //       setIsRoom(false);
         //       currentChat_ = QString::fromStdString(response->serverResponseId());
         //    }
         // }
         // break;
         // case ChatUIDefinitions::ChatTreeNodeType::OTCReceivedResponsesElement:{
         //    ui_->stackedWidgetMessages->setCurrentIndex(0);
         //    auto response = element->getDataObject();
         //    if (response) {
         //       setIsRoom(false);
         //       currentChat_ = QString::fromStdString(response->serverResponseId());
         //       OTCSwitchToResponse(response);
         //    }
         // }
         // break;
         default:
            break;

      }
   }
}

void ChatWidget::onMessageChanged(std::shared_ptr<Chat::Data> message)
{
#if 0
   qDebug() << __func__ << " " << QString::fromStdString(message->toJsonString());
#endif
}

void ChatWidget::onElementUpdated(CategoryElement *element)
{
   if (element) {
      switch (element->getType()) {
         case ChatUIDefinitions::ChatTreeNodeType::RoomsElement: {
            //TODO: Change cast
            auto room = element->getDataObject();
            if (room && room->has_room() && currentChat_ == room->room().id()) {
               OTCSwitchToRoom(room);
            }
         }
         break;
         case ChatUIDefinitions::ChatTreeNodeType::ContactsElement:{
            //TODO: Change cast
            auto contact = element->getDataObject();
            if (contact && contact->has_contact_record() && currentChat_ == contact->contact_record().contact_id()) {
                ChatContactElement * cElement = dynamic_cast<ChatContactElement*>(element);
               OTCSwitchToContact(contact, cElement->getOnlineStatus()
                                  == ChatContactElement::OnlineStatus::Online);
            }
         }
         break;
         case ChatUIDefinitions::ChatTreeNodeType::ContactsRequestElement:{
            auto contact = element->getDataObject();
            if (contact && contact->has_contact_record()) {
               ChatContactElement * cElement = dynamic_cast<ChatContactElement*>(element);

               //Hide buttons if this current chat, but thme shouldn't be visible
               if (currentChat_ == contact->contact_record().contact_id()) {
                  bool isButtonsVisible =
                  (cElement->getContactData()->status() == Chat::ContactStatus::CONTACT_STATUS_OUTGOING_PENDING)
                  || (cElement->getContactData()->status() == Chat::ContactStatus::CONTACT_STATUS_INCOMING);

                  ui_->frameContactActions->setVisible(isButtonsVisible);
               }
            }
         }
         break;
         default:
            break;
      }
   }
#if 0
   qDebug() << __func__ << " " << QString::fromStdString(element->getDataObject()->toJsonString());
#endif
}

void ChatWidget::OnOTCRequestCreated()
{
   const auto side = ui_->widgetCreateOTCRequest->GetSide();
   const auto range = ui_->widgetCreateOTCRequest->GetRange();

   auto otcRequest = bs::network::OTCRequest{side, range};

   if (currentChat_ == ChatUtils::OtcRoomKey) {
      // XXXOTC
      // submit request to OTC room
   } else {
      if (!client_->SubmitPrivateOTCRequest(otcRequest, currentChat_)) {
         logger_->error("[ChatWidget::OnOTCRequestCreated] failed to submit"
                        " OTC request to {}", currentChat_);
         return;
      }
   }
}

void ChatWidget::OnCreateResponse()
{
   if (currentChat_ == ChatUtils::OtcRoomKey) {
      // XXXOTC
      // submit cancel to room
   } else {
      auto response = ui_->widgetCreateOTCResponse->GetCurrentOTCResponse();
      if (!client_->SubmitPrivateOTCResponse(response, currentChat_)) {
         logger_->error("[ChatWidget::OnCancelCurrentTrading] failed to submit response");
      }
   }
}

void ChatWidget::OnCancelCurrentTrading()
{
   if (currentChat_ == ChatUtils::OtcRoomKey) {
      // XXXOTC
      // submit cancel to room
   } else {
      if (!client_->SubmitPrivateCancel(currentChat_)) {
         logger_->error("[ChatWidget::OnCancelCurrentTrading] failed to submit cancel");
      }
   }
}

void ChatWidget::OnUpdateTradeRequestor()
{
   auto update = ui_->widgetNegotiateRequest->GetUpdate();
   if (!client_->SubmitPrivateUpdate(update, currentChat_)) {
      logger_->error("[ChatWidget::OnUpdateTradeRequestor] failed to submit update");
   }
}

void ChatWidget::OnAcceptTradeRequestor()
{}

void ChatWidget::OnUpdateTradeResponder()
{
   auto update = ui_->widgetNegotiateResponse->GetUpdate();
   if (!client_->SubmitPrivateUpdate(update, currentChat_)) {
      logger_->error("[ChatWidget::OnCancelCurrentTrading] failed to submit update");
   }
}

void ChatWidget::OnAcceptTradeResponder()
{}

void ChatWidget::SetOTCLoggedInState()
{
   OTCSwitchToGlobalRoom();
}

void ChatWidget::SetLoggedOutOTCState()
{
   ui_->stackedWidgetOTC->setCurrentIndex(static_cast<int>(OTCPages::OTCLoginRequiredShieldPage));
}

bool ChatWidget::TradingAvailableForUser() const
{
   return celerClient_
      && (   celerClient_->celerUserType() == CelerClient::CelerUserType::Dealing
          || celerClient_->celerUserType() == CelerClient::CelerUserType::Trading);
}

void ChatWidget::OTCSwitchToCommonRoom()
{
   const auto currentSeletion = ui_->treeViewOTCRequests->selectionModel()->selection();
   if (currentSeletion.indexes().isEmpty()) {
      // OTC available only for trading and dealing participants
      if (TradingAvailableForUser()) {
         DisplayCorrespondingOTCRequestWidget();
      }
      else {
         ui_->stackedWidgetOTC->setCurrentIndex(static_cast<int>(OTCPages::OTCParticipantShieldPage));
      }
   }
   else {
      ui_->treeViewOTCRequests->selectionModel()->clearSelection();
   }
}

void ChatWidget::OTCSwitchToGlobalRoom()
{
   ui_->stackedWidgetOTC->setCurrentIndex(static_cast<int>(OTCPages::OTCGeneralRoomShieldPage));
}

void ChatWidget::OTCSwitchToSupportRoom()
{
   ui_->stackedWidgetOTC->setCurrentIndex(static_cast<int>(OTCPages::OTCSupportRoomShieldPage));
}

void ChatWidget::OTCSwitchToRoom(std::shared_ptr<Chat::Data>& room)
{
   assert(room->has_room());

   if (room->room().is_trading_available()) {
      ui_->stackedWidgetMessages->setCurrentIndex(1);
      OTCSwitchToCommonRoom();
   } else {
      ui_->stackedWidgetMessages->setCurrentIndex(0);
      if (IsGlobalChatRoom(room->room().id())) {
         OTCSwitchToGlobalRoom();
      } else if (IsSupportChatRoom(room->room().id())) {
         OTCSwitchToSupportRoom();
      }
   }
}

void ChatWidget::OTCSwitchToContact(std::shared_ptr<Chat::Data>& contact,
                                    bool onlineStatus)
{
   assert(contact->has_contact_record());

   ui_->stackedWidgetMessages->setCurrentIndex(0);

   if (!TradingAvailableForUser()) {
      ui_->stackedWidgetOTC->setCurrentIndex(static_cast<int>(OTCPages::OTCParticipantShieldPage));
      return;
   }

   if (contact->contact_record().status() == Chat::CONTACT_STATUS_ACCEPTED) {
      auto found = client_->getDataModel()->findContactNode(contact->contact_record().contact_id());
      auto cNode = static_cast<ChatContactCompleteElement*>(found);
      if (onlineStatus) {
         if (cNode->OTCTradingStarted()) {
            if (cNode->isOTCRequestor()) {
               if (cNode->haveUpdates()) {
                  // display requester update from update
                  ui_->widgetNegotiateRequest->SetUpdateData(cNode->getLastOTCUpdate(), cNode->getOTCResponse());
                  ui_->stackedWidgetOTC->setCurrentIndex(static_cast<int>(OTCPages::OTCNegotiateRequestPage));
               } else {
                  if (cNode->haveResponse()) {
                     // display requester update from response
                     ui_->widgetNegotiateRequest->SetResponseData(cNode->getOTCResponse());
                     ui_->stackedWidgetOTC->setCurrentIndex(static_cast<int>(OTCPages::OTCNegotiateRequestPage));
                  } else {
                     // display own request for pull
                     ui_->widgetPullOwnOTCRequest->setRequestData(cNode->getOTCRequest());
                     ui_->stackedWidgetOTC->setCurrentIndex(static_cast<int>(OTCPages::OTCPullOwnOTCRequestPage));
                  }
               }
            } else {
               if (cNode->haveUpdates()) {
                  // display responder update from update
                  ui_->widgetNegotiateResponse->SetUpdateData(cNode->getLastOTCUpdate(), cNode->getOTCResponse());
                  ui_->stackedWidgetOTC->setCurrentIndex(static_cast<int>(OTCPages::OTCNegotiateResponsePage));
               } else {
                  if (cNode->haveResponse()) {
                     // display pull own response
                     ui_->widgetCreateOTCResponse->SetSubmittedResponse(cNode->getOTCResponse(), cNode->getOTCRequest());
                     ui_->stackedWidgetOTC->setCurrentIndex(static_cast<int>(OTCPages::OTCCreateResponsePage));
                  } else {
                     // display response widget
                     ui_->widgetCreateOTCResponse->SetRequestToRespond(cNode->getOTCRequest());
                     ui_->stackedWidgetOTC->setCurrentIndex(static_cast<int>(OTCPages::OTCCreateResponsePage));
                  }
               }
            }
         } else {
            DisplayCreateOTCWidget();
         }
      } else {
         ui_->stackedWidgetOTC->setCurrentIndex(static_cast<int>(OTCPages::OTCContactNetStatusShieldPage));
         cNode->cleanupTrading();
      }
   } else {
      ui_->stackedWidgetOTC->setCurrentIndex(static_cast<int>(OTCPages::OTCContactShieldPage));
   }
}

void ChatWidget::OTCSwitchToResponse(std::shared_ptr<Chat::Data> &response)
{
   assert(response->has_message());
   assert(response->message().has_otc_response());

   ui_->stackedWidgetMessages->setCurrentIndex(0);
}

void ChatWidget::UpdateOTCRoomWidgetIfRequired()
{
   if (IsOTCChatSelected()) {
      const auto currentSeletion = ui_->treeViewOTCRequests->selectionModel()->selection();
      if (currentSeletion.indexes().isEmpty()) {
         DisplayCorrespondingOTCRequestWidget();
      }
   }
}

// OTC request selected in OTC room
void ChatWidget::OnOTCSelectionChanged(const QItemSelection &selected, const QItemSelection &)
{
   // if (!selected.indexes().isEmpty()) {
   //    const auto otc = otcRequestViewModel_->GetOTCRequest(selected.indexes()[0]);

   //    if (otc == nullptr) {
   //       logger_->error("[ChatWidget::OnOTCSelectionChanged] can't get selected OTC");
   //       return;
   //    }

   //    if (IsOwnOTCId(otc->serverRequestId())) {
   //       // display request that could be pulled
   //       ui_->widgetPullOwnOTCRequest->DisplayActiveOTC(otc);
   //       ui_->stackedWidgetOTC->setCurrentIndex(static_cast<int>(OTCPages::OTCPullOwnOTCRequestPage));
   //    } else {
   //       // display create OTC response
   //       // NOTE: do we need to switch to channel if we already replied to this OTC?
   //       // what if we already replied to this?
   //       ui_->widgetCreateOTCResponse->SetActiveOTCRequest(otc);
   //       ui_->stackedWidgetOTC->setCurrentIndex(static_cast<int>(OTCPages::OTCCreateResponsePage));
   //    }
   // } else {
   //    DisplayCorrespondingOTCRequestWidget();
   // }
}

void ChatWidget::DisplayCreateOTCWidget()
{
   ui_->stackedWidgetOTC->setCurrentIndex(static_cast<int>(OTCPages::OTCCreateRequestPage));
}

void ChatWidget::DisplayOwnLiveOTC()
{
   //ui_->widgetPullOwnOTCRequest->DisplayActiveOTC(ownActiveOTC_);
   ui_->stackedWidgetOTC->setCurrentIndex(static_cast<int>(OTCPages::OTCPullOwnOTCRequestPage));
}

void ChatWidget::DisplayOwnSubmittedOTC()
{
   // ui_->widgetPullOwnOTCRequest->DisplaySubmittedOTC(submittedOtc_);
   ui_->stackedWidgetOTC->setCurrentIndex(static_cast<int>(OTCPages::OTCPullOwnOTCRequestPage));
}

void ChatWidget::DisplayCorrespondingOTCRequestWidget()
{
   if (IsOTCRequestSubmitted()) {
      if (IsOTCRequestAccepted()) {
         DisplayOwnLiveOTC();
      } else {
         DisplayOwnSubmittedOTC();
      }
   } else {
      DisplayCreateOTCWidget();
   }
}

bool ChatWidget::IsOTCRequestSubmitted() const
{
   // XXXPTC
   // return otcSubmitted_;
   return false;
}

bool ChatWidget::IsOTCRequestAccepted() const
{
   return false;
   //XXXOTC
   //return otcAccepted_;
}

bool ChatWidget::IsOTCChatSelected() const
{
   return IsOTCChatRoom(currentChat_);
}

void ChatWidget::onNewMessagesPresent(std::map<std::string, std::shared_ptr<Chat::Data>> newMessages)
{
   // show notification of new message in tray icon
   const int maxMessageLength = 20;
   for (auto i : newMessages) {

      auto userName = i.first;
      auto message = i.second;

      if (message) {
         oldNotificationsTimer_->stop();
         auto messageTitle = userName.empty() ? message->message().sender_id() : userName;
         auto messageText = (message->message().encryption() == Chat::Data_Message_Encryption_UNENCRYPTED)
               ? message->message().message() : "";

         if (messageText.length() > maxMessageLength) {
            messageText = messageText.substr(0, maxMessageLength) + "...";
         }

         bs::ui::NotifyMessage notifyMsg;
         notifyMsg.append(QString::fromStdString(messageTitle));
         notifyMsg.append(QString::fromStdString(messageText));
         notifyMsg.append(QString::fromStdString(message->message().sender_id()));
         if (message->message().timestamp_ms() < chatLoggedInTimestampUtcInMillis_) {
            oldMessages_.push_back(notifyMsg);
            oldNotificationsTimer_->start();
         } else {
            NotificationCenter::notify(bs::ui::NotifyType::UpdateUnreadMessage, notifyMsg);
         }
      }
   }
}

void ChatWidget::selectGlobalRoom()
{
   if (currentChat_.empty()) {
      // find all indexes
      QModelIndexList indexes = ui_->treeViewUsers->model()->match(ui_->treeViewUsers->model()->index(0,0),
                                                                  Qt::DisplayRole,
                                                                  QLatin1String("*"),
                                                                  -1,
                                                                  Qt::MatchWildcard|Qt::MatchRecursive);
      // select Global room
      for (auto index : indexes) {
         if (index.data(ChatClientDataModel::Role::ItemTypeRole).value<ChatUIDefinitions::ChatTreeNodeType>() == ChatUIDefinitions::ChatTreeNodeType::RoomsElement) {
            if (index.data(ChatClientDataModel::Role::RoomIdRole).toString().toStdString() == ChatUtils::GlobalRoomKey) {
               ui_->treeViewUsers->setCurrentIndex(index);
               onRoomClicked(ChatUtils::GlobalRoomKey);
               break;
            }
         }
      }
   }
}

void ChatWidget::onBSChatInputSelectionChanged()
{
   isChatMessagesSelected_ = false;
}

void ChatWidget::onChatMessagesSelectionChanged()
{
   isChatMessagesSelected_ = true;
}

<<<<<<< HEAD
void ChatWidget::onActionCreatePendingOutgoing(const std::string &userId)
{
   return client_->createPendingFriendRequest(userId);
   //return client_->sendFriendRequest(userId, std::string("I would like to add you to friends!"));
}

void ChatWidget::onActionRemoveFromContacts(std::shared_ptr<Chat::Data> crecord)
{
   return client_->removeFriendOrRequest(crecord->contact_record().contact_id());
}

void ChatWidget::onActionAcceptContactRequest(std::shared_ptr<Chat::Data> crecord)
{
   return client_->acceptFriendRequest(crecord->contact_record().contact_id());
}

void ChatWidget::onActionRejectContactRequest(std::shared_ptr<Chat::Data> crecord)
{
    return client_->rejectFriendRequest(crecord->contact_record().contact_id());
}

void ChatWidget::onActionEditContactRequest(std::shared_ptr<Chat::Data> crecord)
{
   return client_->onEditContactRequest(crecord);
}

bool ChatWidget::onActionIsFriend(const std::string &userId)
{
   return client_->isFriend(userId);
}

void ChatWidget::onContactRequestAcceptSendClicked()
{
   std::string messageText = ui_->input_textEdit->toPlainText().toStdString();
   ui_->input_textEdit->clear();
   client_->onContactRequestPositiveAction(currentChat_,messageText);
}

void ChatWidget::onContactRequestRejectCancelClicked()
{
   ui_->input_textEdit->clear();
   client_->onContactRequestNegativeAction(currentChat_);
}
#include "BSMessageBox.h"
void ChatWidget::onContactListConfirmationRequested(const std::vector<std::shared_ptr<Chat::Data> > &remoteConfirmed,
                                                    const std::vector<std::shared_ptr<Chat::Data> > &remoteKeysUpdate,
                                                    const std::vector<std::shared_ptr<Chat::Data> > &remoteAbsolutleyNew)
{
   //Auto confirmation for update keys and for absolutley new conatacts

   QString detailsPattern = QLatin1String("Confirmed contacts: %1\n"
                                          "Require key update: %2\n"
                                          "New contacts: %3");

   QString  detailsString = detailsPattern.arg(remoteConfirmed.size()).arg(remoteKeysUpdate.size()).arg(remoteAbsolutleyNew.size());

   if (BSMessageBox(BSMessageBox::question, tr("Contacts Information Update"), tr("Some contacts information require update.")
                    , tr("Do you want to continue?"), detailsString).exec() == QDialog::Accepted) {
      client_->OnContactListConfirmed(remoteConfirmed, remoteKeysUpdate, remoteAbsolutleyNew);
=======
void ChatWidget::showOldMessagesNotification()
{
   if (oldMessages_.size() > 0) {
      bs::ui::NotifyMessage notifyMsg;
      if (oldMessages_.size() == 1) {
         notifyMsg = oldMessages_.at(0);
      } else {
         QString chatId;
         for (const auto &message : qAsConst(oldMessages_)) {
            if (message.size() != 3) {
               continue;
            }
            if (chatId.isEmpty()) {
               chatId = message.at(2).toString();
            } else {
               if (chatId != message.at(2).toString()) {
                  chatId = QStringLiteral(" ");
                  break;
               }
            }
         }
         notifyMsg.append(tr("OTC Chat"));
         notifyMsg.append(tr("You have unread messages"));
         notifyMsg.append(chatId);
      }
      oldMessages_.clear();
      NotificationCenter::notify(bs::ui::NotifyType::UpdateUnreadMessage, notifyMsg);
>>>>>>> ad3805db
   }
}<|MERGE_RESOLUTION|>--- conflicted
+++ resolved
@@ -1118,7 +1118,6 @@
    isChatMessagesSelected_ = true;
 }
 
-<<<<<<< HEAD
 void ChatWidget::onActionCreatePendingOutgoing(const std::string &userId)
 {
    return client_->createPendingFriendRequest(userId);
@@ -1178,7 +1177,9 @@
    if (BSMessageBox(BSMessageBox::question, tr("Contacts Information Update"), tr("Some contacts information require update.")
                     , tr("Do you want to continue?"), detailsString).exec() == QDialog::Accepted) {
       client_->OnContactListConfirmed(remoteConfirmed, remoteKeysUpdate, remoteAbsolutleyNew);
-=======
+   }
+}
+
 void ChatWidget::showOldMessagesNotification()
 {
    if (oldMessages_.size() > 0) {
@@ -1206,6 +1207,5 @@
       }
       oldMessages_.clear();
       NotificationCenter::notify(bs::ui::NotifyType::UpdateUnreadMessage, notifyMsg);
->>>>>>> ad3805db
    }
 }