#include "ChatWidget.h"
#include "ui_ChatWidget.h"

#include "ChatClient.h"
#include "ChatUsersViewModel.h"
#include "ApplicationSettings.h"

#include <thread>
#include <spdlog/spdlog.h>


Q_DECLARE_METATYPE(std::vector<std::string>)

ChatWidget::ChatWidget(QWidget *parent)
   : QWidget(parent)
   , ui_(new Ui::ChatWidget)
{
   ui_->setupUi(this);
   ui_->stackedWidget->setCurrentIndex(0);

   ui_->tableViewMessages->verticalHeader()->hide();
   ui_->tableViewMessages->verticalHeader()->setDefaultSectionSize(15);
   ui_->tableViewMessages->verticalHeader()->setSectionResizeMode(QHeaderView::Interactive);

   ui_->tableViewMessages->horizontalHeader()->hide();
   ui_->tableViewMessages->horizontalHeader()->setDefaultSectionSize(50);
   ui_->tableViewMessages->horizontalHeader()->setSectionResizeMode(QHeaderView::Interactive);
   ui_->tableViewMessages->setSelectionBehavior(QAbstractItemView::SelectRows);


   ui_->treeViewUsers->header()->hide();

   usersViewModel_.reset(new ChatUsersViewModel());
   ui_->treeViewUsers->setModel(usersViewModel_.get());

   messagesViewModel_.reset(new ChatMessagesViewModel());
   ui_->tableViewMessages->setModel(messagesViewModel_.get());

   qRegisterMetaType<std::vector<std::string>>();


   // 
   std::string label_color = "rgb(11, 22, 25)";
   std::string back_color = "rgb(28, 40, 53)";
   std::string send_button_color = "rgb(36, 125, 172)";
   ui_->tableViewMessages->setStyleSheet(QString::fromStdString("background-color:" + back_color + ";"));
   ui_->tableViewMessages->show();

   ui_->treeView_ChatRooms->setStyleSheet(QString::fromStdString("background-color:" + back_color + ";"));
   ui_->treeView_ChatRooms->show();

   ui_->treeViewUsers->setStyleSheet(QString::fromStdString("background-color:" + back_color + ";"));
   ui_->treeViewUsers->show();

   ui_->roomsFrame->setStyleSheet(QString::fromStdString("background-color:" + back_color + ";"));
   ui_->roomsFrame->show();

   ui_->chatFrame->setStyleSheet(QString::fromStdString("background-color:" + back_color + ";"));
   ui_->chatFrame->show();

   ui_->usersFrame->setStyleSheet(QString::fromStdString("background-color:" + back_color + ";"));
   ui_->usersFrame->show();

   //

   ui_->text->setStyleSheet(QString::fromStdString("background-color:" + back_color + ";"));
   ui_->text->show();

   ui_->send->setStyleSheet(QString::fromStdString("background-color:" + send_button_color + ";"));
   ui_->send->show();

   //

   ui_->label->setStyleSheet(QString::fromStdString("background-color:" + label_color + ";"));
   ui_->label->show();

   ui_->label_3->setStyleSheet(QString::fromStdString("background-color:" + label_color + ";"));
   ui_->label_3->show();

   ui_->labelActiveChat->setStyleSheet(QString::fromStdString("background-color:" + label_color + ";"));
   ui_->labelActiveChat->show();

   ui_->label_4->setStyleSheet(QString::fromStdString("background-color:" + back_color + ";"));
   ui_->label_4->show();

   ui_->label_5->setStyleSheet(QString::fromStdString("background-color:" + back_color + ";"));
   ui_->label_5->show();

   ui_->labelUserName->setStyleSheet(QString::fromStdString("background-color:" + back_color + ";"));
   ui_->labelUserName->show();

   //

   ui_->stackedWidget->setStyleSheet(QString::fromStdString("background-color:" + back_color + ";"));
   ui_->stackedWidget->show();



   ui_->page->setStyleSheet(QString::fromStdString("background-color:" + back_color + ";"));
   ui_->page->show();


   ui_->pageActive->setStyleSheet(QString::fromStdString("background-color:rgb(183, 187, 189);"));
   ui_->pageActive->show();

   ui_->tableViewMessages->setRowHeight(0, 10);
   ui_->tableViewMessages->setColumnWidth(1, 75);


}

ChatWidget::~ChatWidget() = default;

void ChatWidget::init(const std::shared_ptr<ConnectionManager>& connectionManager
                 , const std::shared_ptr<ApplicationSettings> &appSettings
                 , const std::shared_ptr<spdlog::logger>& logger)
{
   logger_ = logger;
   client_ = std::make_shared<ChatClient>(connectionManager, appSettings, logger);

   connect(client_.get(), &ChatClient::LoginFailed, this, &ChatWidget::onLoginFailed);

   connect(ui_->send, &QPushButton::clicked, this, &ChatWidget::onSendButtonClicked);
   connect(ui_->text, &QLineEdit::returnPressed, this, &ChatWidget::onSendButtonClicked);
   connect(ui_->treeViewUsers, &QTreeView::clicked, this, &ChatWidget::onUserClicked);

   connect(client_.get(), &ChatClient::UsersReplace
           , usersViewModel_.get(), &ChatUsersViewModel::onUsersReplace);
   connect(client_.get(), &ChatClient::UsersAdd
      , usersViewModel_.get(), &ChatUsersViewModel::onUsersAdd);
   connect(client_.get(), &ChatClient::UsersDel
      , this, &ChatWidget::onUsersDeleted);

   connect(client_.get(), &ChatClient::MessagesUpdate, messagesViewModel_.get()
                        , &ChatMessagesViewModel::onMessagesUpdate);
   connect(messagesViewModel_.get(), &ChatMessagesViewModel::rowsInserted,
           this, &ChatWidget::onMessagesUpdated);
}

void ChatWidget::onUserClicked(const QModelIndex& index)
{
   currentChat_ = usersViewModel_->resolveUser(index);

   ui_->text->setEnabled(!currentChat_.isEmpty());
<<<<<<< HEAD
   ui_->labelActiveChat->setText(tr("CHAT #") + currentChat_);
=======
   ui_->labelActiveChat->setText(tr("Chat #") + currentChat_);

>>>>>>> 88f6175a
   messagesViewModel_->onSwitchToChat(currentChat_);
   client_->retrieveUserMessages(currentChat_);
}

void ChatWidget::onUsersDeleted(const std::vector<std::string> &users)
{
   usersViewModel_->onUsersDel(users);

   if (std::find(users.cbegin(), users.cend(), currentChat_.toStdString()) != users.cend()) {
      onUserClicked({});
   }
}

void ChatWidget::onSendButtonClicked()
{
   QString messageText = ui_->text->text();

   if (!messageText.isEmpty() && !currentChat_.isEmpty()) {
      client_->onSendMessage(messageText, currentChat_);
      ui_->text->clear();

      messagesViewModel_->onSingleMessageUpdate(QDateTime::currentDateTime(), messageText);
   }
}

void ChatWidget::onMessagesUpdated(const QModelIndex& parent, int start, int end)
{
   ui_->tableViewMessages->scrollToBottom();
}

std::string ChatWidget::login(const std::string& email, const std::string& jwt)
{
   try {
      logger_->debug("Set user name {}", email);
      usersViewModel_->onUsersReplace({});
      const auto userId = client_->loginToServer(email, jwt);
      ui_->stackedWidget->setCurrentIndex(1);
      ui_->labelUserName->setText(QString::fromStdString(userId));
      messagesViewModel_->setOwnUserId(userId);

      return userId;
   }
   catch (std::exception& e) {
      logger_->error("Caught an exception: {}" , e.what());
   }
   catch (...) {
      logger_->error("Unknown error ...");
   }
   return std::string();
}

void ChatWidget::onLoginFailed()
{
   ui_->stackedWidget->setCurrentIndex(0);

   emit LoginFailed();
}

void ChatWidget::logout()
{
   ui_->stackedWidget->setCurrentIndex(0);
   client_->logout();
}
<|MERGE_RESOLUTION|>--- conflicted
+++ resolved
@@ -1,213 +1,139 @@
-#include "ChatWidget.h"
-#include "ui_ChatWidget.h"
-
-#include "ChatClient.h"
-#include "ChatUsersViewModel.h"
-#include "ApplicationSettings.h"
-
-#include <thread>
-#include <spdlog/spdlog.h>
-
-
-Q_DECLARE_METATYPE(std::vector<std::string>)
-
-ChatWidget::ChatWidget(QWidget *parent)
-   : QWidget(parent)
-   , ui_(new Ui::ChatWidget)
-{
-   ui_->setupUi(this);
-   ui_->stackedWidget->setCurrentIndex(0);
-
-   ui_->tableViewMessages->verticalHeader()->hide();
-   ui_->tableViewMessages->verticalHeader()->setDefaultSectionSize(15);
-   ui_->tableViewMessages->verticalHeader()->setSectionResizeMode(QHeaderView::Interactive);
-
-   ui_->tableViewMessages->horizontalHeader()->hide();
-   ui_->tableViewMessages->horizontalHeader()->setDefaultSectionSize(50);
-   ui_->tableViewMessages->horizontalHeader()->setSectionResizeMode(QHeaderView::Interactive);
-   ui_->tableViewMessages->setSelectionBehavior(QAbstractItemView::SelectRows);
-
-
-   ui_->treeViewUsers->header()->hide();
-
-   usersViewModel_.reset(new ChatUsersViewModel());
-   ui_->treeViewUsers->setModel(usersViewModel_.get());
-
-   messagesViewModel_.reset(new ChatMessagesViewModel());
-   ui_->tableViewMessages->setModel(messagesViewModel_.get());
-
-   qRegisterMetaType<std::vector<std::string>>();
-
-
-   // 
-   std::string label_color = "rgb(11, 22, 25)";
-   std::string back_color = "rgb(28, 40, 53)";
-   std::string send_button_color = "rgb(36, 125, 172)";
-   ui_->tableViewMessages->setStyleSheet(QString::fromStdString("background-color:" + back_color + ";"));
-   ui_->tableViewMessages->show();
-
-   ui_->treeView_ChatRooms->setStyleSheet(QString::fromStdString("background-color:" + back_color + ";"));
-   ui_->treeView_ChatRooms->show();
-
-   ui_->treeViewUsers->setStyleSheet(QString::fromStdString("background-color:" + back_color + ";"));
-   ui_->treeViewUsers->show();
-
-   ui_->roomsFrame->setStyleSheet(QString::fromStdString("background-color:" + back_color + ";"));
-   ui_->roomsFrame->show();
-
-   ui_->chatFrame->setStyleSheet(QString::fromStdString("background-color:" + back_color + ";"));
-   ui_->chatFrame->show();
-
-   ui_->usersFrame->setStyleSheet(QString::fromStdString("background-color:" + back_color + ";"));
-   ui_->usersFrame->show();
-
-   //
-
-   ui_->text->setStyleSheet(QString::fromStdString("background-color:" + back_color + ";"));
-   ui_->text->show();
-
-   ui_->send->setStyleSheet(QString::fromStdString("background-color:" + send_button_color + ";"));
-   ui_->send->show();
-
-   //
-
-   ui_->label->setStyleSheet(QString::fromStdString("background-color:" + label_color + ";"));
-   ui_->label->show();
-
-   ui_->label_3->setStyleSheet(QString::fromStdString("background-color:" + label_color + ";"));
-   ui_->label_3->show();
-
-   ui_->labelActiveChat->setStyleSheet(QString::fromStdString("background-color:" + label_color + ";"));
-   ui_->labelActiveChat->show();
-
-   ui_->label_4->setStyleSheet(QString::fromStdString("background-color:" + back_color + ";"));
-   ui_->label_4->show();
-
-   ui_->label_5->setStyleSheet(QString::fromStdString("background-color:" + back_color + ";"));
-   ui_->label_5->show();
-
-   ui_->labelUserName->setStyleSheet(QString::fromStdString("background-color:" + back_color + ";"));
-   ui_->labelUserName->show();
-
-   //
-
-   ui_->stackedWidget->setStyleSheet(QString::fromStdString("background-color:" + back_color + ";"));
-   ui_->stackedWidget->show();
-
-
-
-   ui_->page->setStyleSheet(QString::fromStdString("background-color:" + back_color + ";"));
-   ui_->page->show();
-
-
-   ui_->pageActive->setStyleSheet(QString::fromStdString("background-color:rgb(183, 187, 189);"));
-   ui_->pageActive->show();
-
-   ui_->tableViewMessages->setRowHeight(0, 10);
-   ui_->tableViewMessages->setColumnWidth(1, 75);
-
-
-}
-
-ChatWidget::~ChatWidget() = default;
-
-void ChatWidget::init(const std::shared_ptr<ConnectionManager>& connectionManager
-                 , const std::shared_ptr<ApplicationSettings> &appSettings
-                 , const std::shared_ptr<spdlog::logger>& logger)
-{
-   logger_ = logger;
-   client_ = std::make_shared<ChatClient>(connectionManager, appSettings, logger);
-
-   connect(client_.get(), &ChatClient::LoginFailed, this, &ChatWidget::onLoginFailed);
-
-   connect(ui_->send, &QPushButton::clicked, this, &ChatWidget::onSendButtonClicked);
-   connect(ui_->text, &QLineEdit::returnPressed, this, &ChatWidget::onSendButtonClicked);
-   connect(ui_->treeViewUsers, &QTreeView::clicked, this, &ChatWidget::onUserClicked);
-
-   connect(client_.get(), &ChatClient::UsersReplace
-           , usersViewModel_.get(), &ChatUsersViewModel::onUsersReplace);
-   connect(client_.get(), &ChatClient::UsersAdd
-      , usersViewModel_.get(), &ChatUsersViewModel::onUsersAdd);
-   connect(client_.get(), &ChatClient::UsersDel
-      , this, &ChatWidget::onUsersDeleted);
-
-   connect(client_.get(), &ChatClient::MessagesUpdate, messagesViewModel_.get()
-                        , &ChatMessagesViewModel::onMessagesUpdate);
-   connect(messagesViewModel_.get(), &ChatMessagesViewModel::rowsInserted,
-           this, &ChatWidget::onMessagesUpdated);
-}
-
-void ChatWidget::onUserClicked(const QModelIndex& index)
-{
-   currentChat_ = usersViewModel_->resolveUser(index);
-
-   ui_->text->setEnabled(!currentChat_.isEmpty());
-<<<<<<< HEAD
-   ui_->labelActiveChat->setText(tr("CHAT #") + currentChat_);
-=======
-   ui_->labelActiveChat->setText(tr("Chat #") + currentChat_);
-
->>>>>>> 88f6175a
-   messagesViewModel_->onSwitchToChat(currentChat_);
-   client_->retrieveUserMessages(currentChat_);
-}
-
-void ChatWidget::onUsersDeleted(const std::vector<std::string> &users)
-{
-   usersViewModel_->onUsersDel(users);
-
-   if (std::find(users.cbegin(), users.cend(), currentChat_.toStdString()) != users.cend()) {
-      onUserClicked({});
-   }
-}
-
-void ChatWidget::onSendButtonClicked()
-{
-   QString messageText = ui_->text->text();
-
-   if (!messageText.isEmpty() && !currentChat_.isEmpty()) {
-      client_->onSendMessage(messageText, currentChat_);
-      ui_->text->clear();
-
-      messagesViewModel_->onSingleMessageUpdate(QDateTime::currentDateTime(), messageText);
-   }
-}
-
-void ChatWidget::onMessagesUpdated(const QModelIndex& parent, int start, int end)
-{
-   ui_->tableViewMessages->scrollToBottom();
-}
-
-std::string ChatWidget::login(const std::string& email, const std::string& jwt)
-{
-   try {
-      logger_->debug("Set user name {}", email);
-      usersViewModel_->onUsersReplace({});
-      const auto userId = client_->loginToServer(email, jwt);
-      ui_->stackedWidget->setCurrentIndex(1);
-      ui_->labelUserName->setText(QString::fromStdString(userId));
-      messagesViewModel_->setOwnUserId(userId);
-
-      return userId;
-   }
-   catch (std::exception& e) {
-      logger_->error("Caught an exception: {}" , e.what());
-   }
-   catch (...) {
-      logger_->error("Unknown error ...");
-   }
-   return std::string();
-}
-
-void ChatWidget::onLoginFailed()
-{
-   ui_->stackedWidget->setCurrentIndex(0);
-
-   emit LoginFailed();
-}
-
-void ChatWidget::logout()
-{
-   ui_->stackedWidget->setCurrentIndex(0);
-   client_->logout();
-}
+#include "ChatWidget.h"
+#include "ui_ChatWidget.h"
+
+#include "ChatClient.h"
+#include "ChatUsersViewModel.h"
+#include "ApplicationSettings.h"
+
+#include <thread>
+#include <spdlog/spdlog.h>
+
+
+Q_DECLARE_METATYPE(std::vector<std::string>)
+
+ChatWidget::ChatWidget(QWidget *parent)
+   : QWidget(parent)
+   , ui_(new Ui::ChatWidget)
+{
+   ui_->setupUi(this);
+   ui_->stackedWidget->setCurrentIndex(0);
+
+   ui_->tableViewMessages->verticalHeader()->hide();
+   ui_->tableViewMessages->verticalHeader()->setDefaultSectionSize(15);
+   ui_->tableViewMessages->verticalHeader()->setSectionResizeMode(QHeaderView::ResizeToContents);
+
+   ui_->tableViewMessages->horizontalHeader()->hide();
+   ui_->tableViewMessages->horizontalHeader()->setDefaultSectionSize(50);
+   ui_->tableViewMessages->horizontalHeader()->setSectionResizeMode(QHeaderView::ResizeToContents);
+   ui_->tableViewMessages->setSelectionBehavior(QAbstractItemView::SelectRows);
+
+
+   ui_->treeViewUsers->header()->hide();
+
+   usersViewModel_.reset(new ChatUsersViewModel());
+   ui_->treeViewUsers->setModel(usersViewModel_.get());
+
+   messagesViewModel_.reset(new ChatMessagesViewModel());
+   ui_->tableViewMessages->setModel(messagesViewModel_.get());
+
+   qRegisterMetaType<std::vector<std::string>>();
+
+}
+
+ChatWidget::~ChatWidget() = default;
+
+void ChatWidget::init(const std::shared_ptr<ConnectionManager>& connectionManager
+                 , const std::shared_ptr<ApplicationSettings> &appSettings
+                 , const std::shared_ptr<spdlog::logger>& logger)
+{
+   logger_ = logger;
+   client_ = std::make_shared<ChatClient>(connectionManager, appSettings, logger);
+
+   connect(client_.get(), &ChatClient::LoginFailed, this, &ChatWidget::onLoginFailed);
+
+   connect(ui_->send, &QPushButton::clicked, this, &ChatWidget::onSendButtonClicked);
+   connect(ui_->text, &QLineEdit::returnPressed, this, &ChatWidget::onSendButtonClicked);
+   connect(ui_->treeViewUsers, &QTreeView::clicked, this, &ChatWidget::onUserClicked);
+
+   connect(client_.get(), &ChatClient::UsersReplace
+           , usersViewModel_.get(), &ChatUsersViewModel::onUsersReplace);
+   connect(client_.get(), &ChatClient::UsersAdd
+      , usersViewModel_.get(), &ChatUsersViewModel::onUsersAdd);
+   connect(client_.get(), &ChatClient::UsersDel
+      , this, &ChatWidget::onUsersDeleted);
+
+   connect(client_.get(), &ChatClient::MessagesUpdate, messagesViewModel_.get()
+                        , &ChatMessagesViewModel::onMessagesUpdate);
+   connect(messagesViewModel_.get(), &ChatMessagesViewModel::rowsInserted,
+           this, &ChatWidget::onMessagesUpdated);
+}
+
+void ChatWidget::onUserClicked(const QModelIndex& index)
+{
+   currentChat_ = usersViewModel_->resolveUser(index);
+
+   ui_->text->setEnabled(!currentChat_.isEmpty());
+   ui_->labelActiveChat->setText(tr("CHAT #") + currentChat_);
+   messagesViewModel_->onSwitchToChat(currentChat_);
+   client_->retrieveUserMessages(currentChat_);
+}
+
+void ChatWidget::onUsersDeleted(const std::vector<std::string> &users)
+{
+   usersViewModel_->onUsersDel(users);
+
+   if (std::find(users.cbegin(), users.cend(), currentChat_.toStdString()) != users.cend()) {
+      onUserClicked({});
+   }
+}
+
+void ChatWidget::onSendButtonClicked()
+{
+   QString messageText = ui_->text->text();
+
+   if (!messageText.isEmpty() && !currentChat_.isEmpty()) {
+      client_->onSendMessage(messageText, currentChat_);
+      ui_->text->clear();
+
+      messagesViewModel_->onSingleMessageUpdate(QDateTime::currentDateTime(), messageText);
+   }
+}
+
+void ChatWidget::onMessagesUpdated(const QModelIndex& parent, int start, int end)
+{
+   ui_->tableViewMessages->scrollToBottom();
+}
+
+std::string ChatWidget::login(const std::string& email, const std::string& jwt)
+{
+   try {
+      logger_->debug("Set user name {}", email);
+      usersViewModel_->onUsersReplace({});
+      const auto userId = client_->loginToServer(email, jwt);
+      ui_->stackedWidget->setCurrentIndex(1);
+      ui_->labelUserName->setText(QString::fromStdString(userId));
+      messagesViewModel_->setOwnUserId(userId);
+
+      return userId;
+   }
+   catch (std::exception& e) {
+      logger_->error("Caught an exception: {}" , e.what());
+   }
+   catch (...) {
+      logger_->error("Unknown error ...");
+   }
+   return std::string();
+}
+
+void ChatWidget::onLoginFailed()
+{
+   ui_->stackedWidget->setCurrentIndex(0);
+
+   emit LoginFailed();
+}
+
+void ChatWidget::logout()
+{
+   ui_->stackedWidget->setCurrentIndex(0);
+   client_->logout();
+}