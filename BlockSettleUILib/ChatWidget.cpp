--- conflicted
+++ resolved
@@ -20,7 +20,7 @@
 
 Q_DECLARE_METATYPE(std::vector<std::string>)
 
-<<<<<<< HEAD
+
 enum class OTCPages : int
 {
    OTCCreateRequest = 0,
@@ -28,10 +28,8 @@
    OTCNegotiateRequest,
    OTCNegotiateResponse
 };
-=======
+
 constexpr int kShowEmptyFoundUserListTimeoutMs = 3000;
-
->>>>>>> 60b23045
 
 class ChatWidgetState {
 public:
@@ -340,15 +338,13 @@
    popup_->setGeometry(0, 0, ui_->chatSearchLineEdit->width(), static_cast<int>(ui_->chatSearchLineEdit->height() * 1.2));
    popup_->setCustomPosition(ui_->chatSearchLineEdit, 0, 5);
    popup_->show();
-<<<<<<< HEAD
-=======
+
    if (users.size() == 0) {
       QTimer::singleShot(kShowEmptyFoundUserListTimeoutMs, [this] {
          popup_->hide();
          ui_->chatSearchLineEdit->setFocus();
       });
    }
->>>>>>> 60b23045
 }
 
 void ChatWidget::onUserClicked(const QString& userId)
