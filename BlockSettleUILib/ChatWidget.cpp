#include "ChatWidget.h"
#include "ui_ChatWidget.h"

#include "ApplicationSettings.h"
#include "BSMessageBox.h"
#include "BSTerminalMainWindow.h"
#include "CelerClient.h"
#include "ChatClient.h"
#include "ChatClientDataModel.h"
#include "ChatProtocol/ChatUtils.h"
#include "ChatTreeModelWrapper.h"
#include "ImportKeyBox.h"
#include "NotificationCenter.h"
#include "OTCRequestViewModel.h"
#include "OtcClient.h"
#include "ZMQ_BIP15X_DataConnection.h"

#include <QApplication>
#include <QMouseEvent>
#include <QObject>
#include <QScrollBar>
#include <QClipboard>
#include <QMimeData>
#include <thread>
#include <spdlog/spdlog.h>
#include <ChatPartiesTreeModel.h>

#include "ChatProtocol/ClientPartyModel.h"

Q_DECLARE_METATYPE(std::vector<std::string>)


#define USE_NEW_TREE_MODEL
#ifdef USE_NEW_TREE_MODEL
#include <QTreeView>
#include <ChatClientUsersViewItemDelegate.h>
#endif

using namespace bs::network;
using namespace bs::network::otc;


// #old_logic : delete this all widget and use class RFQShieldPage(maybe need redone it but based class should be the same)
enum class OTCPages : int
{
   OTCLoginRequiredShieldPage = 0,
   OTCGeneralRoomShieldPage,
   OTCCreateRequestPage,
   OTCPullOwnOTCRequestPage,
   OTCCreateResponsePage,
   OTCNegotiateRequestPage,
   OTCNegotiateResponsePage,
   OTCParticipantShieldPage,
   OTCContactShieldPage,
   OTCContactNetStatusShieldPage,
   OTCSupportRoomShieldPage
};

// #old_logic : delete those
namespace {
   const int maxMessageLength = 20;

   bool IsOTCChatRoom(const std::string& chatRoom)
   {
      return chatRoom == ChatUtils::OtcRoomKey;
   }

   bool IsGlobalChatRoom(const std::string& chatRoom)
   {
      return chatRoom == ChatUtils::GlobalRoomKey;
   }

   bool IsSupportChatRoom(const std::string& chatRoom)
   {
      return chatRoom == ChatUtils::SupportRoomKey;
   }
}



// #new_logic : need to be redone from old_logic
class ChatWidgetState {
public:
    virtual void onStateEnter() {} //Do something special on state appears, by default nothing
    virtual void onStateExit() {} //Do something special on state about to gone, by default nothing

public:

   explicit ChatWidgetState(ChatWidget* chat, ChatWidget::State type) : chat_(chat), type_(type) {}
   virtual ~ChatWidgetState() = default;

   virtual std::string login(const std::string& email, const std::string& jwt
      , const ZmqBipNewKeyCb &) = 0;
   virtual void logout() = 0;
   virtual void onLoggedOut() { }
   virtual void onSendButtonClicked() = 0;
   virtual void onMessagesUpdated() = 0;
   virtual void onLoginFailed() = 0;
   virtual void onUsersDeleted(const std::vector<std::string> &) = 0;

   ChatWidget::State type() { return type_; }

protected:
   ChatWidget * chat_;
private:
   ChatWidget::State type_;
};

class ChatWidgetStateLoggedOut : public ChatWidgetState {
public:
   ChatWidgetStateLoggedOut(ChatWidget* parent) : ChatWidgetState(parent, ChatWidget::LoggedOut) {}

   virtual void onStateEnter() override {
      chat_->logger_->debug("Set user name {}", "<empty>");
      chat_->ui_->input_textEdit->setText(QLatin1Literal(""));
      chat_->ui_->input_textEdit->setVisible(false);
      chat_->ui_->input_textEdit->setEnabled(false);
      chat_->ui_->searchWidget->clearLineEdit();
      chat_->ui_->searchWidget->setLineEditEnabled(false);
      chat_->ui_->labelUserName->setText(QLatin1String("offline"));
      chat_->ui_->textEditMessages->clear();

      chat_->SetLoggedOutOTCState();
      chat_->ui_->frameContactActions->setVisible(false);

      NotificationCenter::notify(bs::ui::NotifyType::LogOut, {});
   }

   std::string login(const std::string& email, const std::string& jwt
      , const ZmqBipNewKeyCb &cb) override {
      chat_->logger_->debug("Set user name {}", email);
      const auto userId = chat_->client_->LoginToServer(email, jwt, cb);
      //chat_->ui_->textEditMessages->setOwnUserId(userId);
      return userId;
   }

   void logout() override {
      chat_->logger_->info("Already logged out!");
   }

   void onSendButtonClicked()  override {
      qDebug("Send action when logged out");
   }

   void onMessagesUpdated()  override {}
   void onLoginFailed()  override {
      chat_->changeState(ChatWidget::LoggedOut);
   }
   void onUsersDeleted(const std::vector<std::string> &) override {}
};

class ChatWidgetStateLoggedIn : public ChatWidgetState {
public:
   ChatWidgetStateLoggedIn(ChatWidget* parent) : ChatWidgetState(parent, ChatWidget::LoggedIn) {}

   void onStateEnter() override {
      chat_->ui_->input_textEdit->setText(QLatin1Literal(""));
      chat_->ui_->input_textEdit->setVisible(true);
      chat_->ui_->input_textEdit->setEnabled(true);
      chat_->ui_->searchWidget->setLineEditEnabled(true);
      chat_->ui_->treeViewUsers->expandAll();
      chat_->ui_->labelUserName->setText(QString::fromStdString(chat_->client_->getUserId()));

      chat_->SetOTCLoggedInState();
   }

   void onStateExit() override {
      chat_->ui_->frameContactActions->setVisible(false);
   }

   std::string login(const std::string& /*email*/, const std::string& /*jwt*/
      , const ZmqBipNewKeyCb &) override {
      chat_->logger_->info("Already logged in! You should first logout!");
      return std::string();
   }

   void logout() override {
      chat_->client_->LogoutFromServer();
   }

   void onLoggedOut() override {
      chat_->changeState(ChatWidget::LoggedOut);
   }

   void onSendButtonClicked()  override {
      std::string messageText = chat_->ui_->input_textEdit->toPlainText().toStdString();

      //if (!messageText.empty() && !chat_->currentChat_.empty()) {
      //   if (chat_->isContactRequest()) {
      //      chat_->onContactRequestAcceptSendClicked();
      //   } else if (!chat_->isRoom()) {
      //      auto msg = chat_->client_->sendOwnMessage(messageText, chat_->currentChat_);
      //   } else {
      //      auto msg = chat_->client_->sendRoomOwnMessage(messageText, chat_->currentChat_);
      //   }
      //   chat_->ui_->input_textEdit->clear();
      //}

      chat_->chatClientServicePtr_->SendPartyMessage(chat_->currentChat_, messageText);
      chat_->ui_->input_textEdit->clear();
   }

   void onMessagesUpdated() override {
      QScrollBar *bar = chat_->ui_->textEditMessages->verticalScrollBar();
      bar->setValue(bar->maximum());
   }

   void onLoginFailed() override {
      chat_->changeState(ChatWidget::LoggedOut);
   }

   void onUsersDeleted(const std::vector<std::string> &/*users*/) override
   {}
};



// #old_logic : do we need all this variables?
// #new_logic : redo this fro old one
ChatWidget::ChatWidget(QWidget *parent)
   : QWidget(parent)
   , ui_(new Ui::ChatWidget)
   , isContactRequest_(false)
   , needsToStartFirstRoom_(false)
   , chatLoggedInTimestampUtcInMillis_(0)
{
   ui_->setupUi(this);

#ifndef USE_NEW_TREE_MODEL
      ChatClientUserView* view;
      view = new ChatClientUserView(ui_->treeViewUsers->parentWidget());
      auto *pOld = ui_->treeViewUsers->parentWidget()->layout()->replaceWidget(ui_->treeViewUsers, view);
      ui_->treeViewUsers = view;
      pOld->widget()->setVisible(false);
#endif

#ifndef Q_OS_WIN
   ui_->timeLabel->setMinimumSize(ui_->timeLabel->property("minimumSizeLinux").toSize());
#endif

   ui_->textEditMessages->setColumnsWidth(ui_->timeLabel->minimumWidth(),
                                          ui_->iconLabel->minimumWidth(),
                                          ui_->userLabel->minimumWidth(),
                                          ui_->messageLabel->minimumWidth());

   //Init UI and other stuff
   ui_->frameContactActions->setVisible(false);
   ui_->stackedWidget->setCurrentIndex(1); //Basically stackedWidget should be removed

   otcRequestViewModel_ = new OTCRequestViewModel(this);
   ui_->treeViewOTCRequests->setModel(otcRequestViewModel_);

   qRegisterMetaType<std::vector<std::string>>();

   connect(ui_->pushButton_AcceptSend, &QPushButton::clicked, this, &ChatWidget::onContactRequestAcceptSendClicked);
   connect(ui_->pushButton_RejectCancel, &QPushButton::clicked, this, &ChatWidget::onContactRequestRejectCancelClicked);
}

ChatWidget::~ChatWidget() = default;

<<<<<<< HEAD
// #new_logic : redoing
void ChatWidget::init(const std::shared_ptr<ConnectionManager>& connectionManager,
   const std::shared_ptr<ApplicationSettings> &appSettings,
   const Chat::ChatClientServicePtr& chatClientServicePtr,
   const std::shared_ptr<spdlog::logger>& logger)
=======
void ChatWidget::init(const std::shared_ptr<ConnectionManager>& connectionManager
                 , const std::shared_ptr<ApplicationSettings> &appSettings
                 , const std::shared_ptr<spdlog::logger>& logger
                 , const std::shared_ptr<bs::sync::WalletsManager> &walletsMgr
                 , const std::shared_ptr<ArmoryConnection> &armory
                 , const std::shared_ptr<SignContainer> &signContainer)
>>>>>>> b94c26e7
{
   logger_ = logger;
   client_ = std::make_shared<ChatClient>(connectionManager, appSettings, logger);

#ifndef USE_NEW_TREE_MODEL
  
   auto model = client_->getDataModel();
   model->setNewMessageMonitor(this);
   auto proxyModel = client_->getProxyModel();

   static_cast<ChatClientUserView*>(ui_->treeViewUsers)->setModel(proxyModel.get());
   static_cast<ChatClientUserView*>(ui_->treeViewUsers)->setSortingEnabled(true);
   static_cast<ChatClientUserView*>(ui_->treeViewUsers)->sortByColumn(0, Qt::AscendingOrder);
   connect(proxyModel.get(), &ChatTreeModelWrapper::treeUpdated,
           static_cast<ChatClientUserView*>(ui_->treeViewUsers), &QTreeView::expandAll);
   static_cast<ChatClientUserView*>(ui_->treeViewUsers)->expandAll();
   static_cast<ChatClientUserView*>(ui_->treeViewUsers)->addWatcher(ui_->textEditMessages);
   static_cast<ChatClientUserView*>(ui_->treeViewUsers)->addWatcher(this);
   static_cast<ChatClientUserView*>(ui_->treeViewUsers)->setHandler(this);
   static_cast<ChatClientUserView*>(ui_->treeViewUsers)->setActiveChatLabel(ui_->labelActiveChat);
#else
   // #new_logic
   chatClientServicePtr_ = chatClientServicePtr;

   ChatPartiesTreeModelPtr chatTreeModel = std::make_shared<ChatPartiesTreeModel>(chatClientServicePtr_);
   ChatPartiesSortProxyModel* charTreeSortModel = new ChatPartiesSortProxyModel(chatTreeModel, this);
   ui_->treeViewUsers->setModel(charTreeSortModel);
   ui_->treeViewUsers->sortByColumn(0, Qt::AscendingOrder);
   ui_->treeViewUsers->setSortingEnabled(true);
   ui_->treeViewUsers->setItemDelegate(new ChatClientUsersViewItemDelegate(charTreeSortModel, this));
   
   // connections
   connect(ui_->treeViewUsers, &QTreeView::clicked, this, &ChatWidget::onUserClicked);
   connect(chatClientServicePtr_.get(), &Chat::ChatClientService::LoginToServer, this, &ChatWidget::onConnectedToServer);
   connect(chatClientServicePtr_.get(), &Chat::ChatClientService::clientLoggedOutFromServer, this, &ChatWidget::onLoggedOut);
   connect(chatClientServicePtr_.get(), &Chat::ChatClientService::LogoutFromServer, this, &ChatWidget::onLoggedOut);
   connect(ui_->input_textEdit, &BSChatInput::sendMessage, this, &ChatWidget::onSendButtonClicked);

   Chat::ClientPartyModelPtr chatModelPtr = chatClientServicePtr_->getClientPartyModelPtr();
   connect(chatModelPtr.get(), &Chat::ClientPartyModel::messageArrived, ui_->textEditMessages, &ChatMessagesTextEdit::onSingleMessageUpdate);
#endif
   ui_->textEditMessages->setHandler(this);
   ui_->textEditMessages->setMessageReadHandler(client_);
   ui_->textEditMessages->setClientPartyModel(chatModelPtr);
   ui_->input_textEdit->setAcceptRichText(false);

   //ui_->chatSearchLineEdit->setActionsHandler(client_);

   // #old_logic
   connect(client_.get(), &ChatClient::LoginFailed, this, &ChatWidget::onLoginFailed);
   connect(client_.get(), &ChatClient::ConfirmContactsNewData, this, &ChatWidget::onContactListConfirmationRequested);
   connect(client_.get(), &ChatClient::LoggedOut, this, &ChatWidget::onLoggedOut);
   
   connect(client_.get(), &ChatClient::ContactRequestAccepted, this, &ChatWidget::onContactRequestAccepted);
   connect(client_.get(), &ChatClient::RoomsInserted, this, &ChatWidget::selectGlobalRoom);
   connect(client_.get(), &ChatClient::NewContactRequest, this, [=] (const std::string &userId) {
            NotificationCenter::notify(bs::ui::NotifyType::FriendRequest, {QString::fromStdString(userId)});
            onContactChanged();
   });
   connect(client_.get(), &ChatClient::ConfirmUploadNewPublicKey, this, &ChatWidget::onConfirmUploadNewPublicKey);
   connect(client_.get(), &ChatClient::ContactChanged, this, &ChatWidget::onContactChanged);
   connect(client_.get(), &ChatClient::DMMessageReceived, this, &ChatWidget::onDMMessageReceived);
   connect(client_.get(), &ChatClient::ContactRequestApproved, this, &ChatWidget::onContactRequestApproved);

   
   connect(ui_->input_textEdit, &BSChatInput::selectionChanged, this, &ChatWidget::onBSChatInputSelectionChanged);

   connect(ui_->textEditMessages, &QTextEdit::selectionChanged, this, &ChatWidget::onChatMessagesSelectionChanged);
   connect(ui_->textEditMessages, &ChatMessagesTextEdit::addContactRequired, this, &ChatWidget::onSendFriendRequest);

   //connect(ui_->chatSearchLineEdit, &ChatSearchLineEdit::returnPressed, this, &ChatWidget::onSearchUserReturnPressed);

   connect(ui_->treeViewOTCRequests->selectionModel(), &QItemSelectionModel::selectionChanged
      , this, &ChatWidget::OnOTCSelectionChanged);

   changeState(State::LoggedOut); //Initial state is LoggedOut
   initSearchWidget();

   installEventFilter(this);

   otcClient_ = new OtcClient(logger_, walletsMgr, armory, signContainer, this);
   connect(client_.get(), &ChatClient::contactConnected, otcClient_, &OtcClient::peerConnected);
   connect(client_.get(), &ChatClient::contactDisconnected, otcClient_, &OtcClient::peerDisconnected);
   connect(client_.get(), &ChatClient::otcMessageReceived, otcClient_, &OtcClient::processMessage);
   connect(otcClient_, &OtcClient::sendPbMessage, this, &ChatWidget::sendOtcPbMessage);

   connect(otcClient_, &OtcClient::sendMessage, client_.get(), &ChatClient::sendOtcMessage);

   connect(otcClient_, &OtcClient::peerUpdated, this, &ChatWidget::onOtcUpdated);

   connect(ui_->widgetNegotiateRequest, &OTCNegotiationRequestWidget::requestCreated, this, &ChatWidget::onOtcRequestSubmit);
   connect(ui_->widgetPullOwnOTCRequest, &PullOwnOTCRequestWidget::requestPulled, this, &ChatWidget::onOtcRequestPull);
   connect(ui_->widgetNegotiateResponse, &OTCNegotiationResponseWidget::responseAccepted, this, &ChatWidget::onOtcResponseAccept);
   connect(ui_->widgetNegotiateResponse, &OTCNegotiationResponseWidget::responseUpdated, this, &ChatWidget::onOtcResponseUpdate);
   connect(ui_->widgetNegotiateResponse, &OTCNegotiationResponseWidget::responseRejected, this, &ChatWidget::onOtcResponseReject);
}


void ChatWidget::onAddChatRooms(const std::vector<std::shared_ptr<Chat::Data> >& roomList)
{
   if (roomList.size() > 0 && needsToStartFirstRoom_) {
      // ui_->treeViewUsers->selectFirstRoom();
      const auto &firstRoom = roomList.at(0);
      needsToStartFirstRoom_ = false;
   }
}

void ChatWidget::onUsersDeleted(const std::vector<std::string> &users)
{
   stateCurrent_->onUsersDeleted(users);
}

void ChatWidget::onContactRequestApproved(const std::string &userId)
{
#ifndef USE_NEW_TREE_MODEL
   static_cast<ChatClientUserView*>(ui_->treeViewUsers)->setCurrentUserChat(userId);
   static_cast<ChatClientUserView*>(ui_->treeViewUsers)->updateCurrentChat();
#endif
}

void ChatWidget::changeState(ChatWidget::State state)
{

   //Do not add any functionality here, except  states swapping

   if (!stateCurrent_) { //In case if we use change state in first time
      stateCurrent_ = std::make_shared<ChatWidgetStateLoggedOut>(this);
      stateCurrent_->onStateEnter();
   } else if (stateCurrent_->type() != state) {
      stateCurrent_->onStateExit();
      switch (state) {
      case State::LoggedIn:
         {
            stateCurrent_ = std::make_shared<ChatWidgetStateLoggedIn>(this);
         }
         break;
      case State::LoggedOut:
         {
            stateCurrent_ = std::make_shared<ChatWidgetStateLoggedOut>(this);
         }
         break;
      }
      stateCurrent_->onStateEnter();
   }
}

void ChatWidget::initSearchWidget()
{
   ui_->searchWidget->init(client_);

   connect(ui_->searchWidget, &SearchWidget::addFriendRequied,
           this, &ChatWidget::onSendFriendRequest);
   connect(ui_->searchWidget, &SearchWidget::showUserRoom,
           this, &ChatWidget::onChangeChatRoom);
}

bool ChatWidget::isLoggedIn() const
{
   if (!stateCurrent_) {
      return false;
   }
   return stateCurrent_->type() == State::LoggedIn;
}

void ChatWidget::onSendButtonClicked()
{
   return stateCurrent_->onSendButtonClicked();
}

void ChatWidget::onMessagesUpdated()
{
   return stateCurrent_->onMessagesUpdated();
}

std::string ChatWidget::login(const std::string& email, const std::string& jwt
   , const ZmqBipNewKeyCb &cb)
{
   try {
      const auto userId = stateCurrent_->login(email, jwt, cb);
      needsToStartFirstRoom_ = true;
      return userId;
   }
   catch (std::exception& e) {
      logger_->error("Caught an exception: {}" , e.what());
   }
   catch (...) {
      logger_->error("Unknown error ...");
   }
   return std::string();
}

void ChatWidget::onLoginFailed()
{
   stateCurrent_->onLoginFailed();
   emit LoginFailed();
}

void ChatWidget::logout()
{
   return stateCurrent_->logout();
}

bool ChatWidget::hasUnreadMessages()
{
   return true;
}

void ChatWidget::setCelerClient(std::shared_ptr<BaseCelerClient> celerClient)
{
   celerClient_ = celerClient;
}

void ChatWidget::updateChat(const bool &isChatTab)
{
   isChatTab_ = isChatTab;

   // #old_logic
   //ui_->textEditMessages->setIsChatTab(isChatTab_);

   if (isChatTab_) {
#ifndef USE_NEW_TREE_MODEL
   static_cast<ChatClientUserView*>(ui_->treeViewUsers)->updateCurrentChat();
#else

#endif
   }
}

void ChatWidget::onLoggedOut()
{
   stateCurrent_->onLoggedOut();
   //emit LogOut();
}

void ChatWidget::onNewChatMessageTrayNotificationClicked(const QString &userId)
{
#ifndef USE_NEW_TREE_MODEL
   static_cast<ChatClientUserView*>(ui_->treeViewUsers)->setCurrentUserChat(userId.toStdString());
#endif
   ui_->input_textEdit->setFocus(Qt::FocusReason::MouseFocusReason);
}

void ChatWidget::processOtcPbMessage(const std::string &data)
{
   otcClient_->processPbMessage(data);
}

void ChatWidget::onConnectedToServer()
{
   const auto timestamp = std::chrono::duration_cast<std::chrono::milliseconds>(std::chrono::system_clock::now().time_since_epoch());
   chatLoggedInTimestampUtcInMillis_ =  timestamp.count();
   changeState(State::LoggedIn);

   otcClient_->setCurrentUserId(client_->currentUserId());
}

void ChatWidget::onContactRequestAccepted(const std::string &userId)
{
#ifndef USE_NEW_TREE_MODEL
   static_cast<ChatClientUserView*>(ui_->treeViewUsers)->setCurrentUserChat(userId);
#endif
}

void ChatWidget::onChangeChatRoom(const QString &userId)
{
#ifndef USE_NEW_TREE_MODEL
   static_cast<ChatClientUserView*>(ui_->treeViewUsers)->setCurrentUserChat(userId.toStdString());
#endif
}

void ChatWidget::onConfirmUploadNewPublicKey(const std::string &oldKey, const std::string &newKey)
{
   const auto deferredDialog = [this, oldKey, newKey]{
      ImportKeyBox box(BSMessageBox::question
                       , tr("Update OTC ID Key?")
                       , this);

      box.setAddrPort("");
      box.setDescription(QStringLiteral("Unless your OTC ID Key is lost or compromised, "
         "BlockSettle strongly discourages from re-submitting a new OTC ID Key. "
         "When updating your OTC ID Key, all your contacts will be asked to replace the OTC ID Key they use in relation to communication with yourself. "
         "You will need to rebuild and re-establish your reputation. Are you sure you wish to continue?"));
      box.setNewKeyFromBinary(newKey);
      box.setOldKeyFromBinary(oldKey);
      box.setCancelVisible(true);

      bool confirmed = box.exec() == QDialog::Accepted;
      client_->uploadNewPublicKeyToServer(confirmed);
   };

   for (QWidget *widget : qApp->topLevelWidgets()) {
      BSTerminalMainWindow *mainWindow = qobject_cast<BSTerminalMainWindow *>(widget);
      if (mainWindow) {
         mainWindow->addDeferredDialog(deferredDialog);
         break;
      }
   }
}

void ChatWidget::onConfirmContactNewKeyData(
      const std::vector<std::shared_ptr<Chat::Data> > &remoteConfirmed
      , const std::vector<std::shared_ptr<Chat::Data> > &remoteKeysUpdate
      , const std::vector<std::shared_ptr<Chat::Data> > &remoteAbsolutelyNew
      , bool bForceUpdateAllUsers)
{
   Q_UNUSED(remoteConfirmed)

   const auto localContacts = client_->getDataModel()->getAllContacts();
   std::map<std::string, std::shared_ptr<Chat::Data> > dict;
   for (const auto &contact : localContacts) {
      dict[contact->mutable_contact_record()->contact_id()] = contact;
   }

   std::vector<std::shared_ptr<Chat::Data> > updateList;
   for (const auto &contact : remoteKeysUpdate) {
      if (!contact || !contact->has_contact_record()) {
         logger_->error("[ChatWidget::{}] invalid contact", __func__);
         continue;
      }
      auto contactRecord = contact->mutable_contact_record();
      auto oldContact = client_->getContact(contactRecord->contact_id());
      if (oldContact.contact_id().empty()) {
         logger_->error("[ChatWidget::{}] invalid contact", __func__);
         continue;
      }
      auto name = QString::fromStdString(contactRecord->display_name());
      if (name.isEmpty()) {
         name = QString::fromStdString(contactRecord->contact_id());
      }

      if (bForceUpdateAllUsers) {
         updateList.push_back(contact);
         continue;
      }

      ImportKeyBox box(BSMessageBox::question
                       , tr("Import Contact '%1' Public Key?").arg(name)
                       , this);
      box.setAddrPort(std::string());
      box.setNewKeyFromBinary(contactRecord->public_key());
      box.setOldKeyFromBinary(oldContact.public_key());
      box.setCancelVisible(true);

      if (box.exec() == QDialog::Accepted) {
         updateList.push_back(contact);
      } else {
         auto userId = contact->mutable_contact_record()->contact_id();
         auto it = dict.find(userId);
         if (it != dict.end()) {
            dict.erase(it);
         }
         // New public key rejected, let's remove contact from friends
         client_->OnContactNewPublicKeyRejected(userId);
      }
   }

   std::vector<std::shared_ptr<Chat::Data> > leaveList;
   for (const auto &item : dict) {
      leaveList.push_back(item.second);
   }

   std::vector<std::shared_ptr<Chat::Data> > newList;
   for (const auto &contact : remoteAbsolutelyNew) {
      if (!contact || !contact->has_contact_record()) {
         logger_->error("[ChatWidget::{}] invalid contact", __func__);
         continue;
      }
      auto contactRecord = contact->mutable_contact_record();
      auto name = QString::fromStdString(contactRecord->contact_id());

      if (bForceUpdateAllUsers) {
         newList.push_back(contact);
         continue;
      }

      ImportKeyBox box(BSMessageBox::question
                       , tr("Do you wish to keep or remove '%1' as a Contact? ").arg(name)
                       , this);
      box.setWindowTitle(tr("Import Contact ID Key"));
      box.setAddrPort(std::string());
      box.setNewKeyFromBinary(contactRecord->public_key());
      box.setOldKey(std::string());
      box.setCancelVisible(true);
      box.setConfirmButtonText(tr("Keep"));
      box.setCancelButtonText(tr("Remove"));

      if (box.exec() == QDialog::Accepted) {
         newList.push_back(contact);
      }
   }

   client_->OnContactListConfirmed(leaveList, updateList, newList);
}

bool ChatWidget::eventFilter(QObject *sender, QEvent *event)
{
   if (event->type() == QEvent::WindowActivate) {
      // hide tab icon on window activate event
      NotificationCenter::notify(bs::ui::NotifyType::UpdateUnreadMessage, {});

      if (isChatTab_) {
#ifndef USE_NEW_TREE_MODEL
   static_cast<ChatClientUserView*>(ui_->treeViewUsers)->updateCurrentChat();
#endif
      }
   }

   // copy selected messages by keyboard shortcut
   if (event->type() == QEvent::KeyPress) {
      QKeyEvent *keyEvent = static_cast<QKeyEvent *>(event);

      // handle ctrl+c (cmd+c on macOS)
      if(keyEvent->key() == Qt::Key_C && keyEvent->modifiers().testFlag(Qt::ControlModifier)) {
         if (ui_->textEditMessages->textCursor().hasSelection()) {
            QApplication::clipboard()->setText(ui_->textEditMessages->getFormattedTextFromSelection());
            return true;
         }
      }
   }

   return QWidget::eventFilter(sender, event);
}

void ChatWidget::onSendFriendRequest(const QString &userId)
{
   //client_->sendFriendRequest(userId.toStdString());
   onActionCreatePendingOutgoing (userId.toStdString());
#ifndef USE_NEW_TREE_MODEL
   static_cast<ChatClientUserView*>(ui_->treeViewUsers)->setCurrentUserChat(userId.toStdString());
   static_cast<ChatClientUserView*>(ui_->treeViewUsers)->updateCurrentChat();
#endif

   ui_->searchWidget->setListVisible(false);
}

bool ChatWidget::isRoom()
{
   return isRoom_;
}

bool ChatWidget::isContactRequest()
{
   return isContactRequest_;
}

void ChatWidget::setIsContactRequest(bool isCr)
{
   isContactRequest_ = isCr;
}

void ChatWidget::setIsRoom(bool isRoom)
{
   isRoom_ = isRoom;
}

void ChatWidget::onElementSelected(const PartyTreeItem* chatUserListElement)
{
   ui_->frameContactActions->setVisible(false);
   ui_->input_textEdit->setReadOnly(false);
   setIsContactRequest(false);

   // Save draft message
   const std::string previousChat = currentChat_;

   if (chatUserListElement->modelType() != UI::ElementType::Party) {
      return;
   }
   Chat::ClientPartyPtr clientParty = chatUserListElement->data().value<Chat::ClientPartyPtr>();
   if (!clientParty)
      return;

   setIsRoom(true);
   currentChat_ = clientParty->id();
   ui_->input_textEdit->setReadOnly(false);
   ui_->textEditMessages->switchToChat(currentChat_, false);

   //if (element) {
   //   switch (element->getType()) {
   //      case ChatUIDefinitions::ChatTreeNodeType::RoomsElement: {
   //         //TODO: Change cast
   //         auto room = element->getDataObject();
   //         if (room && room->has_room()) {
   //            setIsRoom(true);
   //            currentChat_ = room->room().id();
   //            OTCSwitchToRoom(room);
   //         }
   //      }
   //      break;
   //      case ChatUIDefinitions::ChatTreeNodeType::ContactsElement: {
   //         //TODO: Change cast
   //         auto contact = element->getDataObject();
   //         if (contact && contact->has_contact_record()) {
   //            setIsRoom(false);
   //            currentChat_ = contact->contact_record().contact_id();
   //            OTCSwitchToContact(contact);
   //         }
   //      }
   //      break;
   //      case ChatUIDefinitions::ChatTreeNodeType::ContactsRequestElement: {
   //         auto contact = element->getDataObject();
   //         if (contact && contact->has_contact_record()) {
   //            setIsRoom(false);
   //            currentChat_ = contact->contact_record().contact_id();
   //            ChatContactElement * cElement = dynamic_cast<ChatContactElement*>(element);

   //            if (cElement->getContactData()->status() ==
   //                Chat::ContactStatus::CONTACT_STATUS_OUTGOING_PENDING) {
   //               ui_->pushButton_AcceptSend->setText(QObject::tr("SEND"));
   //               ui_->pushButton_RejectCancel->setText(QObject::tr("CANCEL"));
   //            } else if (cElement->getContactData()->status() ==
   //                       Chat::ContactStatus::CONTACT_STATUS_INCOMING) {
   //               ui_->pushButton_AcceptSend->setText(QObject::tr("ACCEPT"));
   //               ui_->pushButton_RejectCancel->setText(QObject::tr("REJECT"));
   //               ui_->input_textEdit->setReadOnly(true);
   //            }

   //            setIsContactRequest(true);
   //            ui_->frameContactActions->setVisible(true);
   //         }
   //      }
   //      break;
   //      // XXXOTC
   //      // case ChatUIDefinitions::ChatTreeNodeType::OTCSentResponsesElement: {
   //      //    ui_->stackedWidgetMessages->setCurrentIndex(0);
   //      //    auto response = element->getDataObject();
   //      //    if (response) {
   //      //       setIsRoom(false);
   //      //       currentChat_ = QString::fromStdString(response->serverResponseId());
   //      //    }
   //      // }
   //      // break;
   //      // case ChatUIDefinitions::ChatTreeNodeType::OTCReceivedResponsesElement: {
   //      //    ui_->stackedWidgetMessages->setCurrentIndex(0);
   //      //    auto response = element->getDataObject();
   //      //    if (response) {
   //      //       setIsRoom(false);
   //      //       currentChat_ = QString::fromStdString(response->serverResponseId());
   //      //       OTCSwitchToResponse(response);
   //      //    }
   //      // }
   //      // break;
   //      default:
   //         break;

   //   }
   //}

   if (previousChat != currentChat_) {
      // Save draft message if any
      if (!ui_->input_textEdit->toPlainText().isEmpty()) {
          draftMessages_[previousChat] = ui_->input_textEdit->toPlainText().toStdString();
      } else {
         draftMessages_.remove(previousChat);
      }

      // Return back draft message
      const auto iDraft = draftMessages_.find(currentChat_);
      if (iDraft != draftMessages_.cend()) {
         ui_->input_textEdit->setText(QString::fromStdString(iDraft.value()));
         auto cursor = ui_->input_textEdit->textCursor();
         cursor.movePosition(QTextCursor::EndOfLine, QTextCursor::MoveAnchor);
         ui_->input_textEdit->setTextCursor(cursor);
      } else {
         ui_->input_textEdit->clear();
      }
   }
}

void ChatWidget::onMessageChanged(std::shared_ptr<Chat::Data> message)
{
}

void ChatWidget::onElementUpdated(CategoryElement *element)
{
   if (element) {
      switch (element->getType()) {
         case ChatUIDefinitions::ChatTreeNodeType::RoomsElement: {
            //TODO: Change cast
            auto room = element->getDataObject();
            if (room && room->has_room() && currentChat_ == room->room().id()) {
               OTCSwitchToRoom(room);
            }
         }
         break;
         case ChatUIDefinitions::ChatTreeNodeType::ContactsRequestElement: {
            auto contact = element->getDataObject();
            if (contact && contact->has_contact_record()) {
               ChatContactElement *cElement = dynamic_cast<ChatContactElement*>(element);
               //Hide buttons if this current chat, but thme shouldn't be visible
               bool isButtonsVisible = currentChat_ == contact->contact_record().contact_id() &&
                  (cElement->getContactData()->status() == Chat::ContactStatus::CONTACT_STATUS_OUTGOING_PENDING
                     || cElement->getContactData()->status() == Chat::ContactStatus::CONTACT_STATUS_INCOMING);
               ui_->frameContactActions->setVisible(isButtonsVisible);
            }
         }
         break;
         default:
            break;
      }
   }
}

void ChatWidget::SetOTCLoggedInState()
{
   OTCSwitchToGlobalRoom();
}

void ChatWidget::SetLoggedOutOTCState()
{
   ui_->stackedWidgetOTC->setCurrentIndex(static_cast<int>(OTCPages::OTCLoginRequiredShieldPage));
}

bool ChatWidget::TradingAvailableForUser() const
{
   return celerClient_ && celerClient_->IsConnected() &&
      (celerClient_->celerUserType() == BaseCelerClient::CelerUserType::Dealing
         || celerClient_->celerUserType() == BaseCelerClient::CelerUserType::Trading);
}

void ChatWidget::clearCursorSelection(QTextEdit *element)
{
   auto cursor = element->textCursor();
   cursor.clearSelection();
   element->setTextCursor(cursor);
}

void ChatWidget::updateOtc(const std::string &contactId)
{
   auto peer = otcClient_->peer(contactId);
   if (!peer) {
      ui_->stackedWidgetOTC->setCurrentIndex(static_cast<int>(OTCPages::OTCContactNetStatusShieldPage));
      return;
   }

   switch (peer->state) {
      case otc::State::Idle:
         ui_->stackedWidgetOTC->setCurrentIndex(static_cast<int>(OTCPages::OTCNegotiateRequestPage));
         break;
      case otc::State::OfferSent:
         ui_->widgetPullOwnOTCRequest->setOffer(peer->offer);
         ui_->stackedWidgetOTC->setCurrentIndex(static_cast<int>(OTCPages::OTCPullOwnOTCRequestPage));
         break;
      case otc::State::OfferRecv:
         ui_->widgetNegotiateResponse->setOffer(peer->offer);
         ui_->stackedWidgetOTC->setCurrentIndex(static_cast<int>(OTCPages::OTCNegotiateResponsePage));
         break;
      case otc::State::SentPayinInfo:
      case otc::State::WaitPayinInfo:
         ui_->stackedWidgetOTC->setCurrentIndex(static_cast<int>(OTCPages::OTCContactNetStatusShieldPage));
         break;
      case otc::State::Blacklisted:
         ui_->stackedWidgetOTC->setCurrentIndex(static_cast<int>(OTCPages::OTCContactNetStatusShieldPage));
         break;
   }
}

void ChatWidget::OTCSwitchToCommonRoom()
{
   const auto currentSeletion = ui_->treeViewOTCRequests->selectionModel()->selection();
   if (currentSeletion.indexes().isEmpty()) {
      // OTC available only for trading and dealing participants
      if (TradingAvailableForUser()) {
         DisplayCorrespondingOTCRequestWidget();
      }
      else {
         ui_->stackedWidgetOTC->setCurrentIndex(static_cast<int>(OTCPages::OTCParticipantShieldPage));
      }
   }
   else {
      ui_->treeViewOTCRequests->selectionModel()->clearSelection();
   }
}

void ChatWidget::OTCSwitchToGlobalRoom()
{
   ui_->stackedWidgetOTC->setCurrentIndex(static_cast<int>(OTCPages::OTCGeneralRoomShieldPage));
}

void ChatWidget::OTCSwitchToSupportRoom()
{
   ui_->stackedWidgetOTC->setCurrentIndex(static_cast<int>(OTCPages::OTCSupportRoomShieldPage));
}

void ChatWidget::OTCSwitchToRoom(std::shared_ptr<Chat::Data>& room)
{
   assert(room->has_room());

   if (room->room().is_trading_available()) {
      ui_->stackedWidgetMessages->setCurrentIndex(1);
      OTCSwitchToCommonRoom();
   } else {
      ui_->stackedWidgetMessages->setCurrentIndex(0);
      ui_->input_textEdit->setFocus();
      if (IsGlobalChatRoom(room->room().id())) {
         OTCSwitchToGlobalRoom();
      } else if (IsSupportChatRoom(room->room().id())) {
         OTCSwitchToSupportRoom();
      }
   }
}

void ChatWidget::OTCSwitchToContact(std::shared_ptr<Chat::Data>& contact)
{
   assert(contact->has_contact_record());

   ui_->input_textEdit->setFocus();

   if (!TradingAvailableForUser()) {
      ui_->stackedWidgetOTC->setCurrentIndex(static_cast<int>(OTCPages::OTCParticipantShieldPage));
      return;
   }

   if (contact->contact_record().status() != Chat::CONTACT_STATUS_ACCEPTED) {
      ui_->stackedWidgetOTC->setCurrentIndex(static_cast<int>(OTCPages::OTCContactShieldPage));
      return;
   }

   updateOtc(contact->contact_record().contact_id());
}

void ChatWidget::UpdateOTCRoomWidgetIfRequired()
{
   if (IsOTCChatSelected()) {
      const auto currentSeletion = ui_->treeViewOTCRequests->selectionModel()->selection();
      if (currentSeletion.indexes().isEmpty()) {
         DisplayCorrespondingOTCRequestWidget();
      }
   }
}

// OTC request selected in OTC room
void ChatWidget::OnOTCSelectionChanged(const QItemSelection &selected, const QItemSelection &)
{
   // if (!selected.indexes().isEmpty()) {
   //    const auto otc = otcRequestViewModel_->GetOTCRequest(selected.indexes()[0]);

   //    if (otc == nullptr) {
   //       logger_->error("[ChatWidget::OnOTCSelectionChanged] can't get selected OTC");
   //       return;
   //    }

   //    if (IsOwnOTCId(otc->serverRequestId())) {
   //       // display request that could be pulled
   //       ui_->widgetPullOwnOTCRequest->DisplayActiveOTC(otc);
   //       ui_->stackedWidgetOTC->setCurrentIndex(static_cast<int>(OTCPages::OTCPullOwnOTCRequestPage));
   //    } else {
   //       // display create OTC response
   //       // NOTE: do we need to switch to channel if we already replied to this OTC?
   //       // what if we already replied to this?
   //       ui_->widgetCreateOTCResponse->SetActiveOTCRequest(otc);
   //       ui_->stackedWidgetOTC->setCurrentIndex(static_cast<int>(OTCPages::OTCCreateResponsePage));
   //    }
   // } else {
   //    DisplayCorrespondingOTCRequestWidget();
   // }
}

void ChatWidget::onOtcRequestSubmit()
{
   bool result = otcClient_->sendOffer(ui_->widgetNegotiateRequest->offer(), currentChat_);
   if (!result) {
      SPDLOG_LOGGER_ERROR(logger_, "send offer failed");
      return;
   }
}

void ChatWidget::onOtcRequestPull()
{
   bool result = otcClient_->pullOrRejectOffer(currentChat_);
   if (!result) {
      SPDLOG_LOGGER_ERROR(logger_, "pull offer failed");
      return;
   }
}

void ChatWidget::onOtcResponseAccept()
{
   bool result = otcClient_->acceptOffer(ui_->widgetNegotiateResponse->offer(), currentChat_);
   if (!result) {
      SPDLOG_LOGGER_ERROR(logger_, "accept offer failed");
      return;
   }
}

void ChatWidget::onOtcResponseUpdate()
{
   bool result = otcClient_->updateOffer(ui_->widgetNegotiateResponse->offer(), currentChat_);
   if (!result) {
      SPDLOG_LOGGER_ERROR(logger_, "update offer failed");
      return;
   }
}

void ChatWidget::onOtcResponseReject()
{
   bool result = otcClient_->pullOrRejectOffer(currentChat_);
   if (!result) {
      SPDLOG_LOGGER_ERROR(logger_, "reject offer failed");
      return;
   }
}

void ChatWidget::onOtcUpdated(const std::string &contactId)
{
   if (contactId == currentChat_) {
      updateOtc(currentChat_);
   }
}

void ChatWidget::onUserClicked(const QModelIndex& index)
{
   ChatPartiesSortProxyModel *chartProxyModel = static_cast<ChatPartiesSortProxyModel *>(ui_->treeViewUsers->model());
   PartyTreeItem* chatUserListElement = chartProxyModel->getInternalData(index);
   onElementSelected(chatUserListElement);
}

void ChatWidget::DisplayCreateOTCWidget()
{
   ui_->stackedWidgetOTC->setCurrentIndex(static_cast<int>(OTCPages::OTCCreateRequestPage));
}

void ChatWidget::DisplayOwnLiveOTC()
{
   //ui_->widgetPullOwnOTCRequest->DisplayActiveOTC(ownActiveOTC_);
   ui_->stackedWidgetOTC->setCurrentIndex(static_cast<int>(OTCPages::OTCPullOwnOTCRequestPage));
}

void ChatWidget::DisplayOwnSubmittedOTC()
{
   // ui_->widgetPullOwnOTCRequest->DisplaySubmittedOTC(submittedOtc_);
   ui_->stackedWidgetOTC->setCurrentIndex(static_cast<int>(OTCPages::OTCPullOwnOTCRequestPage));
}

void ChatWidget::DisplayCorrespondingOTCRequestWidget()
{
   if (IsOTCRequestSubmitted()) {
      if (IsOTCRequestAccepted()) {
         DisplayOwnLiveOTC();
      } else {
         DisplayOwnSubmittedOTC();
      }
   } else {
      DisplayCreateOTCWidget();
   }
}

bool ChatWidget::IsOTCRequestSubmitted() const
{
   // XXXPTC
   // return otcSubmitted_;
   return false;
}

bool ChatWidget::IsOTCRequestAccepted() const
{
   return false;
   //XXXOTC
   //return otcAccepted_;
}

bool ChatWidget::IsOTCChatSelected() const
{
   return IsOTCChatRoom(currentChat_);
}

void ChatWidget::onNewMessagesPresent(std::map<std::string, std::shared_ptr<Chat::Data>> newMessages)
{
   // show notification of new message in tray icon
   for (auto i : newMessages) {

      auto userName = i.first;
      auto message = i.second;

      if (message) {
         auto messageTitle = userName.empty() ? message->message().sender_id() : userName;
         auto messageText = (message->message().encryption() == Chat::Data_Message_Encryption_UNENCRYPTED)
               ? message->message().message() : "";

         if (messageText.length() > maxMessageLength) {
            messageText = messageText.substr(0, maxMessageLength) + "...";
         }

         bs::ui::NotifyMessage notifyMsg;
         notifyMsg.append(QString::fromStdString(messageTitle));
         notifyMsg.append(QString::fromStdString(messageText));
         notifyMsg.append(QString::fromStdString(message->message().sender_id()));

         NotificationCenter::notify(bs::ui::NotifyType::UpdateUnreadMessage, notifyMsg);
      }
   }
}

void ChatWidget::selectGlobalRoom()
{
   if (currentChat_.empty()) {
      // find all indexes
#ifndef USE_NEW_TREE_MODEL
      QModelIndexList indexes = static_cast<ChatClientUserView*>(ui_->treeViewUsers)->model()->match(
               static_cast<ChatClientUserView*>(ui_->treeViewUsers)->model()->index(0,0),
                                                                  Qt::DisplayRole,
                                                                  QLatin1String("*"),
                                                                  -1,
                                                                  Qt::MatchWildcard|Qt::MatchRecursive);
      // select Global room
      for (auto index : indexes) {
         if (index.data(ChatClientDataModel::Role::ItemTypeRole).value<ChatUIDefinitions::ChatTreeNodeType>() == ChatUIDefinitions::ChatTreeNodeType::RoomsElement) {
            if (index.data(ChatClientDataModel::Role::RoomIdRole).toString().toStdString() == ChatUtils::GlobalRoomKey) {
               static_cast<ChatClientUserView*>(ui_->treeViewUsers)->setCurrentIndex(index);
               break;
            }
         }
      }
#endif
   }
}

void ChatWidget::onBSChatInputSelectionChanged()
{
   // Once we got new selection we should clear previous one.
   clearCursorSelection(ui_->textEditMessages);
}

void ChatWidget::onChatMessagesSelectionChanged()
{
   // Once we got new selection we should clear previous one.
   clearCursorSelection(ui_->input_textEdit);
}

void ChatWidget::onActionCreatePendingOutgoing(const std::string &userId)
{
   return client_->createPendingFriendRequest(userId);
   //return client_->sendFriendRequest(userId, std::string("I would like to add you to friends!"));
}

void ChatWidget::onActionRemoveFromContacts(std::shared_ptr<Chat::Data> crecord)
{
   return client_->removeFriendOrRequest(crecord->contact_record().contact_id());
}

void ChatWidget::onActionAcceptContactRequest(std::shared_ptr<Chat::Data> crecord)
{
   return client_->acceptFriendRequest(crecord->contact_record().contact_id());
}

void ChatWidget::onActionRejectContactRequest(std::shared_ptr<Chat::Data> crecord)
{
    return client_->rejectFriendRequest(crecord->contact_record().contact_id());
}

void ChatWidget::onActionEditContactRequest(std::shared_ptr<Chat::Data> crecord)
{
   return client_->onEditContactRequest(crecord);
}

bool ChatWidget::onActionIsFriend(const std::string &userId)
{
   return client_->isFriend(userId);
}

void ChatWidget::onContactRequestAcceptSendClicked()
{
   std::string messageText = ui_->input_textEdit->toPlainText().toStdString();
   ui_->input_textEdit->clear();
   ui_->input_textEdit->setReadOnly(false);
   client_->onContactRequestPositiveAction(currentChat_, messageText);
}

void ChatWidget::onContactRequestRejectCancelClicked()
{
   ui_->input_textEdit->clear();
   client_->onContactRequestNegativeAction(currentChat_);
}

void ChatWidget::onContactListConfirmationRequested(const std::vector<std::shared_ptr<Chat::Data> > &remoteConfirmed,
                                                    const std::vector<std::shared_ptr<Chat::Data> > &remoteKeysUpdate,
                                                    const std::vector<std::shared_ptr<Chat::Data> > &remoteAbsolutelyNew)
{
   QString detailsPattern = QLatin1String("Confirmed contacts: %1\n"
                                          "Require key update: %2\n"
                                          "New contacts: %3");

   QString  detailsString = detailsPattern.arg(remoteConfirmed.size()).arg(remoteKeysUpdate.size()).arg(remoteAbsolutelyNew.size());

   BSMessageBox bsMessageBox(BSMessageBox::question, tr("Contacts Information Update"),
      tr("Do you wish to import your full Contact list?"),
      tr("Press OK to Import all Contact ID keys. Selecting Cancel will allow you to determine each contact individually."),
      detailsString);
   int ret = bsMessageBox.exec();

   onConfirmContactNewKeyData(remoteConfirmed, remoteKeysUpdate,
                              remoteAbsolutelyNew, QDialog::Accepted == ret);
}

void ChatWidget::onContactChanged()
{
   updateChat(true);
}

void ChatWidget::onCurrentElementAboutToBeRemoved()
{
   // To make selectGlobalRoom(); workable
   currentChat_.clear();

   selectGlobalRoom();
}

void ChatWidget::onDMMessageReceived(const std::shared_ptr<Chat::Data>& message)
{
   if (isVisible() && isActiveWindow()) {
      return;
   }
   std::map<std::string, std::shared_ptr<Chat::Data>> newMessages;
   const auto model = client_->getDataModel();
   std::string contactName = model->getContactDisplayName(message->message().sender_id());
   newMessages.emplace(contactName, message);
   model->getNewMessageMonitor()->onNewMessagesPresent(newMessages);
}<|MERGE_RESOLUTION|>--- conflicted
+++ resolved
@@ -258,20 +258,14 @@
 
 ChatWidget::~ChatWidget() = default;
 
-<<<<<<< HEAD
 // #new_logic : redoing
-void ChatWidget::init(const std::shared_ptr<ConnectionManager>& connectionManager,
-   const std::shared_ptr<ApplicationSettings> &appSettings,
-   const Chat::ChatClientServicePtr& chatClientServicePtr,
-   const std::shared_ptr<spdlog::logger>& logger)
-=======
 void ChatWidget::init(const std::shared_ptr<ConnectionManager>& connectionManager
                  , const std::shared_ptr<ApplicationSettings> &appSettings
+                 , const Chat::ChatClientServicePtr& chatClientServicePtr
                  , const std::shared_ptr<spdlog::logger>& logger
                  , const std::shared_ptr<bs::sync::WalletsManager> &walletsMgr
                  , const std::shared_ptr<ArmoryConnection> &armory
                  , const std::shared_ptr<SignContainer> &signContainer)
->>>>>>> b94c26e7
 {
    logger_ = logger;
    client_ = std::make_shared<ChatClient>(connectionManager, appSettings, logger);
