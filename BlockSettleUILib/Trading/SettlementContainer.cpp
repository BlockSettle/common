#include "SettlementContainer.h"
#include "UiUtils.h"

using namespace bs;
using namespace bs::sync::dialog;

SettlementContainer::SettlementContainer()
   : QObject(nullptr)
{}

sync::PasswordDialogData SettlementContainer::toPasswordDialogData() const
{
   bs::sync::PasswordDialogData info;

   info.setValue(keys::SettlementId, QString::fromStdString(id()));
   info.setValue(keys::Duration, durationMs());

   info.setValue(keys::ProductGroup, tr(bs::network::Asset::toString(assetType())));
   info.setValue(keys::Security, QString::fromStdString(security()));
   info.setValue(keys::Product, QString::fromStdString(product()));
   info.setValue(keys::Side, tr(bs::network::Side::toString(side())));

   return info;
}

sync::PasswordDialogData SettlementContainer::toPayOutTxDetailsPasswordDialogData(core::wallet::TXSignRequest payOutReq) const
{
   bs::sync::PasswordDialogData dialogData = toPasswordDialogData();

<<<<<<< HEAD
   dialogData.setValue("Title", tr("Settlement Pay-Out"));
   dialogData.setValue("Duration", 30000);
   dialogData.setValue("SettlementPayOutVisible", true);
=======
   dialogData.setValue(keys::Title, tr("Settlement Pay-Out"));
   dialogData.setValue(keys::Duration, 30000);

   // tx details
   dialogData.setValue(keys::InputAmount, QStringLiteral("- %2 %1")
                 .arg(UiUtils::XbtCurrency)
                 .arg(UiUtils::displayAmount(payOutReq.inputAmount())));

   dialogData.setValue(keys::ReturnAmount, QStringLiteral("- %2 %1")
                 .arg(UiUtils::XbtCurrency)
                 .arg(UiUtils::displayAmount(payOutReq.change.value)));
>>>>>>> eeecb9bc

   return dialogData;
}

void SettlementContainer::startTimer(const unsigned int durationSeconds)
{
   timer_.stop();
   timer_.setInterval(250);
   msDuration_ = durationSeconds * 1000;
   startTime_ = std::chrono::steady_clock::now();

   connect(&timer_, &QTimer::timeout, [this] {
      const auto timeDiff = std::chrono::duration_cast<std::chrono::milliseconds>(std::chrono::steady_clock::now() - startTime_);
      msTimeLeft_ = msDuration_ - timeDiff.count();
      if (msTimeLeft_ < 0) {
         timer_.stop();
         msDuration_ = 0;
         msTimeLeft_ = 0;
         emit timerExpired();
      }
      else {
         emit timerTick(msTimeLeft_, msDuration_);
      }
   });
   timer_.start();
   emit timerStarted(msDuration_);
}

void SettlementContainer::stopTimer()
{
   msDuration_ = 0;
   msTimeLeft_ = 0;
   timer_.stop();
   emit timerStopped();
}<|MERGE_RESOLUTION|>--- conflicted
+++ resolved
@@ -27,23 +27,9 @@
 {
    bs::sync::PasswordDialogData dialogData = toPasswordDialogData();
 
-<<<<<<< HEAD
-   dialogData.setValue("Title", tr("Settlement Pay-Out"));
-   dialogData.setValue("Duration", 30000);
-   dialogData.setValue("SettlementPayOutVisible", true);
-=======
    dialogData.setValue(keys::Title, tr("Settlement Pay-Out"));
    dialogData.setValue(keys::Duration, 30000);
-
-   // tx details
-   dialogData.setValue(keys::InputAmount, QStringLiteral("- %2 %1")
-                 .arg(UiUtils::XbtCurrency)
-                 .arg(UiUtils::displayAmount(payOutReq.inputAmount())));
-
-   dialogData.setValue(keys::ReturnAmount, QStringLiteral("- %2 %1")
-                 .arg(UiUtils::XbtCurrency)
-                 .arg(UiUtils::displayAmount(payOutReq.change.value)));
->>>>>>> eeecb9bc
+   dialogData.setValue(keys::SettlementPayOutVisible, true);
 
    return dialogData;
 }
