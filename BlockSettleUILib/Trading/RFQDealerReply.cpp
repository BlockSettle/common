#include "RFQDealerReply.h"
#include "ui_RFQDealerReply.h"

#include <spdlog/logger.h>

#include <chrono>

#include <QComboBox>
#include <QFileDialog>
#include <QLineEdit>

#include "ApplicationSettings.h"
#include "AssetManager.h"
#include "AuthAddressManager.h"
#include "AutoSignQuoteProvider.h"
#include "BSErrorCodeStrings.h"
#include "BSMessageBox.h"
#include "CoinControlDialog.h"
#include "CoinControlWidget.h"
#include "CurrencyPair.h"
#include "CustomComboBox.h"
#include "FastLock.h"
#include "QuoteProvider.h"
#include "SelectedTransactionInputs.h"
#include "SignContainer.h"
#include "TransactionData.h"
#include "TxClasses.h"
#include "UiUtils.h"
#include "UserScriptRunner.h"
#include "UtxoReserveAdapters.h"
#include "Wallets/SyncHDWallet.h"
#include "Wallets/SyncWalletsManager.h"

namespace {
   const QString kNoBalanceAvailable = QLatin1String("-");

   constexpr auto kBuySortOrder = bs::core::wallet::OutputSortOrder{
      bs::core::wallet::OutputOrderType::Recipients,
      bs::core::wallet::OutputOrderType::PrevState,
      bs::core::wallet::OutputOrderType::Change
   };
   constexpr auto kSellSortOrder = bs::core::wallet::OutputSortOrder{
      bs::core::wallet::OutputOrderType::PrevState,
      bs::core::wallet::OutputOrderType::Recipients,
      bs::core::wallet::OutputOrderType::Change
   };
}

using namespace bs::ui;

RFQDealerReply::RFQDealerReply(QWidget* parent)
   : QWidget(parent)
   , ui_(new Ui::RFQDealerReply())
{
   ui_->setupUi(this);
   initUi();

   connect(ui_->spinBoxBidPx, static_cast<void(QDoubleSpinBox::*)(double)>(&QDoubleSpinBox::valueChanged), this, &RFQDealerReply::priceChanged);
   connect(ui_->spinBoxOfferPx, static_cast<void(QDoubleSpinBox::*)(double)>(&QDoubleSpinBox::valueChanged), this, &RFQDealerReply::priceChanged);

   ui_->spinBoxBidPx->installEventFilter(this);
   ui_->spinBoxOfferPx->installEventFilter(this);

   connect(ui_->pushButtonSubmit, &QPushButton::clicked, this, &RFQDealerReply::submitButtonClicked);
   connect(ui_->pushButtonPull, &QPushButton::clicked, this, &RFQDealerReply::pullButtonClicked);
   connect(ui_->pushButtonAdvanced, &QPushButton::clicked, this, &RFQDealerReply::showCoinControl);

   connect(ui_->comboBoxWallet, qOverload<int>(&QComboBox::currentIndexChanged), this, &RFQDealerReply::walletSelected);
   connect(ui_->authenticationAddressComboBox, qOverload<int>(&QComboBox::currentIndexChanged), this, &RFQDealerReply::onAuthAddrChanged);

   ui_->responseTitle->hide();
}

RFQDealerReply::~RFQDealerReply()
{
   bs::UtxoReservation::delAdapter(dealerUtxoAdapter_);
}

void RFQDealerReply::init(const std::shared_ptr<spdlog::logger> logger
   , const std::shared_ptr<AuthAddressManager> &authAddressManager
   , const std::shared_ptr<AssetManager>& assetManager
   , const std::shared_ptr<QuoteProvider>& quoteProvider
   , const std::shared_ptr<ApplicationSettings> &appSettings
   , const std::shared_ptr<ConnectionManager> &connectionManager
   , const std::shared_ptr<SignContainer> &container
   , const std::shared_ptr<ArmoryConnection> &armory
   , const std::shared_ptr<bs::DealerUtxoResAdapter> &dealerUtxoAdapter
   , const std::shared_ptr<AutoSignQuoteProvider> &autoSignQuoteProvider)
{
   logger_ = logger;
   assetManager_ = assetManager;
   quoteProvider_ = quoteProvider;
   authAddressManager_ = authAddressManager;
   appSettings_ = appSettings;
   signingContainer_ = container;
   armory_ = armory;
   connectionManager_ = connectionManager;
   dealerUtxoAdapter_ = dealerUtxoAdapter;
   autoSignQuoteProvider_ = autoSignQuoteProvider;

   connect(quoteProvider_.get(), &QuoteProvider::orderUpdated, dealerUtxoAdapter_.get(), &bs::OrderUtxoResAdapter::onOrder);
   connect(quoteProvider_.get(), &QuoteProvider::orderUpdated, this, &RFQDealerReply::onOrderUpdated);
   connect(dealerUtxoAdapter_.get(), &bs::OrderUtxoResAdapter::reservedUtxosChanged, this, &RFQDealerReply::onReservedUtxosChanged, Qt::QueuedConnection);

   connect(autoSignQuoteProvider_->autoQuoter(), &UserScriptRunner::sendQuote, this, &RFQDealerReply::onAQReply, Qt::QueuedConnection);
   connect(autoSignQuoteProvider_->autoQuoter(), &UserScriptRunner::pullQuoteNotif, this, &RFQDealerReply::pullQuoteNotif, Qt::QueuedConnection);

   connect(autoSignQuoteProvider_.get(), &AutoSignQuoteProvider::autoSignStateChanged, this, &RFQDealerReply::onAutoSignStateChanged, Qt::QueuedConnection);

   UtxoReservation::addAdapter(dealerUtxoAdapter_);
}

void RFQDealerReply::initUi()
{
   invalidBalanceFont_ = ui_->labelBalanceValue->font();
   invalidBalanceFont_.setStrikeOut(true);

   ui_->authenticationAddressLabel->hide();
   ui_->authenticationAddressComboBox->hide();
   ui_->pushButtonSubmit->setEnabled(false);
   ui_->pushButtonPull->setEnabled(false);
   ui_->widgetWallet->hide();

   ui_->spinBoxBidPx->clear();
   ui_->spinBoxOfferPx->clear();
   ui_->spinBoxBidPx->setEnabled(false);
   ui_->spinBoxOfferPx->setEnabled(false);

   ui_->labelProductGroup->clear();

   validateGUI();
}

void RFQDealerReply::setWalletsManager(const std::shared_ptr<bs::sync::WalletsManager> &walletsManager)
{
   walletsManager_ = walletsManager;
   validateGUI();

   connect(walletsManager_.get(), &bs::sync::WalletsManager::CCLeafCreated, this, &RFQDealerReply::onHDLeafCreated);
   connect(walletsManager_.get(), &bs::sync::WalletsManager::CCLeafCreateFailed, this, &RFQDealerReply::onCreateHDWalletError);

   if (autoSignQuoteProvider_->autoQuoter()) {
      autoSignQuoteProvider_->autoQuoter()->setWalletsManager(walletsManager_);
   }

   auto updateAuthAddresses = [this] {
      UiUtils::fillAuthAddressesComboBox(ui_->authenticationAddressComboBox, authAddressManager_);
      onAuthAddrChanged(ui_->authenticationAddressComboBox->currentIndex());
   };
   updateAuthAddresses();
   connect(authAddressManager_.get(), &AuthAddressManager::VerifiedAddressListUpdated, this, updateAuthAddresses);
}

CustomDoubleSpinBox* RFQDealerReply::bidSpinBox() const
{
   return ui_->spinBoxBidPx;
}

CustomDoubleSpinBox* RFQDealerReply::offerSpinBox() const
{
   return ui_->spinBoxOfferPx;
}

QPushButton* RFQDealerReply::pullButton() const
{
   return ui_->pushButtonPull;
}

QPushButton* RFQDealerReply::quoteButton() const
{
   return ui_->pushButtonSubmit;
}

void RFQDealerReply::updateRespQuantity()
{
   if (currentQRN_.empty()) {
      ui_->labelRespQty->clear();
      return;
   }

   if (product_ == bs::network::XbtCurrency) {
      ui_->labelRespQty->setText(UiUtils::displayAmount(getValue()));
   } else {
      ui_->labelRespQty->setText(UiUtils::displayCurrencyAmount(getValue()));
   }
}

void RFQDealerReply::reset()
{
   payInRecipId_ = UINT_MAX;
   if (currentQRN_.empty()) {
      ui_->labelProductGroup->clear();
      ui_->labelSecurity->clear();
      ui_->labelReqProduct->clear();
      ui_->labelReqSide->clear();
      ui_->labelReqQty->clear();
      ui_->labelRespProduct->clear();
      indicBid_ = indicAsk_ = 0;
      setBalanceOk(true);
   }
   else {
      CurrencyPair cp(currentQRN_.security);
      baseProduct_ = cp.NumCurrency();
      product_ = cp.ContraCurrency(currentQRN_.product);

      transactionData_ = nullptr;
      if (currentQRN_.assetType != bs::network::Asset::SpotFX) {
         transactionData_ = std::make_shared<TransactionData>([this]() { onTransactionDataChanged(); }
            , logger_, true, true);
         if (walletsManager_ != nullptr) {
            const auto &cbFee = [this](float feePerByte) {
               transactionData_->setFeePerByte(feePerByte);
            };
            walletsManager_->estimatedFeePerByte(2, cbFee, this);
         }

         if (currentQRN_.assetType == bs::network::Asset::SpotXBT) {
            transactionData_->setWallet(getSelectedXbtWallet(), armory_->topBlock());
         } else if (currentQRN_.assetType == bs::network::Asset::PrivateMarket) {
            std::shared_ptr<bs::sync::Wallet> wallet;
            if (currentQRN_.side == bs::network::Side::Buy) {
               wallet = getCCWallet(currentQRN_.product);
            }
            else {
               wallet = getSelectedXbtWallet();
            }
            if (wallet && (!ccCoinSel_ || (ccCoinSel_->GetWallet() != wallet))) {
               ccCoinSel_ = std::make_shared<SelectedTransactionInputs>(wallet, true, true);
            }
            transactionData_->setSigningWallet(wallet);
            transactionData_->setWallet(wallet, armory_->topBlock());
         }
      }

      const auto assetType = assetManager_->GetAssetTypeForSecurity(currentQRN_.security);
      if (assetType == bs::network::Asset::Type::Undefined) {
         logger_->error("[RFQDealerReply::reset] could not get asset type for {}", currentQRN_.security);
      }
      const auto priceDecimals = UiUtils::GetPricePrecisionForAssetType(assetType);
      ui_->spinBoxBidPx->setDecimals(priceDecimals);
      ui_->spinBoxOfferPx->setDecimals(priceDecimals);
      ui_->spinBoxBidPx->setSingleStep(std::pow(10, -priceDecimals));
      ui_->spinBoxOfferPx->setSingleStep(std::pow(10, -priceDecimals));

      const auto priceWidget = getActivePriceWidget();
      ui_->spinBoxBidPx->setEnabled(priceWidget == ui_->spinBoxBidPx);
      ui_->spinBoxOfferPx->setEnabled(priceWidget == ui_->spinBoxOfferPx);
/*      priceWidget->setFocus();
      priceWidget->selectAll();*/

      ui_->labelProductGroup->setText(tr(bs::network::Asset::toString(currentQRN_.assetType)));
      ui_->labelSecurity->setText(QString::fromStdString(currentQRN_.security));
      ui_->labelReqProduct->setText(QString::fromStdString(currentQRN_.product));
      ui_->labelReqSide->setText(tr(bs::network::Side::toString(currentQRN_.side)));
      ui_->labelReqQty->setText(UiUtils::displayAmountForProduct(currentQRN_.quantity
         , QString::fromStdString(currentQRN_.product), currentQRN_.assetType));

      ui_->labelRespProduct->setText(QString::fromStdString(product_));
   }

   updateRespQuantity();
   updateSpinboxes();
}

void RFQDealerReply::quoteReqNotifStatusChanged(const bs::network::QuoteReqNotification &qrn)
{
   if (!QuoteProvider::isRepliableStatus(qrn.status)) {
      sentNotifs_.erase(qrn.quoteRequestId);
   }

   if (qrn.quoteRequestId == currentQRN_.quoteRequestId) {
      updateQuoteReqNotification(qrn);
   }
}

void RFQDealerReply::setQuoteReqNotification(const bs::network::QuoteReqNotification &qrn, double indicBid, double indicAsk)
{
   indicBid_ = indicBid;
   indicAsk_ = indicAsk;

   updateQuoteReqNotification(qrn);
}

void RFQDealerReply::updateQuoteReqNotification(const bs::network::QuoteReqNotification &qrn)
{
   const auto &oldReqId = currentQRN_.quoteRequestId;
   const bool qrnChanged = (oldReqId != qrn.quoteRequestId);
   currentQRN_ = qrn;

   const bool isXBT = (qrn.assetType == bs::network::Asset::SpotXBT);
   const bool isPrivMkt = (qrn.assetType == bs::network::Asset::PrivateMarket);

   ui_->authenticationAddressLabel->setVisible(isXBT);
   ui_->authenticationAddressComboBox->setVisible(isXBT);
   ui_->widgetWallet->setVisible(isXBT || isPrivMkt);
   ui_->pushButtonAdvanced->setVisible(isXBT && (qrn.side == bs::network::Side::Buy));
   ui_->labelWallet->setText(qrn.side == bs::network::Side::Buy ? tr("Payment Wallet") : tr("Receiving Wallet"));

   dealerSellXBT_ = (isXBT || isPrivMkt) && ((qrn.product == bs::network::XbtCurrency) != (qrn.side == bs::network::Side::Sell));

   updateUiWalletFor(qrn);

   if (qrnChanged) {
      reset();
   }

   if (qrn.assetType == bs::network::Asset::SpotFX ||
      qrn.assetType == bs::network::Asset::Undefined) {
         ui_->responseTitle->hide();
   } else {
      ui_->responseTitle->show();
   }

   updateSubmitButton();
}

std::shared_ptr<bs::sync::Wallet> RFQDealerReply::getCCWallet(const std::string &cc) const
{
   return walletsManager_->getCCWallet(cc);
}

std::shared_ptr<bs::sync::Wallet> RFQDealerReply::getCCWallet(const bs::network::QuoteReqNotification &qrn) const
{
   return getCCWallet(qrn.product);
}

void RFQDealerReply::getRecvAddress(const std::shared_ptr<bs::sync::Wallet> &wallet, std::function<void(bs::Address)> cb) const
{
   if (!wallet) {
      cb({});
      return;
   }

   auto cbWrap = [wallet, cb = std::move(cb)](const bs::Address &addr) {
      if (wallet->type() != bs::core::wallet::Type::ColorCoin) {
         wallet->setAddressComment(addr, bs::sync::wallet::Comment::toString(bs::sync::wallet::Comment::SettlementPayOut));
      }
      cb(addr);
   };
   wallet->getNewIntAddress(cbWrap);
   //curWallet_->RegisterWallet();  //TODO: invoke at address callback
}

void RFQDealerReply::updateUiWalletFor(const bs::network::QuoteReqNotification &qrn)
{
   if (armory_->state() != ArmoryState::Ready) {
      return;
   }
   if (qrn.assetType == bs::network::Asset::PrivateMarket) {
      if (qrn.side == bs::network::Side::Sell) {
         const auto &ccWallet = getCCWallet(qrn.product);
         if (!ccWallet) {
            if (signingContainer_ && !signingContainer_->isOffline()) {
               MessageBoxCCWalletQuestion qryCCWallet(QString::fromStdString(qrn.product), this);

               if (qryCCWallet.exec() == QDialog::Accepted) {
                  if (!walletsManager_->CreateCCLeaf(qrn.product)) {
                     BSMessageBox errorMessage(BSMessageBox::critical, tr("Internal error")
                        , tr("Failed create CC subwallet.")
                        , this);
                     errorMessage.exec();
                  }
               }
            } else {
               BSMessageBox errorMessage(BSMessageBox::critical, tr("Signer not connected")
                  , tr("Could not create CC subwallet.")
                  , this);
               errorMessage.exec();
            }
         }
      }

      const bool skipWatchingOnly = (qrn.side == bs::network::Side::Sell);
      updateWalletsList(skipWatchingOnly);
   }
   else if (qrn.assetType == bs::network::Asset::SpotXBT) {
      const bool skipWatchingOnly = (currentQRN_.side == bs::network::Side::Buy);
      updateWalletsList(skipWatchingOnly);
   }
}

void RFQDealerReply::priceChanged()
{
   updateRespQuantity();
   updateSubmitButton();
}

void RFQDealerReply::onAuthAddrChanged(int index)
{
   authAddr_ = authAddressManager_->GetAddress(authAddressManager_->FromVerifiedIndex(index));
   authKey_.clear();

   if (authAddr_.isNull()) {
      return;
   }
   const auto settlLeaf = authAddressManager_->getSettlementLeaf(authAddr_);

   const auto &cbPubKey = [this](const SecureBinaryData &pubKey) {
      authKey_ = pubKey.toHexStr();
      QMetaObject::invokeMethod(this, &RFQDealerReply::updateSubmitButton);
   };

   if (settlLeaf) {
      settlLeaf->getRootPubkey(cbPubKey);
   } else {
      walletsManager_->createSettlementLeaf(authAddr_, cbPubKey);
   }
}

void RFQDealerReply::updateSubmitButton()
{
   updateBalanceLabel();
   bool isQRNRepliable = (!currentQRN_.empty() && QuoteProvider::isRepliableStatus(currentQRN_.status));
   if ((currentQRN_.assetType != bs::network::Asset::SpotFX)
      && (!signingContainer_ || signingContainer_->isOffline())) {
      isQRNRepliable = false;
   }
   ui_->pushButtonSubmit->setEnabled(isQRNRepliable);
   ui_->pushButtonPull->setEnabled(isQRNRepliable);
   if (!isQRNRepliable) {
      ui_->spinBoxBidPx->setEnabled(false);
      ui_->spinBoxOfferPx->setEnabled(false);
      return;
   }

   const auto itQN = sentNotifs_.find(currentQRN_.quoteRequestId);
   ui_->pushButtonPull->setEnabled(itQN != sentNotifs_.end());

   const auto price = getPrice();
   if (qFuzzyIsNull(price) || ((itQN != sentNotifs_.end()) && qFuzzyCompare(itQN->second, price))) {
      ui_->pushButtonSubmit->setEnabled(false);
      return;
   }

   if ((currentQRN_.assetType == bs::network::Asset::SpotXBT) && authKey_.empty()) {
      ui_->pushButtonSubmit->setEnabled(false);
      return;
   }

   if (!assetManager_) {
      ui_->pushButtonSubmit->setEnabled(false);
      return;
   }

   const bool isBalanceOk = checkBalance();
   ui_->pushButtonSubmit->setEnabled(isBalanceOk);
   setBalanceOk(isBalanceOk);
}

void RFQDealerReply::setBalanceOk(bool ok)
{
   if (!ok) {
      QPalette palette = ui_->labelRespQty->palette();
      palette.setColor(QPalette::WindowText, Qt::red);
      ui_->labelRespQty->setPalette(palette);
      return;
   }
   ui_->labelRespQty->setPalette(QPalette());
}

bool RFQDealerReply::checkBalance() const
{
   if (!assetManager_) {
      return false;
   }

   if ((currentQRN_.side == bs::network::Side::Buy) != (product_ == baseProduct_)) {
      const auto amount = getAmount();
      if ((currentQRN_.assetType == bs::network::Asset::SpotXBT) && transactionData_) {
         return (amount <= (transactionData_->GetTransactionSummary().availableBalance
            - transactionData_->GetTransactionSummary().totalFee / BTCNumericTypes::BalanceDivider));
      }
      else if ((currentQRN_.assetType == bs::network::Asset::PrivateMarket) && ccCoinSel_) {
         return (amount <= getPrivateMarketCoinBalance());
      }
      const auto product = (product_ == baseProduct_) ? product_ : currentQRN_.product;
      return assetManager_->checkBalance(product, amount);
   }
   else if ((currentQRN_.side == bs::network::Side::Buy) && (product_ == baseProduct_)) {
      return assetManager_->checkBalance(currentQRN_.product, currentQRN_.quantity);
   }

   if ((currentQRN_.assetType == bs::network::Asset::PrivateMarket) && transactionData_) {
      return (currentQRN_.quantity * getPrice() <= transactionData_->GetTransactionSummary().availableBalance
         - transactionData_->GetTransactionSummary().totalFee / BTCNumericTypes::BalanceDivider);
   }

   const double value = getValue();
   if (qFuzzyIsNull(value)) {
      return true;
   }
   const bool isXbt = (currentQRN_.assetType == bs::network::Asset::PrivateMarket) ||
      ((currentQRN_.assetType == bs::network::Asset::SpotXBT) && (product_ == baseProduct_));
   if (isXbt && transactionData_) {
      return (value <= (transactionData_->GetTransactionSummary().availableBalance
         - transactionData_->GetTransactionSummary().totalFee / BTCNumericTypes::BalanceDivider));
   }
   return assetManager_->checkBalance(product_, value);
}

void RFQDealerReply::walletSelected(int index)
{
   reset();
   updateSubmitButton();
}

QDoubleSpinBox *RFQDealerReply::getActivePriceWidget() const
{
   if (currentQRN_.empty()) {
      return nullptr;
   }

   if (baseProduct_ == currentQRN_.product) {
      if (currentQRN_.side == bs::network::Side::Buy) {
         return ui_->spinBoxOfferPx;
      }
      return ui_->spinBoxBidPx;
   }
   else {
      if (currentQRN_.side == bs::network::Side::Buy) {
         return ui_->spinBoxBidPx;
      }
      return ui_->spinBoxOfferPx;
   }
}

double RFQDealerReply::getPrice() const
{
   const auto spinBox = getActivePriceWidget();
   return spinBox ? spinBox->value() : 0;
}

double RFQDealerReply::getValue() const
{
   const double price = getPrice();
   if (baseProduct_ == product_) {
      if (!qFuzzyIsNull(price)) {
         return  currentQRN_.quantity / price;
      }
      return 0;
   }
   return price * currentQRN_.quantity;
}

double RFQDealerReply::getAmount() const
{
   if (baseProduct_ == product_) {
      const double price = getPrice();
      if (!qFuzzyIsNull(price)) {
         return  currentQRN_.quantity / price;
      }
      return 0;
   }
   return currentQRN_.quantity;
}

std::shared_ptr<bs::sync::Wallet> RFQDealerReply::getSelectedXbtWallet() const
{
   if (!walletsManager_) {
      return nullptr;
   }
   return walletsManager_->getWalletById(ui_->comboBoxWallet->currentData(UiUtils::WalletIdRole).toString().toStdString());
}

bs::Address RFQDealerReply::selectedAuthAddress() const
{
   return authAddr_;
}

std::vector<UTXO> RFQDealerReply::selectedXbtInputs() const
{
   if (!transactionData_ || transactionData_->getSelectedInputs()->UseAutoSel()) {
      return {};
   }
   return transactionData_->getSelectedInputs()->GetSelectedTransactions();
}

void RFQDealerReply::submitReply(const std::shared_ptr<TransactionData> transData
   , const bs::network::QuoteReqNotification &qrn, double price
   , std::function<void(bs::network::QuoteNotification)> cb
   , const std::shared_ptr<bs::sync::Wallet> &xbtWallet)
{
   if (qFuzzyIsNull(price)) {
      cb({});
      return;
   }
   const auto itQN = sentNotifs_.find(qrn.quoteRequestId);
   if ((itQN != sentNotifs_.end()) && (itQN->second == price)) {
      cb({});
      return;
   }

   auto qn = std::make_shared<bs::network::QuoteNotification>(qrn, authKey_, price, "");

   switch (qrn.assetType) {
      case bs::network::Asset::SpotFX: {
         cb(*qn);
         break;
      }

      case bs::network::Asset::SpotXBT: {
         cb(*qn);
         break;
      }

      case bs::network::Asset::PrivateMarket: {
         auto addrCb = [this, cb, qn, qrn, price, transData, xbtWallet](const bs::Address &addr) {
            qn->receiptAddress = addr.display();
            qn->reqAuthKey = qrn.requestorRecvAddress;

            auto wallet = transData->getSigningWallet();
            auto spendVal = std::make_shared<uint64_t>(0);

            const auto &cbFee = [this, qrn, transData, spendVal, wallet, cb, qn](float feePerByte) {
               const auto recipient = bs::Address(qrn.requestorRecvAddress).getRecipient(bs::XBTAmount{ *spendVal });
               std::vector<UTXO> inputs = dealerUtxoAdapter_->get(qn->quoteRequestId);
               if (inputs.empty() && ccCoinSel_) {
                  inputs = ccCoinSel_->GetSelectedTransactions();
                  if (inputs.empty()) {
                     logger_->error("[RFQDealerReply::submit] no suitable inputs for CC sell");
                     cb({});
                     return;
                  }
               }

               const auto &cbAddr = [this, inputs, feePerByte, qrn, qn, spendVal, wallet, recipient, transData, cb]
                  (const bs::Address &changeAddress)
               {
                  try {
<<<<<<< HEAD
                     Signer signer;
                     signer.deserializeState(BinaryData::CreateFromHex(qrn.requestorAuthPublicKey));
=======
                     logger_->debug("[cbFee] {} input[s], fpb={}, recip={}, prevPart={}", inputs.size(), feePerByte
                        , bs::Address(qrn.requestorRecvAddress).display(), qrn.requestorAuthPublicKey);
                     try {
                        Signer signer;
                        signer.deserializeState(BinaryData::CreateFromHex(qrn.requestorAuthPublicKey));
                        logger_->debug("[cbFee] deserialized state");
                     } catch (const std::exception &e) {
                        logger_->error("[cbFee] state deser failed: {}", e.what());
                     }
                     const auto outSortOrder = (qrn.side == bs::network::Side::Buy) ? kBuySortOrder : kSellSortOrder;
                     const auto txReq = wallet->createPartialTXRequest(*spendVal, inputs, changeAddress, feePerByte
                        , { recipient }, outSortOrder, BinaryData::CreateFromHex(qrn.requestorAuthPublicKey));
                     qn->transactionData = txReq.serializeState().toHexStr();
                     dealerUtxoAdapter_->reserve(txReq, qn->quoteRequestId);
>>>>>>> 075d91c0
                  } catch (const std::exception &e) {
                     logger_->error("[RFQDealerReply::submit] error creating own unsigned half: {}", e.what());
                     cb({});
                     return;
                  }
                  if (!transData->getSigningWallet()) {
                     transData->setSigningWallet(wallet);
                  }
                  cb(*qn);
               };

               if (qFuzzyIsNull(feePerByte)) {
                  uint64_t inputsVal = 0;
                  for (const auto &input : inputs) {
                     inputsVal += input.getValue();
                  }
                  if (inputsVal == *spendVal) {
                     cbAddr({});
                     return;
                  }
               }
               wallet->getNewChangeAddress(cbAddr);
            };

            if (qrn.side == bs::network::Side::Buy) {
               if (!wallet) {
                  wallet = getCCWallet(qrn.product);
               }
               *spendVal = qrn.quantity * assetManager_->getCCLotSize(qrn.product);
               cbFee(0);
               return;
            } else {
               *spendVal = qrn.quantity * price * BTCNumericTypes::BalanceDivider;
               walletsManager_->estimatedFeePerByte(2, cbFee, this);
               return;
            }
         };

         if (qrn.side == bs::network::Side::Sell) {
            getRecvAddress(getCCWallet(qrn), addrCb);
         } else {
            getRecvAddress(xbtWallet, addrCb);
         }
         cb(*qn);
         break;
      }
   }
}

void RFQDealerReply::updateWalletsList(bool skipWatchingOnly)
{
   auto oldWalletId = ui_->comboBoxWallet->currentData(UiUtils::WalletIdRole).toString().toStdString();
   int defaultIndex = UiUtils::fillWalletsComboBox(ui_->comboBoxWallet, walletsManager_, skipWatchingOnly);
   int oldIndex = UiUtils::selectWalletInCombobox(ui_->comboBoxWallet, oldWalletId);
   if (oldIndex < 0) {
      ui_->comboBoxWallet->setCurrentIndex(defaultIndex);
   }
   walletSelected(ui_->comboBoxWallet->currentIndex());
}

void RFQDealerReply::onReservedUtxosChanged(const std::string &walletId, const std::vector<UTXO> &utxos)
{
   if (ccCoinSel_ && (ccCoinSel_->GetWallet()->walletId() == walletId)) {
      ccCoinSel_->Reload(utxos);
   }
   if (transactionData_ && transactionData_->getWallet() && (transactionData_->getWallet()->walletId() == walletId)) {
      transactionData_->ReloadSelection(utxos);
   }
   onTransactionDataChanged();
}

void RFQDealerReply::submitButtonClicked()
{
   const auto price = getPrice();
   if (!ui_->pushButtonSubmit->isEnabled() || qFuzzyIsNull(price)) {
      return;
   }

   const auto &cbSubmit = [this, price](bs::network::QuoteNotification qn) {
      if (!qn.quoteRequestId.empty()) {
         logger_->debug("Submitted quote reply on {}: {}/{}", currentQRN_.quoteRequestId, qn.bidPx, qn.offerPx);
         sentNotifs_[qn.quoteRequestId] = price;
         emit submitQuoteNotif(qn);
      }
   };
   submitReply(transactionData_, currentQRN_, price, cbSubmit, getSelectedXbtWallet());
   updateSubmitButton();
}

void RFQDealerReply::pullButtonClicked()
{
   if (currentQRN_.empty()) {
      return;
   }
   emit pullQuoteNotif(QString::fromStdString(currentQRN_.quoteRequestId), QString::fromStdString(currentQRN_.sessionToken));
   sentNotifs_.erase(currentQRN_.quoteRequestId);
   updateSubmitButton();
}

bool RFQDealerReply::eventFilter(QObject *watched, QEvent *evt)
{
   if (evt->type() == QEvent::KeyPress) {
      auto keyID = static_cast<QKeyEvent *>(evt)->key();
      if ((keyID == Qt::Key_Return) || (keyID == Qt::Key_Enter)) {
         submitButtonClicked();
      }
   } else if ((evt->type() == QEvent::FocusIn) || (evt->type() == QEvent::FocusOut)) {
      auto activePriceWidget = getActivePriceWidget();
      if (activePriceWidget != nullptr) {
         autoUpdatePrices_ = !(activePriceWidget->hasFocus());
      } else {
         autoUpdatePrices_ = false;
      }
   }
   return QWidget::eventFilter(watched, evt);
}

void RFQDealerReply::showCoinControl()
{
   if (currentQRN_.assetType == bs::network::Asset::PrivateMarket) {
      CoinControlDialog(ccCoinSel_, true, this).exec();
   } else {
      CoinControlDialog(transactionData_->getSelectedInputs(), true, this).exec();
   }
}

std::shared_ptr<TransactionData> RFQDealerReply::getTransactionData(const std::string &reqId) const
{
   if ((reqId == currentQRN_.quoteRequestId) && transactionData_) {
      return transactionData_;
   }

   if (autoSignQuoteProvider_->autoQuoter()) {
      return autoSignQuoteProvider_->autoQuoter()->getTransactionData(reqId);
   } else {
      return nullptr;
   }
}

void RFQDealerReply::validateGUI()
{
   updateSubmitButton();
}

void RFQDealerReply::onTransactionDataChanged()
{
   QMetaObject::invokeMethod(this, &RFQDealerReply::updateSubmitButton);
}

void RFQDealerReply::onOrderUpdated(const bs::network::Order &order)
{
   if ((order.assetType == bs::network::Asset::PrivateMarket) && (order.status == bs::network::Order::Failed)) {
      const auto &quoteReqId = quoteProvider_->getQuoteReqId(order.quoteId);
      if (!quoteReqId.empty()) {
         dealerUtxoAdapter_->unreserve(quoteReqId);
      }
   }
}

void RFQDealerReply::onMDUpdate(bs::network::Asset::Type, const QString &security, bs::network::MDFields mdFields)
{
   const double bid = bs::network::MDField::get(mdFields, bs::network::MDField::PriceBid).value;
   const double ask = bs::network::MDField::get(mdFields, bs::network::MDField::PriceOffer).value;
   const double last = bs::network::MDField::get(mdFields, bs::network::MDField::PriceLast).value;

   auto &mdInfo = mdInfo_[security.toStdString()];
   if (bid > 0) {
      mdInfo.bidPrice = bid;
   }
   if (ask > 0) {
      mdInfo.askPrice = ask;
   }
   if (last > 0) {
      mdInfo.lastPrice = last;
   }

   if (autoUpdatePrices_ && (currentQRN_.security == security.toStdString())
      && (bestQPrices_.find(currentQRN_.quoteRequestId) == bestQPrices_.end())) {
      if (!qFuzzyIsNull(bid)) {
         ui_->spinBoxBidPx->setValue(bid);
      }
      if (!qFuzzyIsNull(ask)) {
         ui_->spinBoxOfferPx->setValue(ask);
      }
   }
}

void RFQDealerReply::onBestQuotePrice(const QString reqId, double price, bool own)
{
   bestQPrices_[reqId.toStdString()] = price;

   if (!currentQRN_.empty() && (currentQRN_.quoteRequestId == reqId.toStdString())) {
      if (autoUpdatePrices_) {
         auto priceWidget = getActivePriceWidget();
         if (priceWidget && !own) {
            double improvedPrice = price;
            const auto assetType = assetManager_->GetAssetTypeForSecurity(currentQRN_.security);
            if (assetType != bs::network::Asset::Type::Undefined) {
               const auto pip = std::pow(10, -UiUtils::GetPricePrecisionForAssetType(assetType));
               if (priceWidget == ui_->spinBoxBidPx) {
                  improvedPrice += pip;
               } else {
                  improvedPrice -= pip;
               }
            } else {
               logger_->error("[RFQDealerReply::onBestQuotePrice] could not get type for {}", currentQRN_.security);
            }
            priceWidget->setValue(improvedPrice);
         }
      }
   }

   updateSpinboxes();
}

void RFQDealerReply::onAQReply(const bs::network::QuoteReqNotification &qrn, double price)
{
   const auto &cbSubmit = [this, qrn, price](const bs::network::QuoteNotification &qn) {
      if (!qn.quoteRequestId.empty()) {
         logger_->debug("Submitted AQ reply on {}: {}/{}", qrn.quoteRequestId, qn.bidPx, qn.offerPx);
         QMetaObject::invokeMethod(this, [this, qn, price] {
            // Store AQ too so it's possible to pull it later (and to disable submit button)
            sentNotifs_[qn.quoteRequestId] = price;
            emit submitQuoteNotif(qn);
         });
      }
   };

   std::shared_ptr<TransactionData> transData;

   if (qrn.assetType == bs::network::Asset::SpotFX) {
      submitReply(transData, qrn, price, cbSubmit, nullptr);
   }

   auto wallet = walletsManager_->getDefaultWallet();
   transData = std::make_shared<TransactionData>(TransactionData::onTransactionChanged{}, logger_, true, true);
   transData->disableTransactionUpdate();
   transData->setWallet(wallet, armory_->topBlock());

   if (qrn.assetType == bs::network::Asset::PrivateMarket) {
      const auto &cc = qrn.product;
      const auto& ccWallet = getCCWallet(cc);
      if (qrn.side == bs::network::Side::Buy) {
         transData->setSigningWallet(ccWallet);
      } else {
         if (!ccWallet) {
            autoSignQuoteProvider_->deinitAQ();
            BSMessageBox(BSMessageBox::critical, tr("Auto Quoting")
               , tr("No wallet created for %1 - auto-quoting disabled").arg(QString::fromStdString(cc))
            ).exec();
            return;
         }
         transData->setSigningWallet(wallet);
      }
   }

   const auto txUpdated = [this, qrn, price, cbSubmit, transData]()
   {
      logger_->debug("[RFQDealerReply::onAQReply TX CB] : tx updated for {} - {}"
         , qrn.quoteRequestId, (transData->InputsLoadedFromArmory() ? "inputs loaded" : "inputs not loaded"));

      if (transData->InputsLoadedFromArmory()) {
         autoSignQuoteProvider_->autoQuoter()->setTxData(qrn.quoteRequestId, transData);
         // submit reply will change transData, but we should not get this notifications
         transData->disableTransactionUpdate();
         submitReply(transData, qrn, price, cbSubmit, walletsManager_->getDefaultWallet());
         // remove circular reference in CB.
         transData->SetCallback({});
      }
   };

   const auto &cbFee = [qrn, transData, cbSubmit, txUpdated](float feePerByte) {
      transData->setFeePerByte(feePerByte);
      transData->SetCallback(txUpdated);
      // should force update
      transData->enableTransactionUpdate();
   };

   logger_->debug("[RFQDealerReply::onAQReply] start fee estimation for quote: {}"
      , qrn.quoteRequestId);
   walletsManager_->estimatedFeePerByte(2, cbFee, this);
}

void RFQDealerReply::onHDLeafCreated(const std::string& ccName)
{
   if (product_ != ccName) {
      return;
   }

   auto ccLeaf = walletsManager_->getCCWallet(ccName);
   if (ccLeaf == nullptr) {
      logger_->error("[RFQDealerReply::onHDLeafCreated] CC wallet {} should exists"
                     , ccName);
      return;
   }

   updateUiWalletFor(currentQRN_);
   reset();
}

void RFQDealerReply::onCreateHDWalletError(const std::string& ccName, bs::error::ErrorCode result)
{
   if (product_ != ccName) {
      return;
   }

   BSMessageBox(BSMessageBox::critical, tr("Failed to create wallet")
      , tr("Failed to create wallet")
      , tr("%1 Wallet. Error: %2").arg(QString::fromStdString(product_)).arg(bs::error::ErrorCodeToString(result))).exec();
}

void RFQDealerReply::onCelerConnected()
{
   celerConnected_ = true;
   validateGUI();
}

void RFQDealerReply::onCelerDisconnected()
{
   logger_->info("Disabled auto-quoting due to Celer disconnection");
   celerConnected_ = false;
   validateGUI();
}

void RFQDealerReply::onAutoSignStateChanged()
{
   if (autoSignQuoteProvider_->autoSignState()) {
      ui_->comboBoxWallet->setCurrentText(autoSignQuoteProvider_->getAutoSignWalletName());
   }
   ui_->comboBoxWallet->setEnabled(!autoSignQuoteProvider_->autoSignState());
}

void bs::ui::RFQDealerReply::updateSpinboxes()
{
   auto setSpinboxValue = [&](CustomDoubleSpinBox* spinBox, double value) {
      if (qFuzzyIsNull(value)) {
         spinBox->clear();
         return;
      }

      if (!spinBox->isEnabled()) {
         spinBox->setValue(value);
         return;
      }

      auto bestQuotePrice = bestQPrices_.find(currentQRN_.quoteRequestId);
      if (bestQuotePrice != bestQPrices_.end()) {
         spinBox->setValue(bestQuotePrice->second + spinBox->singleStep());
      }
      else {
         spinBox->setValue(value);
      }
   };

   setSpinboxValue(ui_->spinBoxBidPx, indicBid_);
   setSpinboxValue(ui_->spinBoxOfferPx, indicAsk_);
}

void bs::ui::RFQDealerReply::updateBalanceLabel()
{
   const bool isXbt = (currentQRN_.assetType == bs::network::Asset::PrivateMarket && currentQRN_.side == bs::network::Side::Sell) ||
      ((currentQRN_.assetType == bs::network::Asset::SpotXBT) && (currentQRN_.side == bs::network::Side::Buy));

   QString totalBalance;
   if (isXbt) {
      if (!transactionData_) {
         totalBalance = kNoBalanceAvailable;
      }
      else {
         totalBalance = tr("%1 %2")
            .arg(UiUtils::displayAmount(transactionData_->GetTransactionSummary().availableBalance))
            .arg(QString::fromStdString(bs::network::XbtCurrency));
      }
   }
   else if ((currentQRN_.side == bs::network::Side::Buy) && (currentQRN_.assetType == bs::network::Asset::PrivateMarket)) {
      if (!ccCoinSel_) {
         totalBalance = kNoBalanceAvailable;
      }
      else {
         totalBalance = tr("%1 %2")
            .arg(UiUtils::displayCurrencyAmount(getPrivateMarketCoinBalance()))
            .arg(QString::fromStdString(baseProduct_));
      }
   }
   else {
      if (!assetManager_) {
         totalBalance = kNoBalanceAvailable;
      }
      else {
         totalBalance = tr("%1 %2")
            .arg(UiUtils::displayCurrencyAmount(assetManager_->getBalance(product_)))
            .arg(QString::fromStdString(currentQRN_.side == bs::network::Side::Buy ? baseProduct_ : product_));
      }
   }

   ui_->labelBalanceValue->setText(totalBalance);
}

BTCNumericTypes::balance_type bs::ui::RFQDealerReply::getPrivateMarketCoinBalance() const
{
   if (!ccCoinSel_) {
      return 0;
   }

   uint64_t balance = 0;
   for (const auto &utxo : dealerUtxoAdapter_->get(currentQRN_.quoteRequestId)) {
      balance += utxo.getValue();
   }
   if (!balance) {
      balance = ccCoinSel_->GetBalance();
   }

   return ccCoinSel_->GetWallet()->getTxBalance(balance);
}<|MERGE_RESOLUTION|>--- conflicted
+++ resolved
@@ -627,16 +627,11 @@
                   (const bs::Address &changeAddress)
                {
                   try {
-<<<<<<< HEAD
-                     Signer signer;
-                     signer.deserializeState(BinaryData::CreateFromHex(qrn.requestorAuthPublicKey));
-=======
                      logger_->debug("[cbFee] {} input[s], fpb={}, recip={}, prevPart={}", inputs.size(), feePerByte
                         , bs::Address(qrn.requestorRecvAddress).display(), qrn.requestorAuthPublicKey);
                      try {
                         Signer signer;
                         signer.deserializeState(BinaryData::CreateFromHex(qrn.requestorAuthPublicKey));
-                        logger_->debug("[cbFee] deserialized state");
                      } catch (const std::exception &e) {
                         logger_->error("[cbFee] state deser failed: {}", e.what());
                      }
@@ -645,7 +640,6 @@
                         , { recipient }, outSortOrder, BinaryData::CreateFromHex(qrn.requestorAuthPublicKey));
                      qn->transactionData = txReq.serializeState().toHexStr();
                      dealerUtxoAdapter_->reserve(txReq, qn->quoteRequestId);
->>>>>>> 075d91c0
                   } catch (const std::exception &e) {
                      logger_->error("[RFQDealerReply::submit] error creating own unsigned half: {}", e.what());
                      cb({});
