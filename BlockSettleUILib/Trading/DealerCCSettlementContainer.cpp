#include "DealerCCSettlementContainer.h"

#include <spdlog/spdlog.h>

#include "BSErrorCodeStrings.h"
#include "CheckRecipSigner.h"
#include "SignContainer.h"
#include "UiUtils.h"
#include "Wallets/SyncWallet.h"
#include "SignerDefs.h"

#include <QPointer>

using namespace bs::sync::dialog;

DealerCCSettlementContainer::DealerCCSettlementContainer(const std::shared_ptr<spdlog::logger> &logger
      , const bs::network::Order &order, const std::string &quoteReqId, uint64_t lotSize
      , const bs::Address &genAddr, const std::string &ownRecvAddr
      , const std::shared_ptr<bs::sync::Wallet> &wallet, const std::shared_ptr<SignContainer> &container
      , const std::shared_ptr<ArmoryConnection> &armory)
   : bs::SettlementContainer()
   , logger_(logger)
   , order_(order)
   , quoteReqId_(quoteReqId)
   , lotSize_(lotSize)
   , genesisAddr_(genAddr)
   , delivery_(order.side == bs::network::Side::Sell)
   , wallet_(wallet)
   , signingContainer_(container)
   , txReqData_(BinaryData::CreateFromHex(order.reqTransaction))
   , ownRecvAddr_(ownRecvAddr)
   , orderId_(QString::fromStdString(order.clOrderId))
   , signer_(armory)
{
   connect(this, &DealerCCSettlementContainer::genAddressVerified, this
      , &DealerCCSettlementContainer::onGenAddressVerified, Qt::QueuedConnection);

   utxoAdapter_ = std::make_shared<bs::UtxoReservation::Adapter>();
   bs::UtxoReservation::addAdapter(utxoAdapter_);

   walletName_ = QString::fromStdString(wallet_->name());
}

DealerCCSettlementContainer::~DealerCCSettlementContainer()
{
   bs::UtxoReservation::delAdapter(utxoAdapter_);
}

bs::sync::PasswordDialogData DealerCCSettlementContainer::toPasswordDialogData() const
{
   bs::sync::PasswordDialogData dialogData = SettlementContainer::toPasswordDialogData();
<<<<<<< HEAD
   dialogData.setValue("Market", "CC");
   dialogData.setValue("AutoSignCategory", static_cast<int>(bs::signer::AutoSignCategory::SettlementDealer));
   dialogData.setValue("LotSize", lotSize_);
=======
   dialogData.setValue(keys::AutoSignCategory, static_cast<int>(bs::signer::AutoSignCategory::SettlementDealer));
>>>>>>> eeecb9bc

   dialogData.remove(keys::SettlementId);

   if (side() == bs::network::Side::Sell) {
      dialogData.setValue(keys::Title, tr("Settlement Delivery"));
   }
   else {
      dialogData.setValue(keys::Title, tr("Settlement Payment"));
   }

   // rfq details
   QString qtyProd = UiUtils::XbtCurrency;

   dialogData.setValue(keys::Price, UiUtils::displayPriceCC(price()));
   dialogData.setValue(keys::Quantity, tr("%1 %2")
                 .arg(UiUtils::displayCCAmount(quantity()))
                 .arg(QString::fromStdString(product())));
   dialogData.setValue(keys::TotalValue, UiUtils::displayAmount(quantity() * price()));

   // tx details
   if (side() == bs::network::Side::Buy) {
<<<<<<< HEAD
      dialogData.setValue("TxInputProduct", UiUtils::XbtCurrency);
      dialogData.setValue("DeliveryReceived", QStringLiteral("+ %2 %1")
=======
      dialogData.setValue(keys::InputAmount, QStringLiteral("- %2 %1")
                    .arg(UiUtils::XbtCurrency)
                    .arg(UiUtils::displayAmount(txReq_.inputAmount())));

      dialogData.setValue(keys::ReturnAmount, QStringLiteral("+ %2 %1")
                    .arg(UiUtils::XbtCurrency)
                    .arg(UiUtils::displayAmount(txReq_.change.value)));

      dialogData.setValue(keys::PaymentAmount, QStringLiteral("- %2 %1")
                    .arg(UiUtils::XbtCurrency)
                    .arg(UiUtils::displayAmount(txReq_.inputAmount() - txReq_.change.value)));

      dialogData.setValue(keys::DeliveryReceived, QStringLiteral("+ %2 %1")
>>>>>>> eeecb9bc
                    .arg(QString::fromStdString(product()))
                    .arg(UiUtils::displayCCAmount(quantity())));
   }
   else {
<<<<<<< HEAD
      dialogData.setValue("TxInputProduct", product());
      dialogData.setValue("PaymentReceived", QStringLiteral("+ %2 %1")
=======
      dialogData.setValue(keys::InputAmount, QStringLiteral("- %2 %1")
                    .arg(QString::fromStdString(product()))
                    .arg(UiUtils::displayCCAmount(txReq_.inputAmount() / lotSize_)));

      dialogData.setValue(keys::ReturnAmount, QStringLiteral("+ %2 %1")
                    .arg(QString::fromStdString(product()))
                    .arg(UiUtils::displayCCAmount(txReq_.change.value / lotSize_)));

      dialogData.setValue(keys::DeliveryAmount, QStringLiteral("- %2 %1")
                    .arg(QString::fromStdString(product()))
                    .arg(UiUtils::displayCCAmount((txReq_.inputAmount() - txReq_.change.value) / lotSize_)));

      dialogData.setValue(keys::PaymentReceived, QStringLiteral("+ %2 %1")
>>>>>>> eeecb9bc
                    .arg(UiUtils::XbtCurrency)
                    .arg(UiUtils::displayAmount(amount())));
   }

   // settlement details
   dialogData.setValue(keys::DeliveryUTXOVerified, genAddrVerified_);
   dialogData.setValue(keys::SigningAllowed, genAddrVerified_);

<<<<<<< HEAD
   dialogData.setValue("RecipientsListVisible", true);
   dialogData.setValue("InputsListVisible", true);
=======
   dialogData.setValue(keys::RecipientsList, true);
   dialogData.setValue(keys::InputsList, true);
>>>>>>> eeecb9bc

   return dialogData;
}

bool DealerCCSettlementContainer::startSigning()
{
   if (!wallet_) {
      logger_->error("[DealerCCSettlementContainer::accept] failed to validate counterparty's TX - aborting");
      emit failed();
      return false;
   }

   QPointer<DealerCCSettlementContainer> context(this);
   const auto &cbTx = [this, context, logger=logger_](bs::error::ErrorCode result, const BinaryData &signedTX) {
      if (!context) {
         logger->warn("[DealerCCSettlementContainer::onTXSigned] failed to sign TX half, already destroyed");
         return;
      }

      if (result == bs::error::ErrorCode::NoError) {
         emit signTxRequest(orderId_, signedTX.toHexStr());
         emit completed();
      }
      else if (result == bs::error::ErrorCode::TxCanceled) {
         // FIXME
         emit failed();
      }
      else {
         logger->warn("[DealerCCSettlementContainer::onTXSigned] failed to sign TX half: {}", bs::error::ErrorCodeToString(result).toStdString());
         emit error(tr("TX half signing failed\n: %1").arg(bs::error::ErrorCodeToString(result)));
         emit failed();
      }
   };

   txReq_.walletIds = { wallet_->walletId() };
   txReq_.prevStates = { txReqData_ };
   txReq_.populateUTXOs = true;
   txReq_.inputs = utxoAdapter_->get(id());
   logger_->debug("[DealerCCSettlementContainer::accept] signing with wallet {}, {} inputs"
      , wallet_->name(), txReq_.inputs.size());

   emit info(tr("Waiting for TX half signing..."));

   bs::signer::RequestId signId = signingContainer_->signSettlementPartialTXRequest(txReq_, toPasswordDialogData(), cbTx);
   return (signId > 0);
}

void DealerCCSettlementContainer::activate()
{
   try {
      signer_.deserializeState(txReqData_);
      foundRecipAddr_ = signer_.findRecipAddress(ownRecvAddr_, [this](uint64_t value, uint64_t valReturn, uint64_t valInput) {
         // Fix SIGFPE crash
         if (lotSize_ == 0) {
            return;
         }
         if ((order_.side == bs::network::Side::Buy) && qFuzzyCompare(order_.quantity, value / lotSize_)) {
            amountValid_ = true; //valInput == (value + valReturn);
         }
         else if ((order_.side == bs::network::Side::Sell) &&
         (value == static_cast<uint64_t>(order_.quantity * order_.price * BTCNumericTypes::BalanceDivider))) {
            amountValid_ = valInput > (value + valReturn);
         }
      });
   }
   catch (const std::exception &e) {
      logger_->error("Signer deser exc: {}", e.what());
      emit genAddressVerified(false);
      return;
   }

   if (!foundRecipAddr_ || !amountValid_) {
      logger_->warn("[DealerCCSettlementContainer::activate] requester's TX verification failed");
      wallet_ = nullptr;
      emit genAddressVerified(false);
   }
   else if (order_.side == bs::network::Side::Buy) {
      emit info(tr("Waiting for genesis address verification to complete..."));
      const auto &cbHasInput = [this](bool has) {
         emit genAddressVerified(has);
      };
      signer_.hasInputAddress(genesisAddr_, cbHasInput, lotSize_);
   }
   else {
      emit genAddressVerified(true);
   }

   startTimer(30);
   startSigning();
}

void DealerCCSettlementContainer::onGenAddressVerified(bool addressVerified)
{
   genAddrVerified_ = addressVerified;
   if (addressVerified) {
      emit info(tr("Accept offer to send your own signed half of the CoinJoin transaction"));
      emit readyToAccept();
   }
   else {
      logger_->warn("[DealerCCSettlementContainer::onGenAddressVerified] counterparty's TX is unverified");
      emit error(tr("Failed to verify counterparty's transaction"));
      wallet_ = nullptr;
   }

   bs::sync::PasswordDialogData pd;
<<<<<<< HEAD
   pd.setValue("DeliveryUTXOVerified", addressVerified);
   pd.setValue("SigningAllowed", addressVerified);

=======
   pd.setValue(keys::DeliveryUTXOVerified, addressVerified);
   pd.setValue(keys::SigningAllowed, addressVerified);
>>>>>>> eeecb9bc
   signingContainer_->updateDialogData(pd);
}

bool DealerCCSettlementContainer::isAcceptable() const
{
   return (foundRecipAddr_ && amountValid_ && genAddrVerified_ && wallet_);
}

bool DealerCCSettlementContainer::cancel()
{
   utxoAdapter_->unreserve(id());
   signingContainer_->CancelSignTx(id());
   cancelled_ = true;
   return true;
}

QString DealerCCSettlementContainer::GetSigningWalletName() const
{
   return walletName_;
}<|MERGE_RESOLUTION|>--- conflicted
+++ resolved
@@ -49,13 +49,9 @@
 bs::sync::PasswordDialogData DealerCCSettlementContainer::toPasswordDialogData() const
 {
    bs::sync::PasswordDialogData dialogData = SettlementContainer::toPasswordDialogData();
-<<<<<<< HEAD
-   dialogData.setValue("Market", "CC");
-   dialogData.setValue("AutoSignCategory", static_cast<int>(bs::signer::AutoSignCategory::SettlementDealer));
-   dialogData.setValue("LotSize", lotSize_);
-=======
+   dialogData.setValue(keys::Market, "CC");
    dialogData.setValue(keys::AutoSignCategory, static_cast<int>(bs::signer::AutoSignCategory::SettlementDealer));
->>>>>>> eeecb9bc
+   dialogData.setValue(keys::LotSize, lotSize_);
 
    dialogData.remove(keys::SettlementId);
 
@@ -77,61 +73,24 @@
 
    // tx details
    if (side() == bs::network::Side::Buy) {
-<<<<<<< HEAD
-      dialogData.setValue("TxInputProduct", UiUtils::XbtCurrency);
-      dialogData.setValue("DeliveryReceived", QStringLiteral("+ %2 %1")
-=======
-      dialogData.setValue(keys::InputAmount, QStringLiteral("- %2 %1")
-                    .arg(UiUtils::XbtCurrency)
-                    .arg(UiUtils::displayAmount(txReq_.inputAmount())));
-
-      dialogData.setValue(keys::ReturnAmount, QStringLiteral("+ %2 %1")
-                    .arg(UiUtils::XbtCurrency)
-                    .arg(UiUtils::displayAmount(txReq_.change.value)));
-
-      dialogData.setValue(keys::PaymentAmount, QStringLiteral("- %2 %1")
-                    .arg(UiUtils::XbtCurrency)
-                    .arg(UiUtils::displayAmount(txReq_.inputAmount() - txReq_.change.value)));
-
+      dialogData.setValue(keys::TxInputProduct, UiUtils::XbtCurrency);
       dialogData.setValue(keys::DeliveryReceived, QStringLiteral("+ %2 %1")
->>>>>>> eeecb9bc
-                    .arg(QString::fromStdString(product()))
-                    .arg(UiUtils::displayCCAmount(quantity())));
-   }
-   else {
-<<<<<<< HEAD
-      dialogData.setValue("TxInputProduct", product());
-      dialogData.setValue("PaymentReceived", QStringLiteral("+ %2 %1")
-=======
-      dialogData.setValue(keys::InputAmount, QStringLiteral("- %2 %1")
-                    .arg(QString::fromStdString(product()))
-                    .arg(UiUtils::displayCCAmount(txReq_.inputAmount() / lotSize_)));
-
-      dialogData.setValue(keys::ReturnAmount, QStringLiteral("+ %2 %1")
-                    .arg(QString::fromStdString(product()))
-                    .arg(UiUtils::displayCCAmount(txReq_.change.value / lotSize_)));
-
-      dialogData.setValue(keys::DeliveryAmount, QStringLiteral("- %2 %1")
-                    .arg(QString::fromStdString(product()))
-                    .arg(UiUtils::displayCCAmount((txReq_.inputAmount() - txReq_.change.value) / lotSize_)));
-
+         .arg(QString::fromStdString(product()))
+         .arg(UiUtils::displayCCAmount(quantity())));
+   }
+   else {
+      dialogData.setValue(keys::TxInputProduct, product());
       dialogData.setValue(keys::PaymentReceived, QStringLiteral("+ %2 %1")
->>>>>>> eeecb9bc
-                    .arg(UiUtils::XbtCurrency)
-                    .arg(UiUtils::displayAmount(amount())));
+         .arg(UiUtils::XbtCurrency)
+         .arg(UiUtils::displayAmount(amount())));
    }
 
    // settlement details
    dialogData.setValue(keys::DeliveryUTXOVerified, genAddrVerified_);
    dialogData.setValue(keys::SigningAllowed, genAddrVerified_);
 
-<<<<<<< HEAD
-   dialogData.setValue("RecipientsListVisible", true);
-   dialogData.setValue("InputsListVisible", true);
-=======
-   dialogData.setValue(keys::RecipientsList, true);
-   dialogData.setValue(keys::InputsList, true);
->>>>>>> eeecb9bc
+   dialogData.setValue(keys::RecipientsListVisible, true);
+   dialogData.setValue(keys::InputsListVisible, true);
 
    return dialogData;
 }
@@ -237,14 +196,9 @@
    }
 
    bs::sync::PasswordDialogData pd;
-<<<<<<< HEAD
-   pd.setValue("DeliveryUTXOVerified", addressVerified);
-   pd.setValue("SigningAllowed", addressVerified);
-
-=======
    pd.setValue(keys::DeliveryUTXOVerified, addressVerified);
    pd.setValue(keys::SigningAllowed, addressVerified);
->>>>>>> eeecb9bc
+
    signingContainer_->updateDialogData(pd);
 }
 
