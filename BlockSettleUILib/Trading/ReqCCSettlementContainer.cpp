--- conflicted
+++ resolved
@@ -92,11 +92,7 @@
 
       dialogData.setValue("DeliveryReceived", QStringLiteral("+ %2 %1")
                     .arg(QString::fromStdString(product()))
-<<<<<<< HEAD
                     .arg(UiUtils::displayCCAmount(quantity())));
-=======
-                    .arg(UiUtils::displayCCAmount(ccTxData_.change.value / lotSize_)));
->>>>>>> ecc3110c
    }
    else {
       dialogData.setValue("InputAmount", QStringLiteral("- %2 %1")
