#include "ReqCCSettlementContainer.h"
#include <spdlog/spdlog.h>
#include "AssetManager.h"
#include "CheckRecipSigner.h"
#include "SignContainer.h"
#include "TransactionData.h"
#include "UtxoReservation.h"
#include "Wallets/SyncHDWallet.h"
#include "Wallets/SyncWalletsManager.h"
#include "BSErrorCodeStrings.h"
#include "UiUtils.h"

static const unsigned int kWaitTimeoutInSec = 30;

using namespace bs::sync::dialog;

ReqCCSettlementContainer::ReqCCSettlementContainer(const std::shared_ptr<spdlog::logger> &logger
   , const std::shared_ptr<SignContainer> &container, const std::shared_ptr<ArmoryConnection> &armory
   , const std::shared_ptr<AssetManager> &assetMgr
   , const std::shared_ptr<bs::sync::WalletsManager> &walletsMgr
   , const bs::network::RFQ &rfq, const bs::network::Quote &quote
   , const std::shared_ptr<TransactionData> &txData)
   : bs::SettlementContainer(), logger_(logger), signingContainer_(container)
   , transactionData_(txData)
   , assetMgr_(assetMgr)
   , walletsMgr_(walletsMgr)
   , rfq_(rfq)
   , quote_(quote)
   , genAddress_(assetMgr_->getCCGenesisAddr(product()))
   , dealerAddress_(quote_.dealerAuthPublicKey)
   , signer_(armory)
   , lotSize_(assetMgr_->getCCLotSize(product()))
{
   utxoAdapter_ = std::make_shared<bs::UtxoReservation::Adapter>();
   bs::UtxoReservation::addAdapter(utxoAdapter_);

   connect(signingContainer_.get(), &SignContainer::QWalletInfo, this, &ReqCCSettlementContainer::onWalletInfo);
   connect(this, &ReqCCSettlementContainer::genAddressVerified, this
      , &ReqCCSettlementContainer::onGenAddressVerified, Qt::QueuedConnection);

   const auto &signingWallet = transactionData_->getSigningWallet();
   if (signingWallet) {
      const auto &rootWallet = walletsMgr_->getHDRootForLeaf(signingWallet->walletId());
      walletInfo_ = bs::hd::WalletInfo(walletsMgr_, rootWallet);
      infoReqId_ = signingContainer_->GetInfo(walletInfo_.rootId().toStdString());
   }
   else {
      throw std::runtime_error("missing signing wallet");
   }

   dealerTx_ = BinaryData::CreateFromHex(quote_.dealerTransaction);
   requesterTx_ = BinaryData::CreateFromHex(rfq_.coinTxInput);
}

ReqCCSettlementContainer::~ReqCCSettlementContainer()
{
   bs::UtxoReservation::delAdapter(utxoAdapter_);
}

bs::sync::PasswordDialogData ReqCCSettlementContainer::toPasswordDialogData() const
{
   bs::sync::PasswordDialogData dialogData = SettlementContainer::toPasswordDialogData();
   dialogData.setValue("Market", "CC");
   dialogData.setValue("AutoSignCategory", static_cast<int>(bs::signer::AutoSignCategory::SettlementRequestor));
   dialogData.setValue("LotSize", lotSize_);

   dialogData.remove(keys::SettlementId);

   if (side() == bs::network::Side::Sell) {
      dialogData.setValue(keys::Title, tr("Settlement Delivery"));
   }
   else {
      dialogData.setValue(keys::Title, tr("Settlement Payment"));
   }

   // rfq details
   dialogData.setValue(keys::Price, UiUtils::displayPriceCC(price()));

   dialogData.setValue(keys::Quantity, tr("%1 %2")
                 .arg(UiUtils::displayCCAmount(quantity()))
                 .arg(QString::fromStdString(product())));
   dialogData.setValue(keys::TotalValue, UiUtils::displayAmount(quantity() * price()));

   // tx details
   if (side() == bs::network::Side::Buy) {
<<<<<<< HEAD
      dialogData.setValue("TxInputProduct", UiUtils::XbtCurrency);
=======
      dialogData.setValue(keys::InputAmount, QStringLiteral("- %2 %1")
                    .arg(UiUtils::XbtCurrency)
                    .arg(UiUtils::displayAmount(ccTxData_.inputAmount())));

      dialogData.setValue(keys::ReturnAmount, QStringLiteral("+ %2 %1")
                    .arg(UiUtils::XbtCurrency)
                    .arg(UiUtils::displayAmount(ccTxData_.change.value)));

      dialogData.setValue(keys::PaymentAmount, QStringLiteral("- %2 %1")
                    .arg(UiUtils::XbtCurrency)
                    .arg(UiUtils::displayAmount(ccTxData_.inputAmount() - ccTxData_.change.value)));
>>>>>>> eeecb9bc

      dialogData.setValue(keys::DeliveryReceived, QStringLiteral("+ %2 %1")
                    .arg(QString::fromStdString(product()))
                    .arg(UiUtils::displayCCAmount(quantity())));
   }
   else {
<<<<<<< HEAD
      dialogData.setValue("TxInputProduct", product());
=======
      dialogData.setValue(keys::InputAmount, QStringLiteral("- %2 %1")
                    .arg(QString::fromStdString(product()))
                    .arg(UiUtils::displayCCAmount(ccTxData_.inputAmount() / lotSize_)));

      dialogData.setValue(keys::ReturnAmount, QStringLiteral("+ %2 %1")
                    .arg(QString::fromStdString(product()))
                    .arg(UiUtils::displayCCAmount((ccTxData_.change.value / lotSize_))));

      dialogData.setValue(keys::DeliveryAmount, QStringLiteral("- %2 %1")
                    .arg(QString::fromStdString(product()))
                    .arg(UiUtils::displayCCAmount((ccTxData_.inputAmount() - ccTxData_.change.value) / lotSize_)));
>>>>>>> eeecb9bc

      dialogData.setValue(keys::PaymentReceived, QStringLiteral("+ %2 %1")
                    .arg(UiUtils::XbtCurrency)
                    .arg(UiUtils::displayAmount(amount())));
   }


   // settlement details
   dialogData.setValue(keys::DeliveryUTXOVerified, genAddrVerified_);
   dialogData.setValue(keys::SigningAllowed, genAddrVerified_);

<<<<<<< HEAD
   dialogData.setValue("RecipientsListVisible", true);
   dialogData.setValue("InputsListVisible", true);
=======
   dialogData.setValue(keys::RecipientsList, true);
   dialogData.setValue(keys::InputsList, true);
>>>>>>> eeecb9bc

   return dialogData;
}

void ReqCCSettlementContainer::activate()
{
   if (side() == bs::network::Side::Buy) {
      if (amount() > assetMgr_->getBalance(bs::network::XbtCurrency, transactionData_->getSigningWallet())) {
         emit paymentVerified(false, tr("Insufficient XBT balance in signing wallet"));
         return;
      }
   }

   startTimer(kWaitTimeoutInSec);

   userKeyOk_ = false;
   bool foundRecipAddr = false;
   bool amountValid = false;
   try {
      if (!lotSize_) {
         throw std::runtime_error("invalid lot size");
      }
      signer_.deserializeState(dealerTx_);
      foundRecipAddr = signer_.findRecipAddress(bs::Address(rfq_.receiptAddress)
         , [this, &amountValid](uint64_t value, uint64_t valReturn, uint64_t valInput) {
         if ((quote_.side == bs::network::Side::Sell) && qFuzzyCompare(quantity(), value / lotSize_)) {
            amountValid = valInput == (value + valReturn);
         }
         else if (quote_.side == bs::network::Side::Buy) {
            const auto quoteVal = static_cast<uint64_t>(amount() * BTCNumericTypes::BalanceDivider);
            const auto diff = (quoteVal > value) ? quoteVal - value : value - quoteVal;
            if (diff < 3) {
               amountValid = valInput > (value + valReturn);
            }
         }
      });
   }
   catch (const std::exception &e) {
      logger_->debug("Signer deser exc: {}", e.what());
      emit error(tr("Failed to verify dealer's TX: %1").arg(QLatin1String(e.what())));
   }

   emit paymentVerified(foundRecipAddr && amountValid, QString{});

   if (genAddress_.isNull()) {
      emit genAddressVerified(false, tr("GA is null"));
   }
   else if (side() == bs::network::Side::Buy) {
      emit info(tr("Waiting for genesis address verification to complete..."));

      const auto &cbHasInput = [this](bool has) {
         userKeyOk_ = has;
         emit genAddressVerified(has, has ? QString{} : tr("GA check failed"));
      };
      signer_.hasInputAddress(genAddress_, cbHasInput, lotSize_);
   }
   else {
      userKeyOk_ = true;
      emit genAddressVerified(true, QString{});
   }

   if (!createCCUnsignedTXdata()) {
      userKeyOk_ = false;
      emit error(tr("Failed to create unsigned CC transaction"));
   }
}

void ReqCCSettlementContainer::deactivate()
{
   stopTimer();
}

// KLUDGE currently this code not just making unsigned TX, but also initiate signing
bool ReqCCSettlementContainer::createCCUnsignedTXdata()
{
   const auto wallet = transactionData_->getSigningWallet();
   if (!wallet) {
      logger_->error("[{}] failed to get signing wallet", __func__);
      return false;
   }

   if (side() == bs::network::Side::Sell) {
      const uint64_t spendVal = quantity() * assetMgr_->getCCLotSize(product());
      logger_->debug("[{}] sell amount={}, spend value = {}", __func__, quantity(), spendVal);
      ccTxData_.walletIds = { wallet->walletId() };
      ccTxData_.prevStates = { dealerTx_ };
      const auto recipient = bs::Address(dealerAddress_).getRecipient(spendVal);
      if (recipient) {
         ccTxData_.recipients.push_back(recipient);
      }
      else {
         logger_->error("[{}] failed to create recipient from {} and value {}"
            , __func__, dealerAddress_, spendVal);
         return false;
      }
      ccTxData_.populateUTXOs = true;
      ccTxData_.inputs = utxoAdapter_->get(id());
      logger_->debug("[{}] {} CC inputs reserved ({} recipients)"
         , __func__, ccTxData_.inputs.size(), ccTxData_.recipients.size());


      for (auto recip : signer_.recipients()) {
         const auto addr = bs::Address::fromRecipient(recip);
         if (wallet->containsAddress(addr)) {
            logger_->debug("[{}] WALLET ID: {}, ADDR: {}", __func__, wallet->walletId(), addr.toHexStr());

//            uint64_t change = recip->getValue();
//            ccTxData_.change.value = change;
//            ccTxData_.change.address = addr;
//            ccTxData_.change.index = wallet->getAddressIndex(addr);
         }
      }

      // KLUDGE - in current implementation, we should sign first to have sell/buy process aligned
      startSigning();
   }
   else {
      const auto &cbFee = [this](float feePerByte) {
         const uint64_t spendVal = amount() * BTCNumericTypes::BalanceDivider;
         const auto &cbTxOutList = [this, feePerByte, spendVal](std::vector<UTXO> utxos) {
            try {
               const auto recipient = bs::Address(dealerAddress_).getRecipient(spendVal);
               if (!recipient) {
                  logger_->error("[{}] invalid recipient: {}", __func__, dealerAddress_);
                  return;
               }
               ccTxData_ = transactionData_->createPartialTXRequest(spendVal, feePerByte, { recipient }
               , dealerTx_, utxos);
               logger_->debug("{} inputs in ccTxData", ccTxData_.inputs.size());
               utxoAdapter_->reserve(ccTxData_.walletIds.front(), id(), ccTxData_.inputs);

               startSigning();
            }
            catch (const std::exception &e) {
               logger_->error("[{}] Failed to create partial CC TX to {}: {}"
                  , __func__, dealerAddress_, e.what());
               QMetaObject::invokeMethod(this, [this] { emit error(tr("Failed to create CC TX half")); });
            }
         };
         if (!transactionData_->getWallet()->getSpendableTxOutList(cbTxOutList, spendVal)) {
            logger_->error("[{}] getSpendableTxOutList failed", __func__);
         }
      };
      walletsMgr_->estimatedFeePerByte(0, cbFee, this);
   }

   return true;
}

bool ReqCCSettlementContainer::startSigning()
{
   if (side() == bs::network::Side::Sell) {
      if (!ccTxData_.isValid()) {
         logger_->error("[CCSettlementTransactionWidget::createCCSignedTXdata] CC TX half wasn't created properly");
         emit error(tr("Failed to create TX half"));
         return false;
      }
   }

   emit sendOrder();

   QPointer<ReqCCSettlementContainer> context(this);
   const auto &cbTx = [this, context, logger=logger_](bs::error::ErrorCode result, const BinaryData &signedTX) {
      if (!context) {
         logger->warn("[ReqCCSettlementContainer::onTXSigned] failed to sign TX half, already destroyed");
         return;
      }

      if (result == bs::error::ErrorCode::NoError) {
         ccTxSigned_ = signedTX.toHexStr();

         // notify RFQ dialog that signed half could be saved
         emit settlementAccepted();
      }
      else if (result == bs::error::ErrorCode::TxCanceled) {
         emit settlementCancelled();
      }
      else {
         logger->warn("[CCSettlementTransactionWidget::onTXSigned] CC TX sign failure: {}", bs::error::ErrorCodeToString(result).toStdString());
         emit error(tr("own TX half signing failed\n: %1").arg(bs::error::ErrorCodeToString(result)));
      }
   };

   ccSignId_ = signingContainer_->signSettlementPartialTXRequest(ccTxData_, toPasswordDialogData(), cbTx);
   logger_->debug("[CCSettlementTransactionWidget::createCCSignedTXdata] {} recipients", ccTxData_.recipients.size());
   return (ccSignId_ > 0);
}

void ReqCCSettlementContainer::onWalletInfo(unsigned int reqId, const bs::hd::WalletInfo &walletInfo)
{
   if (!infoReqId_ || (reqId != infoReqId_)) {
      return;
   }

   // just update walletInfo_  to save walletName and id
   walletInfo_.setEncKeys(walletInfo.encKeys());
   walletInfo_.setEncTypes(walletInfo.encTypes());
   walletInfo_.setKeyRank(walletInfo.keyRank());

   emit walletInfoReceived();
}

void ReqCCSettlementContainer::onGenAddressVerified(bool addressVerified, const QString &error)
{
   genAddrVerified_ = addressVerified;

   bs::sync::PasswordDialogData pd;
   pd.setValue(keys::DeliveryUTXOVerified, addressVerified);
   pd.setValue(keys::SigningAllowed, addressVerified);
   signingContainer_->updateDialogData(pd);
}

bool ReqCCSettlementContainer::isAcceptable() const
{
   return userKeyOk_;
}

bool ReqCCSettlementContainer::cancel()
{
   deactivate();
   utxoAdapter_->unreserve(id());
   emit settlementCancelled();
   signingContainer_->CancelSignTx(id());
   return true;
}

std::string ReqCCSettlementContainer::txData() const
{
   const auto &data = ccTxData_.serializeState().toHexStr();
   logger_->debug("[ReqCCSettlementContainer::txData] {}", data);
   return data;
}<|MERGE_RESOLUTION|>--- conflicted
+++ resolved
@@ -60,9 +60,9 @@
 bs::sync::PasswordDialogData ReqCCSettlementContainer::toPasswordDialogData() const
 {
    bs::sync::PasswordDialogData dialogData = SettlementContainer::toPasswordDialogData();
-   dialogData.setValue("Market", "CC");
-   dialogData.setValue("AutoSignCategory", static_cast<int>(bs::signer::AutoSignCategory::SettlementRequestor));
-   dialogData.setValue("LotSize", lotSize_);
+   dialogData.setValue(keys::Market, "CC");
+   dialogData.setValue(keys::AutoSignCategory, static_cast<int>(bs::signer::AutoSignCategory::SettlementRequestor));
+   dialogData.setValue(keys::LotSize, lotSize_);
 
    dialogData.remove(keys::SettlementId);
 
@@ -83,42 +83,14 @@
 
    // tx details
    if (side() == bs::network::Side::Buy) {
-<<<<<<< HEAD
-      dialogData.setValue("TxInputProduct", UiUtils::XbtCurrency);
-=======
-      dialogData.setValue(keys::InputAmount, QStringLiteral("- %2 %1")
-                    .arg(UiUtils::XbtCurrency)
-                    .arg(UiUtils::displayAmount(ccTxData_.inputAmount())));
-
-      dialogData.setValue(keys::ReturnAmount, QStringLiteral("+ %2 %1")
-                    .arg(UiUtils::XbtCurrency)
-                    .arg(UiUtils::displayAmount(ccTxData_.change.value)));
-
-      dialogData.setValue(keys::PaymentAmount, QStringLiteral("- %2 %1")
-                    .arg(UiUtils::XbtCurrency)
-                    .arg(UiUtils::displayAmount(ccTxData_.inputAmount() - ccTxData_.change.value)));
->>>>>>> eeecb9bc
+      dialogData.setValue(keys::TxInputProduct, UiUtils::XbtCurrency);
 
       dialogData.setValue(keys::DeliveryReceived, QStringLiteral("+ %2 %1")
                     .arg(QString::fromStdString(product()))
                     .arg(UiUtils::displayCCAmount(quantity())));
    }
    else {
-<<<<<<< HEAD
-      dialogData.setValue("TxInputProduct", product());
-=======
-      dialogData.setValue(keys::InputAmount, QStringLiteral("- %2 %1")
-                    .arg(QString::fromStdString(product()))
-                    .arg(UiUtils::displayCCAmount(ccTxData_.inputAmount() / lotSize_)));
-
-      dialogData.setValue(keys::ReturnAmount, QStringLiteral("+ %2 %1")
-                    .arg(QString::fromStdString(product()))
-                    .arg(UiUtils::displayCCAmount((ccTxData_.change.value / lotSize_))));
-
-      dialogData.setValue(keys::DeliveryAmount, QStringLiteral("- %2 %1")
-                    .arg(QString::fromStdString(product()))
-                    .arg(UiUtils::displayCCAmount((ccTxData_.inputAmount() - ccTxData_.change.value) / lotSize_)));
->>>>>>> eeecb9bc
+      dialogData.setValue(keys::TxInputProduct, product());
 
       dialogData.setValue(keys::PaymentReceived, QStringLiteral("+ %2 %1")
                     .arg(UiUtils::XbtCurrency)
@@ -130,13 +102,8 @@
    dialogData.setValue(keys::DeliveryUTXOVerified, genAddrVerified_);
    dialogData.setValue(keys::SigningAllowed, genAddrVerified_);
 
-<<<<<<< HEAD
-   dialogData.setValue("RecipientsListVisible", true);
-   dialogData.setValue("InputsListVisible", true);
-=======
-   dialogData.setValue(keys::RecipientsList, true);
-   dialogData.setValue(keys::InputsList, true);
->>>>>>> eeecb9bc
+   dialogData.setValue(keys::RecipientsListVisible, true);
+   dialogData.setValue(keys::InputsListVisible, true);
 
    return dialogData;
 }
