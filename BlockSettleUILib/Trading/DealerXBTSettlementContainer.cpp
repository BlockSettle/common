#include "DealerXBTSettlementContainer.h"
#include <spdlog/spdlog.h>
#include "CheckRecipSigner.h"
#include "SignContainer.h"
#include "QuoteProvider.h"
#include "TransactionData.h"
#include "Wallets/SyncHDWallet.h"
#include "Wallets/SyncWalletsManager.h"
#include "UiUtils.h"
#include <QApplication>

Q_DECLARE_METATYPE(AddressVerificationState)

using namespace bs::sync::dialog;

DealerXBTSettlementContainer::DealerXBTSettlementContainer(const std::shared_ptr<spdlog::logger> &logger
   , const bs::network::Order &order, const std::shared_ptr<bs::sync::WalletsManager> &walletsMgr
   , const std::shared_ptr<QuoteProvider> &quoteProvider, const std::shared_ptr<TransactionData> &txData
   , const std::unordered_set<std::string> &bsAddresses, const std::shared_ptr<SignContainer> &container
   , const std::shared_ptr<ArmoryConnection> &armory)
   : bs::SettlementContainer(), armory_(armory), walletsMgr_(walletsMgr), order_(order)
   , weSell_((order.side == bs::network::Side::Buy) ^ (order.product == bs::network::XbtCurrency))
   , amount_((order.product != bs::network::XbtCurrency) ? order.quantity / order.price : order.quantity)
   , logger_(logger), transactionData_(txData), signContainer_(container)
{
   qRegisterMetaType<AddressVerificationState>();

   if (weSell_ && !transactionData_->GetRecipientsCount()) {
      throw std::runtime_error("no recipient[s]");
   }
   if (transactionData_->getWallet() == nullptr) {
      throw std::runtime_error("no wallet");
   }

   if (weSell_) {
      const Tx tx(BinaryData::CreateFromHex(order_.reqTransaction));
      if (!tx.isInitialized()) {
         throw std::runtime_error("no requester transaction");
      }
      const bs::TxChecker txChecker(tx);
      if ((tx.getNumTxIn() != 1) || !txChecker.hasInput(BinaryData::CreateFromHex(order_.dealerTransaction))) {
         throw std::runtime_error("invalid payout spender");
      }
   }

   auto qn = quoteProvider->getSubmittedXBTQuoteNotification(order.settlementId);
   if (qn.authKey.empty() || qn.reqAuthKey.empty() || qn.settlementId.empty()) {
      throw std::invalid_argument("failed to get submitted QN for " + order.quoteId);
   }

   comment_ = std::string(bs::network::Side::toString(order.side)) + " " + order.security + " @ " + std::to_string(order.price);
   authKey_ = BinaryData::CreateFromHex(qn.authKey);
   reqAuthKey_ = BinaryData::CreateFromHex(qn.reqAuthKey);
   if (authKey_.isNull() || reqAuthKey_.isNull()) {
      throw std::runtime_error("missing auth key");
   }
   settlementId_ = BinaryData::CreateFromHex(qn.settlementId);

   QPointer<DealerXBTSettlementContainer> thisPtr = this;
   addrVerificator_ = std::make_shared<AddressVerificator>(logger, armory
      , [logger, thisPtr](const bs::Address &address, AddressVerificationState state)
   {
<<<<<<< HEAD
      QMetaObject::invokeMethod(qApp, [thisPtr, address, state] {
         if (!thisPtr) {
            return;
         }

         thisPtr->logger_->info("Counterparty's address verification {} for {}"
            , to_string(state), address.display());
         thisPtr->cptyAddressState_ = state;
         emit thisPtr->cptyAddressStateChanged(state);
         if (state == AddressVerificationState::Verified) {
            // we verify only requester's auth address
            bs::sync::PasswordDialogData dialogData;
            dialogData.setValue("RequesterAuthAddressVerified", true);
            dialogData.setValue("SettlementId", QString::fromStdString(thisPtr->id()));
            dialogData.setValue("SigningAllowed", true);

            thisPtr->signContainer_->updateDialogData(dialogData);

            thisPtr->onCptyVerified();
         }
      });
=======
      logger->info("Counterparty's address verification {} for {}"
         , to_string(state), address.display());
      cptyAddressState_ = state;
      emit cptyAddressStateChanged(state);
      if (state == AddressVerificationState::Verified) {
         // we verify only requester's auth address
         bs::sync::PasswordDialogData dialogData;
         dialogData.setValue(keys::RequesterAuthAddressVerified, true);
         dialogData.setValue(keys::SettlementId, QString::fromStdString(id()));
         signContainer_->updateDialogData(dialogData);

         onCptyVerified();
      }
>>>>>>> eeecb9bc
   });

   const auto &cbSettlAddr = [this, bsAddresses](const bs::Address &addr) {
      settlAddr_ = addr;
      addrVerificator_->SetBSAddressList(bsAddresses);

      const BinaryData &buyAuthKey = weSell_ ? authKey_ : reqAuthKey_;
      const BinaryData &sellAuthKey = weSell_ ? reqAuthKey_ : authKey_;
      settlMonitor_ = std::make_shared<bs::SettlementMonitorCb>(armory_, logger_
         , addr, buyAuthKey, sellAuthKey, [this] {
         logger_->debug("[DealerXBTSettlementContainer] ready to activate");
         emit readyToActivate();
      });
   };

   const auto priWallet = walletsMgr->getPrimaryWallet();
   if (!priWallet) {
      throw std::runtime_error("missing primary wallet");
   }
   priWallet->getSettlementPayinAddress(settlementId_, reqAuthKey_, cbSettlAddr, !weSell_);

   connect(signContainer_.get(), &SignContainer::TXSigned, this, &DealerXBTSettlementContainer::onTXSigned);
}

DealerXBTSettlementContainer::~DealerXBTSettlementContainer() = default;

bs::sync::PasswordDialogData DealerXBTSettlementContainer::toPasswordDialogData() const
{
   bs::sync::PasswordDialogData dialogData = SettlementContainer::toPasswordDialogData();
<<<<<<< HEAD
   dialogData.setValue("Market", "XBT");
   dialogData.setValue("AutoSignCategory", static_cast<int>(bs::signer::AutoSignCategory::SettlementDealer));
=======
   dialogData.setValue(keys::AutoSignCategory, static_cast<int>(bs::signer::AutoSignCategory::SettlementDealer));
>>>>>>> eeecb9bc

   // rfq details
   QString qtyProd = UiUtils::XbtCurrency;

   dialogData.setValue(keys::Title, tr("Settlement Transaction"));

   dialogData.setValue(keys::Price, UiUtils::displayPriceXBT(price()));
   dialogData.setValue(keys::TransactionAmount, UiUtils::displayQuantity(amount(), UiUtils::XbtCurrency));

   dialogData.setValue(keys::Quantity, tr("%1 %2")
                       .arg(UiUtils::displayAmountForProduct(amount(), qtyProd, bs::network::Asset::Type::SpotXBT))
                       .arg(qtyProd));
   dialogData.setValue(keys::TotalValue, UiUtils::displayCurrencyAmount(amount() * price()));


   // tx details
<<<<<<< HEAD
   dialogData.setValue("TxInputProduct", UiUtils::XbtCurrency);
=======
   if (side() == bs::network::Side::Buy) {
      dialogData.setValue(keys::InputAmount, QStringLiteral("- %2 %1")
                    .arg(QString::fromStdString(product()))
                    .arg(UiUtils::displayAmount(payOutTxRequest_.inputAmount())));

      dialogData.setValue(keys::ReturnAmount, QStringLiteral("+ %2 %1")
                    .arg(QString::fromStdString(product()))
                    .arg(UiUtils::displayAmount(payOutTxRequest_.change.value)));
   }
   else {
      dialogData.setValue(keys::InputAmount, QStringLiteral("- %2 %1")
                    .arg(UiUtils::XbtCurrency)
                    .arg(UiUtils::displayAmount(payInTxRequest_.inputAmount())));

      dialogData.setValue(keys::ReturnAmount, QStringLiteral("+ %2 %1")
                    .arg(UiUtils::XbtCurrency)
                    .arg(UiUtils::displayAmount(payInTxRequest_.change.value)));
   }

   dialogData.setValue(keys::NetworkFee, QStringLiteral("- %2 %1")
                       .arg(UiUtils::XbtCurrency)
                       .arg(UiUtils::displayAmount(fee())));
>>>>>>> eeecb9bc

   // settlement details
   dialogData.setValue(keys::SettlementId, settlementId_.toHexStr());
   dialogData.setValue(keys::SettlementAddress, settlAddr_.display());

   dialogData.setValue(keys::RequesterAuthAddress, bs::Address::fromPubKey(reqAuthKey_).display());
   dialogData.setValue(keys::RequesterAuthAddressVerified, false);

   dialogData.setValue(keys::ResponderAuthAddress, bs::Address::fromPubKey(authKey_).display());
   dialogData.setValue(keys::ResponderAuthAddressVerified, true);

   return dialogData;
}

bool DealerXBTSettlementContainer::startPayInSigning()
{
   try {
      fee_ = transactionData_->totalFee();
      payInTxRequest_ = transactionData_->getSignTxRequest();
      bs::sync::PasswordDialogData dlgData = toPasswordDialogData();
<<<<<<< HEAD
      dlgData.setValue("SettlementPayInVisible", true);
=======
      dlgData.setValue(keys::SettlementPayIn, QStringLiteral("- %2 %1")
                       .arg(UiUtils::XbtCurrency)
                       .arg(UiUtils::displayAmount(amount())));

>>>>>>> eeecb9bc

      payinSignId_ = signContainer_->signSettlementTXRequest(payInTxRequest_, dlgData, SignContainer::TXSignMode::Full);
   }
   catch (const std::exception &e) {
      logger_->error("[DealerXBTSettlementContainer::onAccepted] Failed to sign pay-in: {}", e.what());
      emit error(tr("Failed to sign pay-in"));
      emit failed();
      return false;
   }
   return true;
}

bool DealerXBTSettlementContainer::startPayOutSigning()
{
   const auto &txWallet = transactionData_->getWallet();
   if (txWallet->type() != bs::core::wallet::Type::Bitcoin) {
      logger_->error("[DealerSettlDialog::onAccepted] Invalid payout wallet type: {}", (int)txWallet->type());
      emit error(tr("Invalid payout wallet type"));
      emit failed();
      return false;
   }
   const auto &receivingAddress = transactionData_->GetFallbackRecvAddress();
   if (!txWallet->containsAddress(receivingAddress)) {
      logger_->error("[DealerSettlDialog::onAccepted] Invalid receiving address");
      emit error(tr("Invalid receiving address"));
      emit failed();
      return false;
   }

   const auto &cbSettlInput = [this, receivingAddress](UTXO input) {
      if (!input.isInitialized()) {
         logger_->error("[DealerSettlDialog::onAccepted] Failed to get pay-in input");
         emit error(tr("Failed to get pay-in UTXO"));
         emit failed();
         return;
      }
      try {
         payOutTxRequest_ = bs::SettlementMonitor::createPayoutTXRequest(input
            , receivingAddress, transactionData_->feePerByte(), armory_->topBlock());

         bs::sync::PasswordDialogData dlgData = toPayOutTxDetailsPasswordDialogData(payOutTxRequest_);
<<<<<<< HEAD
         dlgData.setValue("SettlementId", QString::fromStdString(settlementId_.toHexStr()));
         dlgData.setValue("AutoSignCategory", static_cast<int>(bs::signer::AutoSignCategory::SettlementDealer));
=======
         dlgData.setValue(keys::SettlementId, QString::fromStdString(settlementId_.toHexStr()));
         dlgData.setValue(keys::SettlementPayOut, QStringLiteral("+ %2 %1")
                     .arg(UiUtils::XbtCurrency)
                     .arg(UiUtils::displayAmount(payOutTxRequest_.amount())));
         dlgData.setValue(keys::AutoSignCategory, static_cast<int>(bs::signer::AutoSignCategory::SettlementDealer));
>>>>>>> eeecb9bc

         payoutSignId_ = signContainer_->signSettlementPayoutTXRequest(payOutTxRequest_, { settlementId_
            , reqAuthKey_, !weSell_ }, dlgData);
      } catch (const std::exception &e) {
         logger_->error("[DealerSettlDialog::onAccepted] Failed to sign pay-out: {}", e.what());
         emit error(tr("Failed to sign pay-out"));
         emit failed();
      }
   };
   settlMonitor_->getPayinInput(cbSettlInput);
   return true;
}

bool DealerXBTSettlementContainer::cancel()
{
   return true;
}

bool DealerXBTSettlementContainer::isAcceptable() const
{
   if (cptyAddressState_ != AddressVerificationState::Verified) {
      return false;
   }
   return weSell_ ? !payInSent_ : payInDetected_;
}

void DealerXBTSettlementContainer::activate()
{
   startTimer(30);

   const auto reqAuthAddrSW = bs::Address::fromPubKey(reqAuthKey_, AddressEntryType_P2WPKH);
   addrVerificator_->addAddress(reqAuthAddrSW);
   addrVerificator_->startAddressVerification();

   settlMonitor_->start([this](int confNo, const BinaryData &txHash) { onPayInDetected(confNo, txHash); }
      , [this](int, bs::PayoutSigner::Type signedBy) { onPayOutDetected(signedBy); }
      , [this](bs::PayoutSigner::Type) {});

   if (weSell_) {
      startPayInSigning();
   }
}

void DealerXBTSettlementContainer::deactivate()
{
   stopTimer();
   if (settlMonitor_) {
      settlMonitor_->stop();
      settlMonitor_ = nullptr;
   }
}

void DealerXBTSettlementContainer::onPayInDetected(int confirmationsNumber, const BinaryData &txHash)
{
   if (payInDetected_) {
      return;
   }
   logger_->debug("[XbtSettlementContainer] Pay-in detected: {}", txHash.toHexStr(true));

   if (!weSell_) {
      const auto &cbTX = [this](const Tx &tx) {
         bool foundAddr = false, amountValid = false;
         if (tx.isInitialized()) {
            for (int i = 0; i < tx.getNumTxOut(); i++) {
               auto txOut = tx.getTxOutCopy(i);
               const auto addr = bs::Address::fromTxOutScript(txOut.getScript());
               if (settlAddr_ == addr.prefixed()) {
                  foundAddr = true;
                  if (std::abs(txOut.getValue() - amount_ * BTCNumericTypes::BalanceDivider) < 3) {
                     amountValid = true;
                  }
                  break;
               }
            }
         }
         if (!foundAddr || !amountValid) {
            emit error(tr("Invalid pay-in transaction from requester"));
            return;
         }

         const auto &cbInput = [this](UTXO input) {
            fee_ = bs::SettlementMonitor::getEstimatedFeeFor(input
               , transactionData_->GetFallbackRecvAddress()
               , transactionData_->feePerByte(), armory_->topBlock());
         };
         settlMonitor_->getPayinInput(cbInput);
      };
      armory_->getTxByHash(txHash, cbTX);

      startPayOutSigning();   //TODO: should be bound to TX validation success
   }

   payInDetected_ = true;
   emit payInDetected(confirmationsNumber, txHash);
   startTimer(30);
   onCptyVerified();
}

void DealerXBTSettlementContainer::onPayOutDetected(bs::PayoutSigner::Type signedBy)
{
   logger_->debug("[XbtSettlementContainer] Pay-out detected! Signed by {}"
      , bs::PayoutSigner::toString(signedBy));
   bool settlementFailed = false;

   if (signedBy == bs::PayoutSigner::SignatureUndefined) {
      logger_->error("[DealerXBTSettlementContainer::payOutDetected] Signature undefined");
      emit error(tr("Pay-out signed by undefined key"));
      settlementFailed = true;
   }
   else {
      if (signedBy == bs::PayoutSigner::SignedBySeller) {
         if (weSell_) {
            logger_->error("[DealerXBTSettlementContainer::payOutDetected] pay-out signed by dealer on dealer sell");
            emit error(tr("Pay-out signed by dealer"));
         }
         else {
            logger_->error("[DealerXBTSettlementContainer::payOutDetected] pay-out signed by requestor on dealer buy");
            emit error(tr("Pay-out signed by requestor"));
            emit completed();
            return;
         }
         settlementFailed = true;
      }
   }

   if (settlementFailed) {
      stopTimer();
      emit failed();
   }
   else {
      emit completed();
   }
}

void DealerXBTSettlementContainer::onTXSigned(unsigned int id, BinaryData signedTX
   , bs::error::ErrorCode errCode, std::string errMsg)
{
   if (payoutSignId_ && (payoutSignId_ == id)) {
      payoutSignId_ = 0;
      if ((errCode != bs::error::ErrorCode::NoError) || signedTX.isNull()) {
         logger_->error("[DealerXBTSettlementContainer::onTXSigned] Failed to sign pay-out: {} ({})", (int)errCode, errMsg);
         emit error(tr("Failed to sign pay-out"));
         emit failed();
         return;
      }
      if (!armory_->broadcastZC(signedTX)) {
         logger_->error("[DealerXBTSettlementContainer::onTXSigned] Failed to broadcast pay-out");
         emit error(tr("Failed to broadcast pay-out transaction"));
         emit failed();
         return;
      }
      const auto &txWallet = transactionData_->getWallet();
      txWallet->setTransactionComment(signedTX, comment_);
//      settlWallet_->setTransactionComment(signedTX, comment_);   //TODO: implement later
      txWallet->setAddressComment(transactionData_->GetFallbackRecvAddress()
         , bs::sync::wallet::Comment::toString(bs::sync::wallet::Comment::SettlementPayOut));

      logger_->debug("[DealerXBTSettlementContainer::onTXSigned] Payout sent");
      emit info(tr("Pay-out broadcasted. Waiting to appear on chain"));
   }
   else if (payinSignId_ && (payinSignId_ == id)) {
      if ((errCode != bs::error::ErrorCode::NoError) || signedTX.isNull()) {
         logger_->error("[DealerXBTSettlementContainer::onTXSigned] Failed to sign pay-in: {} ({})", (int)errCode, errMsg);
         emit error(tr("Failed to sign pay-in"));
         emit failed();
         return;
      }
      if (!armory_->broadcastZC(signedTX)) {
         logger_->error("[DealerXBTSettlementContainer::onTXSigned] Failed to broadcast pay-in");
         emit error(tr("Failed to broadcast transaction"));
         emit failed();
         return;
      }
      transactionData_->getWallet()->setTransactionComment(signedTX, comment_);
//      settlWallet_->setTransactionComment(signedTX, comment_);  //TODO: implement later

      logger_->debug("[DealerXBTSettlementContainer::onAccepted] Payin sent");
      payInSent_ = true;
   }
}

void DealerXBTSettlementContainer::onCptyVerified()
{
   if (payInDetected_) {
      if (weSell_) {
         emit info(tr("Own pay-in detected - now sending requester's pay-out"));
         sendBuyReqPayout();
      }
      else {
         emit info(tr("Accept blockchain transaction"));
         emit readyToAccept();
      }
   }
   else {
      if (weSell_) {
         emit info(tr("Accept offer to send your own pay-in transaction"));
         emit readyToAccept();
      }
      else {
         emit info(tr("Waiting for counterparty's transaction in blockchain..."));
      }
   }
}

void DealerXBTSettlementContainer::sendBuyReqPayout()
{
   const auto payoutTx = BinaryData::CreateFromHex(order_.reqTransaction);
   if (payoutTx.isNull()) {
      emit error(tr("Failed to get requestor pay-out transaction"));
      logger_->error("[DealerXBTSettlementContainer::sendBuyReqPayout] Failed to get pay-out transaction");
      return;
   }

   logger_->debug("[DealerXBTSettlementContainer::sendBuyReqPayout] sending tx with hash {}"
      , BtcUtils::hash256(payoutTx).toHexStr());
   if (!armory_->broadcastZC(payoutTx)) {
      emit error(tr("Failed to broadcast pay-out transaction"));
      logger_->error("[DealerXBTSettlementContainer::sendBuyReqPayout] Failed to broadcast pay-out transaction");
      return;
   }

   emit info(tr("Waiting for pay-out on chain"));
}

std::string DealerXBTSettlementContainer::walletName() const
{
   return transactionData_->getWallet()->name();
}

bs::Address DealerXBTSettlementContainer::receiveAddress() const
{
   if (weSell_) {
      return transactionData_->GetRecipientAddress(0);
   }
   return transactionData_->GetFallbackRecvAddress();
}<|MERGE_RESOLUTION|>--- conflicted
+++ resolved
@@ -60,7 +60,6 @@
    addrVerificator_ = std::make_shared<AddressVerificator>(logger, armory
       , [logger, thisPtr](const bs::Address &address, AddressVerificationState state)
    {
-<<<<<<< HEAD
       QMetaObject::invokeMethod(qApp, [thisPtr, address, state] {
          if (!thisPtr) {
             return;
@@ -73,30 +72,15 @@
          if (state == AddressVerificationState::Verified) {
             // we verify only requester's auth address
             bs::sync::PasswordDialogData dialogData;
-            dialogData.setValue("RequesterAuthAddressVerified", true);
-            dialogData.setValue("SettlementId", QString::fromStdString(thisPtr->id()));
-            dialogData.setValue("SigningAllowed", true);
+            dialogData.setValue(keys::RequesterAuthAddressVerified, true);
+            dialogData.setValue(keys::SettlementId, QString::fromStdString(thisPtr->id()));
+            dialogData.setValue(keys::SigningAllowed, true);
 
             thisPtr->signContainer_->updateDialogData(dialogData);
 
             thisPtr->onCptyVerified();
          }
       });
-=======
-      logger->info("Counterparty's address verification {} for {}"
-         , to_string(state), address.display());
-      cptyAddressState_ = state;
-      emit cptyAddressStateChanged(state);
-      if (state == AddressVerificationState::Verified) {
-         // we verify only requester's auth address
-         bs::sync::PasswordDialogData dialogData;
-         dialogData.setValue(keys::RequesterAuthAddressVerified, true);
-         dialogData.setValue(keys::SettlementId, QString::fromStdString(id()));
-         signContainer_->updateDialogData(dialogData);
-
-         onCptyVerified();
-      }
->>>>>>> eeecb9bc
    });
 
    const auto &cbSettlAddr = [this, bsAddresses](const bs::Address &addr) {
@@ -126,12 +110,8 @@
 bs::sync::PasswordDialogData DealerXBTSettlementContainer::toPasswordDialogData() const
 {
    bs::sync::PasswordDialogData dialogData = SettlementContainer::toPasswordDialogData();
-<<<<<<< HEAD
-   dialogData.setValue("Market", "XBT");
-   dialogData.setValue("AutoSignCategory", static_cast<int>(bs::signer::AutoSignCategory::SettlementDealer));
-=======
+   dialogData.setValue(keys::Market, "XBT");
    dialogData.setValue(keys::AutoSignCategory, static_cast<int>(bs::signer::AutoSignCategory::SettlementDealer));
->>>>>>> eeecb9bc
 
    // rfq details
    QString qtyProd = UiUtils::XbtCurrency;
@@ -148,32 +128,7 @@
 
 
    // tx details
-<<<<<<< HEAD
-   dialogData.setValue("TxInputProduct", UiUtils::XbtCurrency);
-=======
-   if (side() == bs::network::Side::Buy) {
-      dialogData.setValue(keys::InputAmount, QStringLiteral("- %2 %1")
-                    .arg(QString::fromStdString(product()))
-                    .arg(UiUtils::displayAmount(payOutTxRequest_.inputAmount())));
-
-      dialogData.setValue(keys::ReturnAmount, QStringLiteral("+ %2 %1")
-                    .arg(QString::fromStdString(product()))
-                    .arg(UiUtils::displayAmount(payOutTxRequest_.change.value)));
-   }
-   else {
-      dialogData.setValue(keys::InputAmount, QStringLiteral("- %2 %1")
-                    .arg(UiUtils::XbtCurrency)
-                    .arg(UiUtils::displayAmount(payInTxRequest_.inputAmount())));
-
-      dialogData.setValue(keys::ReturnAmount, QStringLiteral("+ %2 %1")
-                    .arg(UiUtils::XbtCurrency)
-                    .arg(UiUtils::displayAmount(payInTxRequest_.change.value)));
-   }
-
-   dialogData.setValue(keys::NetworkFee, QStringLiteral("- %2 %1")
-                       .arg(UiUtils::XbtCurrency)
-                       .arg(UiUtils::displayAmount(fee())));
->>>>>>> eeecb9bc
+   dialogData.setValue(keys::TxInputProduct, UiUtils::XbtCurrency);
 
    // settlement details
    dialogData.setValue(keys::SettlementId, settlementId_.toHexStr());
@@ -194,14 +149,7 @@
       fee_ = transactionData_->totalFee();
       payInTxRequest_ = transactionData_->getSignTxRequest();
       bs::sync::PasswordDialogData dlgData = toPasswordDialogData();
-<<<<<<< HEAD
-      dlgData.setValue("SettlementPayInVisible", true);
-=======
-      dlgData.setValue(keys::SettlementPayIn, QStringLiteral("- %2 %1")
-                       .arg(UiUtils::XbtCurrency)
-                       .arg(UiUtils::displayAmount(amount())));
-
->>>>>>> eeecb9bc
+      dlgData.setValue(keys::SettlementPayInVisible, true);
 
       payinSignId_ = signContainer_->signSettlementTXRequest(payInTxRequest_, dlgData, SignContainer::TXSignMode::Full);
    }
@@ -243,16 +191,8 @@
             , receivingAddress, transactionData_->feePerByte(), armory_->topBlock());
 
          bs::sync::PasswordDialogData dlgData = toPayOutTxDetailsPasswordDialogData(payOutTxRequest_);
-<<<<<<< HEAD
-         dlgData.setValue("SettlementId", QString::fromStdString(settlementId_.toHexStr()));
-         dlgData.setValue("AutoSignCategory", static_cast<int>(bs::signer::AutoSignCategory::SettlementDealer));
-=======
          dlgData.setValue(keys::SettlementId, QString::fromStdString(settlementId_.toHexStr()));
-         dlgData.setValue(keys::SettlementPayOut, QStringLiteral("+ %2 %1")
-                     .arg(UiUtils::XbtCurrency)
-                     .arg(UiUtils::displayAmount(payOutTxRequest_.amount())));
          dlgData.setValue(keys::AutoSignCategory, static_cast<int>(bs::signer::AutoSignCategory::SettlementDealer));
->>>>>>> eeecb9bc
 
          payoutSignId_ = signContainer_->signSettlementPayoutTXRequest(payOutTxRequest_, { settlementId_
             , reqAuthKey_, !weSell_ }, dlgData);
