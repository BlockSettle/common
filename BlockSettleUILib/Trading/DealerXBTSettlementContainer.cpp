#include "DealerXBTSettlementContainer.h"


#include "CheckRecipSigner.h"
<<<<<<< HEAD
=======
#include "CurrencyPair.h"
#include "SignContainer.h"
>>>>>>> 9964ffaa
#include "QuoteProvider.h"
#include "SettlementMonitor.h"
#include "SignContainer.h"
#include "TransactionData.h"
#include "UiUtils.h"
#include "Wallets/SyncHDWallet.h"
#include "Wallets/SyncWalletsManager.h"
<<<<<<< HEAD

#include <spdlog/spdlog.h>
=======
#include "UiUtils.h"
#include <QApplication>
>>>>>>> 9964ffaa

Q_DECLARE_METATYPE(AddressVerificationState)

using namespace bs::sync::dialog;

DealerXBTSettlementContainer::DealerXBTSettlementContainer(const std::shared_ptr<spdlog::logger> &logger
   , const bs::network::Order &order, const std::shared_ptr<bs::sync::WalletsManager> &walletsMgr
   , const std::shared_ptr<QuoteProvider> &quoteProvider, const std::shared_ptr<TransactionData> &txData
   , const std::unordered_set<std::string> &bsAddresses, const std::shared_ptr<SignContainer> &container
   , const std::shared_ptr<ArmoryConnection> &armory)
   : bs::SettlementContainer(), armory_(armory), walletsMgr_(walletsMgr), order_(order)
   , weSell_((order.side == bs::network::Side::Buy) ^ (order.product == bs::network::XbtCurrency))
   , amount_((order.product != bs::network::XbtCurrency) ? order.quantity / order.price : order.quantity)
   , logger_(logger), transactionData_(txData), signContainer_(container)
{
   qRegisterMetaType<AddressVerificationState>();

   CurrencyPair cp(security());
   fxProd_ = cp.ContraCurrency(bs::network::XbtCurrency);

   if (weSell_ && !transactionData_->GetRecipientsCount()) {
      throw std::runtime_error("no recipient[s]");
   }
   if (transactionData_->getWallet() == nullptr) {
      throw std::runtime_error("no wallet");
   }

   if (weSell_) {
      const Tx tx(BinaryData::CreateFromHex(order_.reqTransaction));
      if (!tx.isInitialized()) {
         throw std::runtime_error("no requester transaction");
      }
      const bs::TxChecker txChecker(tx);
      if ((tx.getNumTxIn() != 1) || !txChecker.hasInput(BinaryData::CreateFromHex(order_.dealerTransaction))) {
         throw std::runtime_error("invalid payout spender");
      }
   }

   auto qn = quoteProvider->getSubmittedXBTQuoteNotification(order.settlementId);
   if (qn.authKey.empty() || qn.reqAuthKey.empty() || qn.settlementId.empty()) {
      throw std::invalid_argument("failed to get submitted QN for " + order.quoteId);
   }

   comment_ = std::string(bs::network::Side::toString(order.side)) + " " + order.security + " @ " + std::to_string(order.price);
   authKey_ = BinaryData::CreateFromHex(qn.authKey);
   reqAuthKey_ = BinaryData::CreateFromHex(qn.reqAuthKey);
   if (authKey_.isNull() || reqAuthKey_.isNull()) {
      throw std::runtime_error("missing auth key");
   }
   settlementId_ = BinaryData::CreateFromHex(qn.settlementId);

   QPointer<DealerXBTSettlementContainer> thisPtr = this;
   addrVerificator_ = std::make_shared<AddressVerificator>(logger, armory
      , [logger, thisPtr](const bs::Address &address, AddressVerificationState state)
   {
<<<<<<< HEAD
      logger->info("Counterparty's address verification {} for {}"
         , to_string(state), address.display());
      cptyAddressState_ = state;
      if (state == AddressVerificationState::Verified) {
         // we verify only requester's auth address
         bs::sync::PasswordDialogData dialogData;
         dialogData.setValue(keys::RequesterAuthAddressVerified, true);
         dialogData.setValue(keys::SettlementId, QString::fromStdString(id()));
         signContainer_->updateDialogData(dialogData);

         onCptyVerified();
      }
=======
      QMetaObject::invokeMethod(qApp, [thisPtr, address, state] {
         if (!thisPtr) {
            return;
         }

         thisPtr->logger_->info("Counterparty's address verification {} for {}"
            , to_string(state), address.display());
         thisPtr->cptyAddressState_ = state;
         emit thisPtr->cptyAddressStateChanged(state);
         if (state == AddressVerificationState::Verified) {
            // we verify only requester's auth address
            bs::sync::PasswordDialogData dialogData;
            dialogData.setValue(keys::RequesterAuthAddressVerified, true);
            dialogData.setValue(keys::SettlementId, QString::fromStdString(thisPtr->id()));
            dialogData.setValue(keys::SigningAllowed, true);

            thisPtr->signContainer_->updateDialogData(dialogData);

            thisPtr->onCptyVerified();
         }
      });
>>>>>>> 9964ffaa
   });

   const auto &cbSettlAddr = [this, bsAddresses](const bs::Address &addr) {
      settlAddr_ = addr;
      addrVerificator_->SetBSAddressList(bsAddresses);

      emit readyToActivate();
   };

   const auto priWallet = walletsMgr->getPrimaryWallet();
   if (!priWallet) {
      throw std::runtime_error("missing primary wallet");
   }
   priWallet->getSettlementPayinAddress(settlementId_, reqAuthKey_, cbSettlAddr, !weSell_);

   connect(signContainer_.get(), &SignContainer::TXSigned, this, &DealerXBTSettlementContainer::onTXSigned);
}

DealerXBTSettlementContainer::~DealerXBTSettlementContainer() = default;

bs::sync::PasswordDialogData DealerXBTSettlementContainer::toPasswordDialogData() const
{
   bs::sync::PasswordDialogData dialogData = SettlementContainer::toPasswordDialogData();
   dialogData.setValue(keys::Market, "XBT");
   dialogData.setValue(keys::AutoSignCategory, static_cast<int>(bs::signer::AutoSignCategory::SettlementDealer));

   // rfq details
   QString qtyProd = UiUtils::XbtCurrency;

   dialogData.setValue(keys::Title, tr("Settlement Pay-In"));
   dialogData.setValue(keys::Price, UiUtils::displayPriceXBT(price()));
   dialogData.setValue(keys::FxProduct, fxProd_);

   bool isFxProd = (product() != bs::network::XbtCurrency);

   if (isFxProd) {
      dialogData.setValue(keys::Quantity, tr("%1 %2")
                    .arg(UiUtils::displayAmountForProduct(quantity(), QString::fromStdString(fxProd_), bs::network::Asset::Type::SpotXBT))
                    .arg(QString::fromStdString(fxProd_)));

      dialogData.setValue(keys::TotalValue, tr("%1 XBT")
                    .arg(UiUtils::displayAmount(quantity() / price())));
   }
   else {
      dialogData.setValue(keys::Quantity, tr("%1 XBT")
                    .arg(UiUtils::displayAmount(amount())));

      dialogData.setValue(keys::TotalValue, tr("%1 %2")
                    .arg(UiUtils::displayAmountForProduct(amount() * price(), QString::fromStdString(fxProd_), bs::network::Asset::Type::SpotXBT))
                    .arg(QString::fromStdString(fxProd_)));
   }

   // settlement details
   dialogData.setValue(keys::SettlementId, settlementId_.toHexStr());
   dialogData.setValue(keys::SettlementAddress, settlAddr_.display());

   dialogData.setValue(keys::RequesterAuthAddress, bs::Address::fromPubKey(reqAuthKey_).display());
   dialogData.setValue(keys::RequesterAuthAddressVerified, false);

   dialogData.setValue(keys::ResponderAuthAddress, bs::Address::fromPubKey(authKey_).display());
   dialogData.setValue(keys::ResponderAuthAddressVerified, true);

   // tx details
   dialogData.setValue(keys::TxInputProduct, UiUtils::XbtCurrency);
   dialogData.setValue(keys::TotalSpentVisible, true);

   return dialogData;
}

bool DealerXBTSettlementContainer::startPayInSigning()
{
   try {
      fee_ = transactionData_->totalFee();
      payInTxRequest_ = transactionData_->getSignTxRequest();
      bs::sync::PasswordDialogData dlgData = toPasswordDialogData();
      dlgData.setValue(keys::SettlementPayInVisible, true);

      payinSignId_ = signContainer_->signSettlementTXRequest(payInTxRequest_, dlgData, SignContainer::TXSignMode::Full);
   }
   catch (const std::exception &e) {
      logger_->error("[DealerXBTSettlementContainer::onAccepted] Failed to sign pay-in: {}", e.what());
      emit error(tr("Failed to sign pay-in"));
      emit failed();
      return false;
   }
   return true;
}

bool DealerXBTSettlementContainer::startPayOutSigning()
{
<<<<<<< HEAD
   // XXX
   return false;
=======
   const auto &txWallet = transactionData_->getWallet();
   if (txWallet->type() != bs::core::wallet::Type::Bitcoin) {
      logger_->error("[DealerSettlDialog::onAccepted] Invalid payout wallet type: {}", (int)txWallet->type());
      emit error(tr("Invalid payout wallet type"));
      emit failed();
      return false;
   }
   const auto &receivingAddress = transactionData_->GetFallbackRecvAddress();
   if (!txWallet->containsAddress(receivingAddress)) {
      logger_->error("[DealerSettlDialog::onAccepted] Invalid receiving address");
      emit error(tr("Invalid receiving address"));
      emit failed();
      return false;
   }

   const auto &cbSettlInput = [this, receivingAddress](UTXO input) {
      if (!input.isInitialized()) {
         logger_->error("[DealerSettlDialog::onAccepted] Failed to get pay-in input");
         emit error(tr("Failed to get pay-in UTXO"));
         emit failed();
         return;
      }
      try {
         payOutTxRequest_ = bs::SettlementMonitor::createPayoutTXRequest(input
            , receivingAddress, transactionData_->feePerByte(), armory_->topBlock());

         bs::sync::PasswordDialogData dlgData = toPayOutTxDetailsPasswordDialogData(payOutTxRequest_);
         dlgData.setValue(keys::SettlementId, QString::fromStdString(settlementId_.toHexStr()));
         dlgData.setValue(keys::AutoSignCategory, static_cast<int>(bs::signer::AutoSignCategory::SettlementDealer));

         payoutSignId_ = signContainer_->signSettlementPayoutTXRequest(payOutTxRequest_, { settlementId_
            , reqAuthKey_, !weSell_ }, dlgData);
      } catch (const std::exception &e) {
         logger_->error("[DealerSettlDialog::onAccepted] Failed to sign pay-out: {}", e.what());
         emit error(tr("Failed to sign pay-out"));
         emit failed();
      }
   };
   settlMonitor_->getPayinInput(cbSettlInput);
   return true;
>>>>>>> 9964ffaa
}

bool DealerXBTSettlementContainer::cancel()
{
   return true;
}

void DealerXBTSettlementContainer::activate()
{
   startTimer(30);

   const auto reqAuthAddrSW = bs::Address::fromPubKey(reqAuthKey_, AddressEntryType_P2WPKH);
   addrVerificator_->addAddress(reqAuthAddrSW);
   addrVerificator_->startAddressVerification();

   if (weSell_) {
      startPayInSigning();
   }
}

void DealerXBTSettlementContainer::deactivate()
{
   stopTimer();
}

void DealerXBTSettlementContainer::onTXSigned(unsigned int id, BinaryData signedTX
   , bs::error::ErrorCode errCode, std::string errMsg)
{
   if (payoutSignId_ && (payoutSignId_ == id)) {
      payoutSignId_ = 0;
      if ((errCode != bs::error::ErrorCode::NoError) || signedTX.isNull()) {
         logger_->error("[DealerXBTSettlementContainer::onTXSigned] Failed to sign pay-out: {} ({})", (int)errCode, errMsg);
         emit error(tr("Failed to sign pay-out"));
         emit failed();
         return;
      }
      if (!armory_->broadcastZC(signedTX)) {
         logger_->error("[DealerXBTSettlementContainer::onTXSigned] Failed to broadcast pay-out");
         emit error(tr("Failed to broadcast pay-out transaction"));
         emit failed();
         return;
      }
      const auto &txWallet = transactionData_->getWallet();
      txWallet->setTransactionComment(signedTX, comment_);
//      settlWallet_->setTransactionComment(signedTX, comment_);   //TODO: implement later
      txWallet->setAddressComment(transactionData_->GetFallbackRecvAddress()
         , bs::sync::wallet::Comment::toString(bs::sync::wallet::Comment::SettlementPayOut));

      logger_->debug("[DealerXBTSettlementContainer::onTXSigned] Payout sent");
      emit info(tr("Pay-out broadcasted. Waiting to appear on chain"));
   }
   else if (payinSignId_ && (payinSignId_ == id)) {
      if ((errCode != bs::error::ErrorCode::NoError) || signedTX.isNull()) {
         logger_->error("[DealerXBTSettlementContainer::onTXSigned] Failed to sign pay-in: {} ({})", (int)errCode, errMsg);
         emit error(tr("Failed to sign pay-in"));
         emit failed();
         return;
      }
      if (!armory_->broadcastZC(signedTX)) {
         logger_->error("[DealerXBTSettlementContainer::onTXSigned] Failed to broadcast pay-in");
         emit error(tr("Failed to broadcast transaction"));
         emit failed();
         return;
      }
      transactionData_->getWallet()->setTransactionComment(signedTX, comment_);
//      settlWallet_->setTransactionComment(signedTX, comment_);  //TODO: implement later

      logger_->debug("[DealerXBTSettlementContainer::onAccepted] Payin sent");
   }
}

void DealerXBTSettlementContainer::onCptyVerified()
{
   // XXX
}

std::string DealerXBTSettlementContainer::walletName() const
{
   return transactionData_->getWallet()->name();
}

bs::Address DealerXBTSettlementContainer::receiveAddress() const
{
   if (weSell_) {
      return transactionData_->GetRecipientAddress(0);
   }
   return transactionData_->GetFallbackRecvAddress();
}<|MERGE_RESOLUTION|>--- conflicted
+++ resolved
@@ -1,12 +1,7 @@
 #include "DealerXBTSettlementContainer.h"
 
-
 #include "CheckRecipSigner.h"
-<<<<<<< HEAD
-=======
 #include "CurrencyPair.h"
-#include "SignContainer.h"
->>>>>>> 9964ffaa
 #include "QuoteProvider.h"
 #include "SettlementMonitor.h"
 #include "SignContainer.h"
@@ -14,13 +9,10 @@
 #include "UiUtils.h"
 #include "Wallets/SyncHDWallet.h"
 #include "Wallets/SyncWalletsManager.h"
-<<<<<<< HEAD
 
 #include <spdlog/spdlog.h>
-=======
-#include "UiUtils.h"
+
 #include <QApplication>
->>>>>>> 9964ffaa
 
 Q_DECLARE_METATYPE(AddressVerificationState)
 
@@ -76,20 +68,6 @@
    addrVerificator_ = std::make_shared<AddressVerificator>(logger, armory
       , [logger, thisPtr](const bs::Address &address, AddressVerificationState state)
    {
-<<<<<<< HEAD
-      logger->info("Counterparty's address verification {} for {}"
-         , to_string(state), address.display());
-      cptyAddressState_ = state;
-      if (state == AddressVerificationState::Verified) {
-         // we verify only requester's auth address
-         bs::sync::PasswordDialogData dialogData;
-         dialogData.setValue(keys::RequesterAuthAddressVerified, true);
-         dialogData.setValue(keys::SettlementId, QString::fromStdString(id()));
-         signContainer_->updateDialogData(dialogData);
-
-         onCptyVerified();
-      }
-=======
       QMetaObject::invokeMethod(qApp, [thisPtr, address, state] {
          if (!thisPtr) {
             return;
@@ -98,7 +76,7 @@
          thisPtr->logger_->info("Counterparty's address verification {} for {}"
             , to_string(state), address.display());
          thisPtr->cptyAddressState_ = state;
-         emit thisPtr->cptyAddressStateChanged(state);
+
          if (state == AddressVerificationState::Verified) {
             // we verify only requester's auth address
             bs::sync::PasswordDialogData dialogData;
@@ -111,7 +89,6 @@
             thisPtr->onCptyVerified();
          }
       });
->>>>>>> 9964ffaa
    });
 
    const auto &cbSettlAddr = [this, bsAddresses](const bs::Address &addr) {
@@ -202,51 +179,47 @@
 
 bool DealerXBTSettlementContainer::startPayOutSigning()
 {
-<<<<<<< HEAD
-   // XXX
-   return false;
-=======
-   const auto &txWallet = transactionData_->getWallet();
-   if (txWallet->type() != bs::core::wallet::Type::Bitcoin) {
-      logger_->error("[DealerSettlDialog::onAccepted] Invalid payout wallet type: {}", (int)txWallet->type());
-      emit error(tr("Invalid payout wallet type"));
-      emit failed();
-      return false;
-   }
-   const auto &receivingAddress = transactionData_->GetFallbackRecvAddress();
-   if (!txWallet->containsAddress(receivingAddress)) {
-      logger_->error("[DealerSettlDialog::onAccepted] Invalid receiving address");
-      emit error(tr("Invalid receiving address"));
-      emit failed();
-      return false;
-   }
-
-   const auto &cbSettlInput = [this, receivingAddress](UTXO input) {
-      if (!input.isInitialized()) {
-         logger_->error("[DealerSettlDialog::onAccepted] Failed to get pay-in input");
-         emit error(tr("Failed to get pay-in UTXO"));
-         emit failed();
-         return;
-      }
-      try {
-         payOutTxRequest_ = bs::SettlementMonitor::createPayoutTXRequest(input
-            , receivingAddress, transactionData_->feePerByte(), armory_->topBlock());
-
-         bs::sync::PasswordDialogData dlgData = toPayOutTxDetailsPasswordDialogData(payOutTxRequest_);
-         dlgData.setValue(keys::SettlementId, QString::fromStdString(settlementId_.toHexStr()));
-         dlgData.setValue(keys::AutoSignCategory, static_cast<int>(bs::signer::AutoSignCategory::SettlementDealer));
-
-         payoutSignId_ = signContainer_->signSettlementPayoutTXRequest(payOutTxRequest_, { settlementId_
-            , reqAuthKey_, !weSell_ }, dlgData);
-      } catch (const std::exception &e) {
-         logger_->error("[DealerSettlDialog::onAccepted] Failed to sign pay-out: {}", e.what());
-         emit error(tr("Failed to sign pay-out"));
-         emit failed();
-      }
-   };
-   settlMonitor_->getPayinInput(cbSettlInput);
+   // const auto &txWallet = transactionData_->getWallet();
+   // if (txWallet->type() != bs::core::wallet::Type::Bitcoin) {
+   //    logger_->error("[DealerSettlDialog::onAccepted] Invalid payout wallet type: {}", (int)txWallet->type());
+   //    emit error(tr("Invalid payout wallet type"));
+   //    emit failed();
+   //    return false;
+   // }
+   // const auto &receivingAddress = transactionData_->GetFallbackRecvAddress();
+   // if (!txWallet->containsAddress(receivingAddress)) {
+   //    logger_->error("[DealerSettlDialog::onAccepted] Invalid receiving address");
+   //    emit error(tr("Invalid receiving address"));
+   //    emit failed();
+   //    return false;
+   // }
+
+   // const auto &cbSettlInput = [this, receivingAddress](UTXO input) {
+   //    if (!input.isInitialized()) {
+   //       logger_->error("[DealerSettlDialog::onAccepted] Failed to get pay-in input");
+   //       emit error(tr("Failed to get pay-in UTXO"));
+   //       emit failed();
+   //       return;
+   //    }
+   //    try {
+   //       payOutTxRequest_ = bs::SettlementMonitor::createPayoutTXRequest(input
+   //          , receivingAddress, transactionData_->feePerByte(), armory_->topBlock());
+
+   //       bs::sync::PasswordDialogData dlgData = toPayOutTxDetailsPasswordDialogData(payOutTxRequest_);
+   //       dlgData.setValue(keys::SettlementId, QString::fromStdString(settlementId_.toHexStr()));
+   //       dlgData.setValue(keys::AutoSignCategory, static_cast<int>(bs::signer::AutoSignCategory::SettlementDealer));
+
+   //       payoutSignId_ = signContainer_->signSettlementPayoutTXRequest(payOutTxRequest_, { settlementId_
+   //          , reqAuthKey_, !weSell_ }, dlgData);
+   //    } catch (const std::exception &e) {
+   //       logger_->error("[DealerSettlDialog::onAccepted] Failed to sign pay-out: {}", e.what());
+   //       emit error(tr("Failed to sign pay-out"));
+   //       emit failed();
+   //    }
+   // };
+   
+   // settlMonitor_->getPayinInput(cbSettlInput);
    return true;
->>>>>>> 9964ffaa
 }
 
 bool DealerXBTSettlementContainer::cancel()
