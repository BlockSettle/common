--- conflicted
+++ resolved
@@ -189,16 +189,15 @@
       return false;
    }
 
-<<<<<<< HEAD
    try {
       auto payOutTxRequest = bs::SettlementMonitor::createPayoutTXRequest(
          bs::SettlementMonitor::getInputFromTX(settlAddr_, payinHash, amount_), receivingAddress
          , transactionData_->GetTransactionSummary().feePerByte, armory_->topBlock());
 
       bs::sync::PasswordDialogData dlgData = toPayOutTxDetailsPasswordDialogData(payOutTxRequest);
-      dlgData.setValue(keys::Market, "XBT");
-      dlgData.setValue(keys::SettlementId, settlementId_.toHexStr());
-      dlgData.setValue(keys::AutoSignCategory, static_cast<int>(bs::signer::AutoSignCategory::SettlementDealer));
+      dlgData.setValue(PasswordDialogData::Market, "XBT");
+      dlgData.setValue(PasswordDialogData::SettlementId, settlementId_.toHexStr());
+      dlgData.setValue(PasswordDialogData::AutoSignCategory, static_cast<int>(bs::signer::AutoSignCategory::SettlementDealer));
 
       payoutSignId_ = signContainer_->signSettlementPayoutTXRequest(payOutTxRequest
          , { settlementId_, reqAuthKey_, !weSell_ }
@@ -210,34 +209,6 @@
 
       return false;
    }
-
-=======
-   const auto &cbSettlInput = [this, receivingAddress](UTXO input) {
-      if (!input.isInitialized()) {
-         logger_->error("[DealerSettlDialog::onAccepted] Failed to get pay-in input");
-         emit error(tr("Failed to get pay-in UTXO"));
-         emit failed();
-         return;
-      }
-      try {
-         payOutTxRequest_ = bs::SettlementMonitor::createPayoutTXRequest(input
-            , receivingAddress, transactionData_->feePerByte(), armory_->topBlock());
-
-         bs::sync::PasswordDialogData dlgData = toPayOutTxDetailsPasswordDialogData(payOutTxRequest_);
-         dlgData.setValue(PasswordDialogData::Market, "XBT");
-         dlgData.setValue(PasswordDialogData::SettlementId, settlementId_.toHexStr());
-         dlgData.setValue(PasswordDialogData::AutoSignCategory, static_cast<int>(bs::signer::AutoSignCategory::SettlementDealer));
-
-         payoutSignId_ = signContainer_->signSettlementPayoutTXRequest(payOutTxRequest_, { settlementId_
-            , reqAuthKey_, !weSell_ }, dlgData);
-      } catch (const std::exception &e) {
-         logger_->error("[DealerSettlDialog::onAccepted] Failed to sign pay-out: {}", e.what());
-         emit error(tr("Failed to sign pay-out"));
-         emit failed();
-      }
-   };
-   settlMonitor_->getPayinInput(cbSettlInput);
->>>>>>> 7be65bb7
    return true;
 }
 
