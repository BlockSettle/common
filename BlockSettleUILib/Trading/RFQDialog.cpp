#include "RFQDialog.h"
#include "ui_RFQDialog.h"

#include <spdlog/logger.h>

#include "AssetManager.h"
#include "BSMessageBox.h"
#include "QuoteProvider.h"
#include "ReqCCSettlementContainer.h"
#include "ReqXBTSettlementContainer.h"
#include "SelectedTransactionInputs.h"
#include "SignContainer.h"
#include "UiUtils.h"

RFQDialog::RFQDialog(const std::shared_ptr<spdlog::logger> &logger
   , const bs::network::RFQ& rfq
   , const std::shared_ptr<TransactionData>& transactionData
   , const std::shared_ptr<QuoteProvider>& quoteProvider
   , const std::shared_ptr<AuthAddressManager>& authAddressManager
   , const std::shared_ptr<AssetManager>& assetManager
   , const std::shared_ptr<bs::sync::WalletsManager> &walletsManager
   , const std::shared_ptr<SignContainer> &signContainer
   , const std::shared_ptr<ArmoryConnection> &armory
   , const std::shared_ptr<BaseCelerClient> &celerClient
   , const std::shared_ptr<ApplicationSettings> &appSettings
   , const std::shared_ptr<ConnectionManager> &connectionManager
   , const std::shared_ptr<bs::sync::Wallet> &xbtWallet
   , const bs::Address &recvXbtAddr
   , const bs::Address &authAddr
   , QWidget* parent)
   : QDialog(parent)
   , ui_(new Ui::RFQDialog())
   , logger_(logger)
   , rfq_(rfq)
   , recvXbtAddr_(recvXbtAddr)
   , transactionData_(transactionData)
   , quoteProvider_(quoteProvider)
   , authAddressManager_(authAddressManager)
   , walletsManager_(walletsManager)
   , signContainer_(signContainer)
   , assetMgr_(assetManager)
   , armory_(armory)
   , celerClient_(celerClient)
   , appSettings_(appSettings)
   , connectionManager_(connectionManager)
   , xbtWallet_(xbtWallet)
   , authAddr_(authAddr)
{
   ui_->setupUi(this);

   ui_->pageRequestingQuote->SetAssetManager(assetMgr_);
   ui_->pageRequestingQuote->SetCelerClient(celerClient_);

   connect(ui_->pageRequestingQuote, &RequestingQuoteWidget::cancelRFQ, this, &RFQDialog::reject);
   connect(ui_->pageRequestingQuote, &RequestingQuoteWidget::requestTimedOut, this, &RFQDialog::close);
   connect(ui_->pageRequestingQuote, &RequestingQuoteWidget::quoteAccepted, this, &RFQDialog::onRFQResponseAccepted, Qt::QueuedConnection);
   connect(ui_->pageRequestingQuote, &RequestingQuoteWidget::quoteFinished, this, &RFQDialog::close);
   connect(ui_->pageRequestingQuote, &RequestingQuoteWidget::quoteFailed, this, &RFQDialog::close);

   connect(quoteProvider_.get(), &QuoteProvider::quoteReceived, this, &RFQDialog::onQuoteReceived);
   connect(quoteProvider_.get(), &QuoteProvider::quoteRejected, ui_->pageRequestingQuote, &RequestingQuoteWidget::onReject);
   connect(quoteProvider_.get(), &QuoteProvider::orderRejected, ui_->pageRequestingQuote, &RequestingQuoteWidget::onReject);
   connect(quoteProvider_.get(), &QuoteProvider::quoteCancelled, ui_->pageRequestingQuote, &RequestingQuoteWidget::onQuoteCancelled);

   connect(quoteProvider_.get(), &QuoteProvider::orderFailed, this, &RFQDialog::onOrderFailed);
   connect(quoteProvider_.get(), &QuoteProvider::quoteOrderFilled, this, &RFQDialog::onOrderFilled);
   connect(quoteProvider_.get(), &QuoteProvider::signTxRequested, this, &RFQDialog::onSignTxRequested);

   ui_->pageRequestingQuote->populateDetails(rfq_, transactionData_);

   quoteProvider_->SubmitRFQ(rfq_);
}

RFQDialog::~RFQDialog() = default;

void RFQDialog::onOrderFilled(const std::string &quoteId)
{
   if (rfq_.assetType == bs::network::Asset::SpotFX) {
      ui_->pageRequestingQuote->onOrderFilled(quoteId);
   }
}

void RFQDialog::onOrderFailed(const std::string& quoteId, const std::string& reason)
{
   if (rfq_.assetType == bs::network::Asset::SpotFX) {
      ui_->pageRequestingQuote->onOrderFailed(quoteId, reason);
   }
}

void RFQDialog::onRFQResponseAccepted(const QString &reqId, const bs::network::Quote &quote)
{
   quote_ = quote;

   if (rfq_.assetType == bs::network::Asset::SpotFX) {
      quoteProvider_->AcceptQuoteFX(reqId, quote);
   }
   else {
      if (rfq_.assetType == bs::network::Asset::SpotXBT) {
         curContainer_ = newXBTcontainer();
      } else {
         curContainer_ = newCCcontainer();
      }
      curContainer_->activate();
   }
}

void RFQDialog::reportError(const QString& errorMessage)
{
   BSMessageBox(BSMessageBox::Type::critical, tr("RFQ error"), errorMessage, this)
      .exec();
}

std::shared_ptr<bs::SettlementContainer> RFQDialog::newXBTcontainer()
{
   if (!xbtWallet_) {
      SPDLOG_LOGGER_ERROR(logger_, "xbt wallet is not set");
      return nullptr;
   }

<<<<<<< HEAD
   try {
      xbtSettlContainer_ = std::make_shared<ReqXBTSettlementContainer>(logger_
         , authAddressManager_, signContainer_, armory_, xbtWallet_, walletsManager_
         , rfq_, quote_, authAddr_, transactionData_->getSelectedInputs()->GetSelectedTransactions(), recvXbtAddr_);

      connect(xbtSettlContainer_.get(), &ReqXBTSettlementContainer::settlementAccepted
         , this, &RFQDialog::onSettlementAccepted);
      connect(xbtSettlContainer_.get(), &ReqXBTSettlementContainer::settlementCancelled
         , this, &QDialog::close);
      connect(xbtSettlContainer_.get(), &ReqXBTSettlementContainer::acceptQuote
         , this, &RFQDialog::onXBTQuoteAccept);
      connect(xbtSettlContainer_.get(), &ReqXBTSettlementContainer::error
         , this, &RFQDialog::reportError);

      connect(xbtSettlContainer_.get(), &ReqXBTSettlementContainer::sendUnsignedPayinToPB
         , this, &RFQDialog::sendUnsignedPayinToPB);
      connect(xbtSettlContainer_.get(), &ReqXBTSettlementContainer::sendSignedPayinToPB
         , this, &RFQDialog::sendSignedPayinToPB);
      connect(xbtSettlContainer_.get(), &ReqXBTSettlementContainer::sendSignedPayoutToPB
         , this, &RFQDialog::sendSignedPayoutToPB);
   }
   catch (const std::exception &e) {
      reportError(tr("Failed to create XBT settlement container: %1")
         .arg(QString::fromLatin1(e.what())));
   }
=======
   auto fixedInputs = transactionData_->getSelectedInputs()->UseAutoSel() ?
      std::vector<UTXO>{} : transactionData_->getSelectedInputs()->GetSelectedTransactions();

   xbtSettlContainer_ = std::make_shared<ReqXBTSettlementContainer>(logger_
      , authAddressManager_, signContainer_, armory_, xbtWallet_, walletsManager_
      , rfq_, quote_, authAddr_, fixedInputs, recvXbtAddr_);

   connect(xbtSettlContainer_.get(), &ReqXBTSettlementContainer::settlementAccepted
      , this, &RFQDialog::onSettlementAccepted);
   connect(xbtSettlContainer_.get(), &ReqXBTSettlementContainer::settlementCancelled
      , this, &QDialog::close);
   connect(xbtSettlContainer_.get(), &ReqXBTSettlementContainer::acceptQuote
      , this, &RFQDialog::onXBTQuoteAccept);
   connect(xbtSettlContainer_.get(), &ReqXBTSettlementContainer::error
      , this, &RFQDialog::reportError);

   connect(xbtSettlContainer_.get(), &ReqXBTSettlementContainer::sendUnsignedPayinToPB
      , this, &RFQDialog::sendUnsignedPayinToPB);
   connect(xbtSettlContainer_.get(), &ReqXBTSettlementContainer::sendSignedPayinToPB
      , this, &RFQDialog::sendSignedPayinToPB);
   connect(xbtSettlContainer_.get(), &ReqXBTSettlementContainer::sendSignedPayoutToPB
      , this, &RFQDialog::sendSignedPayoutToPB);

>>>>>>> 075d91c0

   return xbtSettlContainer_;
}

std::shared_ptr<bs::SettlementContainer> RFQDialog::newCCcontainer()
{
   try {
      ccSettlContainer_ = std::make_shared<ReqCCSettlementContainer>(logger_
         , signContainer_, armory_, assetMgr_, walletsManager_, rfq_, quote_, transactionData_);

      connect(ccSettlContainer_.get(), &ReqCCSettlementContainer::settlementAccepted
         , this, &RFQDialog::onSettlementAccepted);
      connect(ccSettlContainer_.get(), &ReqCCSettlementContainer::sendOrder
         , this, &RFQDialog::onSettlementOrder);
      connect(ccSettlContainer_.get(), &ReqCCSettlementContainer::settlementCancelled
         , this, &QDialog::close);
   }
   catch (const std::exception &e) {
      reportError(tr("Failed to create CC settlement container: %1").arg(QString::fromLatin1(e.what())));
   }

   return ccSettlContainer_;
}

void RFQDialog::reject()
{
   // curContainer_->cancel call could emit settlementCancelled which will result in RFQDialog::reject re-enter.
   // This will result in duplicated finished signals. Let's add a workaround for this.
   if (isRejectStarted_) {
      return;
   }
   isRejectStarted_ = true;

   if (cancelOnClose_ && curContainer_) {
      if (!curContainer_->cancel()) {
         logger_->warn("[RFQDialog::reject] settlement container failed to cancel");
      }
   }

   if (cancelOnClose_) {
      quoteProvider_->CancelQuote(QString::fromStdString(rfq_.requestId));
   }

   QDialog::reject();
}

bool RFQDialog::close()
{
   cancelOnClose_ = false;
   return QDialog::close();
}

void RFQDialog::onQuoteReceived(const bs::network::Quote& quote)
{
   ui_->pageRequestingQuote->onQuoteReceived(quote);
}

void RFQDialog::onSettlementAccepted()
{
   if (ccSettlContainer_) {
      // KLUDGE
      // since CC settlement/sign is a mess now, there is a trick to save "sign request" for RFQ
      // but it is actually fine, except the fact that we might force user to sign before submitting order ( accepting quote )
      const auto itCCOrder = ccReqIdToOrder_.find(QString::fromStdString(rfq_.requestId));
      if (itCCOrder != ccReqIdToOrder_.end()) {
         quoteProvider_->SignTxRequest(itCCOrder->second, ccSettlContainer_->txSignedData());
         ccReqIdToOrder_.erase(QString::fromStdString(rfq_.requestId));
         close();
      } else {
         ccTxMap_[rfq_.requestId] = ccSettlContainer_->txSignedData();
      }
   } else if (xbtSettlContainer_) {
      close();
   } else {
      // spotFX
      close();
   }
}

void RFQDialog::onSettlementOrder()
{
   logger_->debug("[RFQDialog::onSettlementOrder]");
   if (ccSettlContainer_) {
      quoteProvider_->AcceptQuote(QString::fromStdString(rfq_.requestId), quote_
         , ccSettlContainer_->txData());
   }
}

void RFQDialog::onSignTxRequested(QString orderId, QString reqId)
{
   const auto itCCtx = ccTxMap_.find(reqId.toStdString());
   if (itCCtx == ccTxMap_.end()) {
      // KLUDGE
      logger_->debug("[RFQDialog::onSignTxRequested] signTX for reqId={} requested before signing", reqId.toStdString());
      ccReqIdToOrder_[reqId] = orderId;
      return;
   }
   quoteProvider_->SignTxRequest(orderId, itCCtx->second);
   ccTxMap_.erase(reqId.toStdString());
   close();
}

void RFQDialog::onXBTQuoteAccept(std::string reqId, std::string hexPayoutTx)
{
   quoteProvider_->AcceptQuote(QString::fromStdString(reqId), quote_, hexPayoutTx);
}

void RFQDialog::onUnsignedPayinRequested(const std::string& settlementId)
{
   if (!xbtSettlContainer_ || (settlementId != quote_.settlementId)) {
      return;
   }

   xbtSettlContainer_->onUnsignedPayinRequested(settlementId);
}

void RFQDialog::onSignedPayoutRequested(const std::string& settlementId, const BinaryData& payinHash)
{
   if (!xbtSettlContainer_ || (settlementId != quote_.settlementId)) {
      return;
   }

   if (signContainer_->opMode() != SignContainer::OpMode::Remote) {
      // FIXME: causes failed asserts in BlockSettleUILib/DialogManager.cpp:186
      //hide();
   }

   xbtSettlContainer_->onSignedPayoutRequested(settlementId, payinHash);
}

void RFQDialog::onSignedPayinRequested(const std::string& settlementId, const BinaryData& unsignedPayin)
{
   if (!xbtSettlContainer_ || (settlementId != quote_.settlementId)) {
      return;
   }

   if (signContainer_->opMode() != SignContainer::OpMode::Remote) {
      // FIXME: causes failed asserts in BlockSettleUILib/DialogManager.cpp:186
      //hide();
   }

   xbtSettlContainer_->onSignedPayinRequested(settlementId, unsignedPayin);
}<|MERGE_RESOLUTION|>--- conflicted
+++ resolved
@@ -117,11 +117,13 @@
       return nullptr;
    }
 
-<<<<<<< HEAD
+   auto fixedInputs = transactionData_->getSelectedInputs()->UseAutoSel() ?
+      std::vector<UTXO>{} : transactionData_->getSelectedInputs()->GetSelectedTransactions();
+
    try {
       xbtSettlContainer_ = std::make_shared<ReqXBTSettlementContainer>(logger_
          , authAddressManager_, signContainer_, armory_, xbtWallet_, walletsManager_
-         , rfq_, quote_, authAddr_, transactionData_->getSelectedInputs()->GetSelectedTransactions(), recvXbtAddr_);
+         , rfq_, quote_, authAddr_, fixedInputs, recvXbtAddr_);
 
       connect(xbtSettlContainer_.get(), &ReqXBTSettlementContainer::settlementAccepted
          , this, &RFQDialog::onSettlementAccepted);
@@ -143,31 +145,6 @@
       reportError(tr("Failed to create XBT settlement container: %1")
          .arg(QString::fromLatin1(e.what())));
    }
-=======
-   auto fixedInputs = transactionData_->getSelectedInputs()->UseAutoSel() ?
-      std::vector<UTXO>{} : transactionData_->getSelectedInputs()->GetSelectedTransactions();
-
-   xbtSettlContainer_ = std::make_shared<ReqXBTSettlementContainer>(logger_
-      , authAddressManager_, signContainer_, armory_, xbtWallet_, walletsManager_
-      , rfq_, quote_, authAddr_, fixedInputs, recvXbtAddr_);
-
-   connect(xbtSettlContainer_.get(), &ReqXBTSettlementContainer::settlementAccepted
-      , this, &RFQDialog::onSettlementAccepted);
-   connect(xbtSettlContainer_.get(), &ReqXBTSettlementContainer::settlementCancelled
-      , this, &QDialog::close);
-   connect(xbtSettlContainer_.get(), &ReqXBTSettlementContainer::acceptQuote
-      , this, &RFQDialog::onXBTQuoteAccept);
-   connect(xbtSettlContainer_.get(), &ReqXBTSettlementContainer::error
-      , this, &RFQDialog::reportError);
-
-   connect(xbtSettlContainer_.get(), &ReqXBTSettlementContainer::sendUnsignedPayinToPB
-      , this, &RFQDialog::sendUnsignedPayinToPB);
-   connect(xbtSettlContainer_.get(), &ReqXBTSettlementContainer::sendSignedPayinToPB
-      , this, &RFQDialog::sendSignedPayinToPB);
-   connect(xbtSettlContainer_.get(), &ReqXBTSettlementContainer::sendSignedPayoutToPB
-      , this, &RFQDialog::sendSignedPayoutToPB);
-
->>>>>>> 075d91c0
 
    return xbtSettlContainer_;
 }
@@ -186,7 +163,8 @@
          , this, &QDialog::close);
    }
    catch (const std::exception &e) {
-      reportError(tr("Failed to create CC settlement container: %1").arg(QString::fromLatin1(e.what())));
+      reportError(tr("Failed to create CC settlement container: %1")
+         .arg(QString::fromLatin1(e.what())));
    }
 
    return ccSettlContainer_;
