--- conflicted
+++ resolved
@@ -61,13 +61,10 @@
    void switchToChat(const QString& chatId, bool isGroupRoom = false);
    void setHandler(std::shared_ptr<ChatItemActionsHandler> handler);
    void setMessageReadHandler(std::shared_ptr<ChatMessageReadHandler> handler);
-<<<<<<< HEAD
+   void setClient(std::shared_ptr<ChatClient> client);
    void setColumnsWidth(const int &time, const int &icon, const int &user, const int &message);
-=======
-   void setClient(std::shared_ptr<ChatClient> client);
->>>>>>> c398830b
 
-   
+
 signals:
    void MessageRead(const std::shared_ptr<Chat::MessageData> &) const;
    void rowsInserted();
