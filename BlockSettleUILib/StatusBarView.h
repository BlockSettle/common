#ifndef __STATUS_BAR_VIEW_H__
#define __STATUS_BAR_VIEW_H__

#include <QObject>
#include <QStatusBar>
#include <QLabel>
#include <QPixmap>
#include <QIcon>

#include <memory>
<<<<<<< HEAD
#include "ArmoryConnection.h"
=======

>>>>>>> 3ed1d9e3
#include "CelerClient.h"
#include "CircleProgressBar.h"


class AssetManager;
class SignContainer;
class WalletsManager;

class StatusBarView  : public QObject
{
   Q_OBJECT
public:
   StatusBarView(const std::shared_ptr<ArmoryConnection> &, std::shared_ptr<WalletsManager> walletsManager
      , std::shared_ptr<AssetManager> assetManager, const std::shared_ptr<CelerClient> &
      , const std::shared_ptr<SignContainer> &, QStatusBar *parent);
   ~StatusBarView() noexcept override = default;

   StatusBarView(const StatusBarView&) = delete;
   StatusBarView& operator = (const StatusBarView&) = delete;
   StatusBarView(StatusBarView&&) = delete;
   StatusBarView& operator = (StatusBarView&&) = delete;

private slots:
   void onPrepareArmoryConnection(NetworkType, std::string host, std::string port);
   void onArmoryStateChanged(ArmoryConnection::State);
   void onArmoryProgress(BDMPhase, float progress, unsigned int secondsRem, unsigned int numProgress);
   void onArmoryError(QString);
   void onConnectedToServer();
   void onConnectionClosed();
   void onConnectionError(int errorCode);
   void onContainerConnected();
   void onContainerDisconnected();
   void onContainerAuthorized();
   void onContainerError();
   void updateBalances();
   void onWalletImportStarted(const std::string &walletId);
   void onWalletImportFinished(const std::string &walletId);

public:
   void updateDBHeadersProgress(float progress, unsigned secondsRem);
   void updateOrganizingChainProgress(float progress, unsigned secondsRem);
   void updateBlockHeadersProgress(float progress, unsigned secondsRem);
   void updateBlockDataProgress(float progress, unsigned secondsRem);
   void updateRescanProgress(float progress, unsigned secondsRem);

private:
   void setupBtcIcon(NetworkType);
   void SetLoggedinStatus();
   void SetCelerErrorStatus(const QString& message);
   void SetLoggedOutStatus();
   void SetCelerConnectingStatus();
   QWidget *CreateSeparator();

private:
   void updateProgress(float progress, unsigned secondsRem);
   QString getImportingText() const;

private:
   QStatusBar     *statusBar_;

   QLabel            *estimateLabel_;
   QLabel            *balanceLabel_;
   QLabel            *celerConnectionIconLabel_;
   QLabel            *connectionStatusLabel_;
   QLabel            *containerStatusLabel_;
   CircleProgressBar *progressBar_;

   const QSize iconSize_;
   QIcon       iconCeler_;
   QPixmap     iconOffline_;
   QPixmap     iconError_;
   QPixmap     iconOnline_;
   QPixmap     iconConnecting_;
   QPixmap     iconCelerOffline_;
   QPixmap     iconCelerError_;
   QPixmap     iconCelerOnline_;
   QPixmap     iconCelerConnecting_;
   QPixmap     iconContainerOffline_;
   QPixmap     iconContainerError_;
   QPixmap     iconContainerConnecting_;
   QPixmap     iconContainerOnline_;

   std::shared_ptr<ArmoryConnection>   armory_;
   std::shared_ptr<WalletsManager>     walletsManager_;
   std::shared_ptr<AssetManager>       assetManager_;
   std::unordered_set<std::string>     importingWallets_;
};

#endif // __STATUS_BAR_VIEW_H__<|MERGE_RESOLUTION|>--- conflicted
+++ resolved
@@ -8,11 +8,7 @@
 #include <QIcon>
 
 #include <memory>
-<<<<<<< HEAD
 #include "ArmoryConnection.h"
-=======
-
->>>>>>> 3ed1d9e3
 #include "CelerClient.h"
 #include "CircleProgressBar.h"
 
