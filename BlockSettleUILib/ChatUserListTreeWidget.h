--- conflicted
+++ resolved
@@ -37,11 +37,8 @@
    ChatUsersViewModel *nonFriendUsersViewModel_;
    ChatUserCategoryListView *friendUsersListView_;
    ChatUserCategoryListView *nonFriendUsersListView_;
-<<<<<<< HEAD
-=======
    ChatRoomsViewModel *publicRoomsViewModel_;
    ChatRoomsCategoryListView* publicRoomsListView_;
->>>>>>> 92052535
 };
 
 #endif // CHATUSERLISTTREEWIDGET_H