#ifndef __XBT_SETTLEMENT_TRANSACTION_WIDGET_H__
#define __XBT_SETTLEMENT_TRANSACTION_WIDGET_H__

#include <QWidget>
#include <QTimer>

#include <memory>
#include <atomic>

#include "AddressVerificator.h"
#include "BinaryData.h"
#include "CommonTypes.h"
#include "FrejaREST.h"
#include "MetaData.h"
#include "SettlementWallet.h"
#include "UtxoReservation.h"

namespace Ui {
    class XBTSettlementTransactionWidget;
}

namespace spdlog {
   class logger;
}
class ArmoryConnection;
class AssetManager;
class AuthAddressManager;
class SignContainer;
class QuoteProvider;
class TransactionData;
class WalletsManager;
class CelerClient;

namespace SwigClient
{
   class BtcWallet;
};

class XBTSettlementTransactionWidget : public QWidget
{
Q_OBJECT

public:
   XBTSettlementTransactionWidget(const std::shared_ptr<spdlog::logger> &, const std::shared_ptr<AuthAddressManager> &
      , const std::shared_ptr<AssetManager> &, const std::shared_ptr<QuoteProvider> &
      , const std::shared_ptr<SignContainer> &, const std::shared_ptr<ArmoryConnection> &
      , QWidget* parent = nullptr);
   ~XBTSettlementTransactionWidget() override;

<<<<<<< HEAD
=======
   void init(const std::shared_ptr<spdlog::logger> &, const std::shared_ptr<AuthAddressManager> &
      , const std::shared_ptr<AssetManager> &, const std::shared_ptr<QuoteProvider> &
      , const std::shared_ptr<SignContainer> &, std::shared_ptr<CelerClient>);
>>>>>>> d9f17822
   void reset(const std::shared_ptr<WalletsManager> &walletsManager);
   void populateDetails(const bs::network::RFQ& rfq, const bs::network::Quote& quote
      , const std::shared_ptr<TransactionData>& transactionData);

   void OrderReceived();

   Q_INVOKABLE void cancel();

private:
   void setupTimer();
   void onCancel();
   void onAccept();
   void payoutOnCancel();
   void detectDealerTxs();

   void populateXBTDetails(const bs::network::Quote& quote);

   unsigned int createPayoutTx(const BinaryData& payinHash, double qty, const bs::Address &recvAddr);

   void acceptSpotXBT();

private slots:
   void ticker();
   void stop();
   void retry();
   void updateAcceptButton();
   void onPasswordChanged(const QString &);
   void onZCError(const QString &txHash, const QString &errMsg);
   void onPayInZCDetected();
   void onPayoutZCDetected(int confNum, bs::PayoutSigner::Type);

   void onHDWalletInfo(unsigned int id, bs::wallet::EncryptionType, const SecureBinaryData &);
   void onTXSigned(unsigned int id, BinaryData signedTX, std::string error);
   void onDealerVerificationStateChanged();

   void onFrejaSucceeded(SecureBinaryData);
   void onFrejaFailed(const QString &);
   void onFrejaStatusUpdated(const QString &);

signals:
   void settlementCancelled();
   void settlementAccepted();
   void accepted();

   void DealerVerificationStateChanged();

private:
   Ui::XBTSettlementTransactionWidget* ui_;
   QTimer                     timer_;
   QDateTime                  expireTime_;
   bool                       clientSells_ = false;

   bs::network::RFQ           rfq_;
   bs::network::Quote         quote_;
   BinaryData                 settlementId_;
   std::string                reserveId_;
   BinaryData                 userKey_;
   bs::Address                recvAddr_;
   BinaryData                 dealerTx_;
   BinaryData                 requesterTx_;
   double                     amount_ = 0;
   double                     price_ = 0;

   BinaryData                 payinData_;
   BinaryData                 payoutData_;
   std::string                product_;
   std::string                dealerAddress_;

   AddressVerificationState   dealerVerifState_ = AddressVerificationState::InProgress;
   QString                    sValid;
   QString                    sInvalid;
   QString                    sFailed;
   bool                       userKeyOk_ = false;
   std::atomic_bool           waitForPayout_;
   std::atomic_bool           waitForPayin_;
   unsigned int               payinSignId_ = 0;
   unsigned int               payoutSignId_ = 0;
   unsigned int               infoReqId_ = 0;

   std::shared_ptr<spdlog::logger>        logger_;
   std::shared_ptr<AuthAddressManager>    authAddressManager_;
   std::shared_ptr<AssetManager>          assetManager_;
   std::shared_ptr<QuoteProvider>         quoteProvider_;
   std::shared_ptr<bs::SettlementAddressEntry>  settlAddr_;
   std::shared_ptr<TransactionData>       transactionData_;
   std::shared_ptr<WalletsManager>        walletsManager_;
   std::shared_ptr<AddressVerificator>    addrVerificator_;
   std::shared_ptr<SignContainer>         signingContainer_;
   std::shared_ptr<ArmoryConnection>      armory_;

   std::shared_ptr<bs::SettlementMonitor>          monitor_;
   std::shared_ptr<bs::UtxoReservation::Adapter>   utxoAdapter_;

   std::shared_ptr<FrejaSignWallet> frejaSign_;
   bs::wallet::EncryptionType       encType_ = bs::wallet::EncryptionType::Unencrypted;
   QString           userId_;
   SecureBinaryData  walletPassword_;
   std::string comment_;

   bool sellFromPrimary_;
};

#endif // __XBT_SETTLEMENT_TRANSACTION_WIDGET_H__<|MERGE_RESOLUTION|>--- conflicted
+++ resolved
@@ -44,15 +44,9 @@
    XBTSettlementTransactionWidget(const std::shared_ptr<spdlog::logger> &, const std::shared_ptr<AuthAddressManager> &
       , const std::shared_ptr<AssetManager> &, const std::shared_ptr<QuoteProvider> &
       , const std::shared_ptr<SignContainer> &, const std::shared_ptr<ArmoryConnection> &
-      , QWidget* parent = nullptr);
+      , const std::shared_ptr<CelerClient> &, QWidget* parent = nullptr);
    ~XBTSettlementTransactionWidget() override;
 
-<<<<<<< HEAD
-=======
-   void init(const std::shared_ptr<spdlog::logger> &, const std::shared_ptr<AuthAddressManager> &
-      , const std::shared_ptr<AssetManager> &, const std::shared_ptr<QuoteProvider> &
-      , const std::shared_ptr<SignContainer> &, std::shared_ptr<CelerClient>);
->>>>>>> d9f17822
    void reset(const std::shared_ptr<WalletsManager> &walletsManager);
    void populateDetails(const bs::network::RFQ& rfq, const bs::network::Quote& quote
       , const std::shared_ptr<TransactionData>& transactionData);
