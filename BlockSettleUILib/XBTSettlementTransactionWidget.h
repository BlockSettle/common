--- conflicted
+++ resolved
@@ -44,11 +44,7 @@
    XBTSettlementTransactionWidget(const std::shared_ptr<spdlog::logger> &, const std::shared_ptr<AuthAddressManager> &
       , const std::shared_ptr<AssetManager> &, const std::shared_ptr<QuoteProvider> &
       , const std::shared_ptr<SignContainer> &, const std::shared_ptr<ArmoryConnection> &
-<<<<<<< HEAD
-      , QWidget* parent = nullptr);
-=======
       , const std::shared_ptr<CelerClient> &, QWidget* parent = nullptr);
->>>>>>> 810fa8b6
    ~XBTSettlementTransactionWidget() override;
 
    void reset(const std::shared_ptr<WalletsManager> &walletsManager);
