<?xml version="1.0" encoding="UTF-8"?>
<ui version="4.0">
 <class>ChatWidget</class>
 <widget class="QWidget" name="ChatWidget">
  <property name="geometry">
   <rect>
    <x>0</x>
    <y>0</y>
    <width>1006</width>
    <height>666</height>
   </rect>
  </property>
  <property name="sizePolicy">
   <sizepolicy hsizetype="Expanding" vsizetype="Expanding">
    <horstretch>0</horstretch>
    <verstretch>0</verstretch>
   </sizepolicy>
  </property>
  <property name="windowTitle">
   <string/>
  </property>
  <layout class="QHBoxLayout" name="horizontalLayout_2">
   <property name="spacing">
    <number>5</number>
   </property>
   <property name="leftMargin">
    <number>5</number>
   </property>
   <property name="topMargin">
    <number>5</number>
   </property>
   <property name="rightMargin">
    <number>5</number>
   </property>
   <property name="bottomMargin">
    <number>5</number>
   </property>
   <item>
    <widget class="QStackedWidget" name="stackedWidget">
     <property name="sizePolicy">
      <sizepolicy hsizetype="Expanding" vsizetype="Expanding">
       <horstretch>0</horstretch>
       <verstretch>0</verstretch>
      </sizepolicy>
     </property>
     <property name="currentIndex">
      <number>1</number>
     </property>
     <widget class="QWidget" name="page">
      <property name="sizePolicy">
       <sizepolicy hsizetype="Expanding" vsizetype="Expanding">
        <horstretch>0</horstretch>
        <verstretch>0</verstretch>
       </sizepolicy>
      </property>
      <layout class="QVBoxLayout" name="verticalLayout_5">
       <item>
        <widget class="QLabel" name="label_4">
         <property name="font">
          <font>
           <pointsize>18</pointsize>
          </font>
         </property>
         <property name="text">
          <string>Chat becomes available after Auth eID login</string>
         </property>
         <property name="alignment">
          <set>Qt::AlignCenter</set>
         </property>
        </widget>
       </item>
      </layout>
     </widget>
     <widget class="QWidget" name="pageActive">
      <property name="sizePolicy">
       <sizepolicy hsizetype="Expanding" vsizetype="Expanding">
        <horstretch>0</horstretch>
        <verstretch>0</verstretch>
       </sizepolicy>
      </property>
      <property name="autoFillBackground">
       <bool>true</bool>
      </property>
      <layout class="QHBoxLayout" name="horizontalLayout_3" stretch="2,6,2">
       <property name="spacing">
        <number>3</number>
       </property>
       <property name="leftMargin">
        <number>0</number>
       </property>
       <property name="topMargin">
        <number>0</number>
       </property>
       <property name="rightMargin">
        <number>0</number>
       </property>
       <property name="bottomMargin">
        <number>0</number>
       </property>
       <item>
        <widget class="QFrame" name="usersFrame">
         <property name="headerPanel" stdset="0">
          <bool>false</bool>
         </property>
         <layout class="QVBoxLayout" name="verticalLayout">
          <property name="spacing">
           <number>0</number>
          </property>
          <property name="leftMargin">
           <number>0</number>
          </property>
          <property name="topMargin">
           <number>0</number>
          </property>
          <property name="rightMargin">
           <number>3</number>
          </property>
          <property name="bottomMargin">
           <number>0</number>
          </property>
          <item>
           <widget class="SearchWidget" name="searchWidget" native="true">
            <property name="minimumSize">
             <size>
              <width>0</width>
              <height>100</height>
             </size>
            </property>
           </widget>
          </item>
          <item>
           <widget class="ChatClientUserView" name="treeViewUsers">
            <property name="focusPolicy">
             <enum>Qt::NoFocus</enum>
            </property>
            <property name="horizontalScrollBarPolicy">
             <enum>Qt::ScrollBarAlwaysOff</enum>
            </property>
            <property name="editTriggers">
             <set>QAbstractItemView::DoubleClicked|QAbstractItemView::EditKeyPressed</set>
            </property>
            <property name="textElideMode">
             <enum>Qt::ElideMiddle</enum>
            </property>
            <property name="verticalScrollMode">
             <enum>QAbstractItemView::ScrollPerPixel</enum>
            </property>
            <property name="indentation">
             <number>10</number>
            </property>
            <property name="rootIsDecorated">
             <bool>true</bool>
            </property>
            <property name="uniformRowHeights">
             <bool>false</bool>
            </property>
            <property name="itemsExpandable">
             <bool>true</bool>
            </property>
            <property name="animated">
             <bool>true</bool>
            </property>
            <property name="headerHidden">
             <bool>true</bool>
            </property>
            <property name="expandsOnDoubleClick">
             <bool>true</bool>
            </property>
           </widget>
          </item>
          <item>
           <layout class="QHBoxLayout" name="horizontalLayout_4">
            <item>
             <widget class="QLabel" name="label_5">
              <property name="sizePolicy">
               <sizepolicy hsizetype="Minimum" vsizetype="Preferred">
                <horstretch>0</horstretch>
                <verstretch>0</verstretch>
               </sizepolicy>
              </property>
              <property name="text">
               <string>User: </string>
              </property>
             </widget>
            </item>
            <item>
             <widget class="QLabel" name="labelUserName">
              <property name="sizePolicy">
               <sizepolicy hsizetype="Expanding" vsizetype="Preferred">
                <horstretch>0</horstretch>
                <verstretch>0</verstretch>
               </sizepolicy>
              </property>
              <property name="text">
               <string>offline</string>
              </property>
             </widget>
            </item>
           </layout>
          </item>
         </layout>
        </widget>
       </item>
       <item>
        <widget class="QFrame" name="chatFrame">
         <property name="autoFillBackground">
          <bool>false</bool>
         </property>
         <property name="darkFrame" stdset="0">
          <bool>true</bool>
         </property>
         <property name="headerPanel" stdset="0">
          <bool>false</bool>
         </property>
         <layout class="QVBoxLayout" name="verticalLayout_4">
          <property name="spacing">
           <number>2</number>
          </property>
          <property name="leftMargin">
           <number>0</number>
          </property>
          <property name="topMargin">
           <number>0</number>
          </property>
          <property name="rightMargin">
           <number>0</number>
          </property>
          <property name="bottomMargin">
           <number>0</number>
          </property>
          <item>
           <layout class="QVBoxLayout" name="verticalLayout_2">
            <property name="spacing">
             <number>0</number>
            </property>
            <item>
             <widget class="QLabel" name="labelActiveChat">
              <property name="minimumSize">
               <size>
                <width>0</width>
                <height>25</height>
               </size>
              </property>
              <property name="maximumSize">
               <size>
                <width>16777215</width>
                <height>25</height>
               </size>
              </property>
              <property name="font">
               <font>
                <pointsize>8</pointsize>
               </font>
              </property>
              <property name="text">
               <string>CHAT #</string>
              </property>
              <property name="alignment">
               <set>Qt::AlignLeading|Qt::AlignLeft|Qt::AlignVCenter</set>
              </property>
              <property name="headerLabel" stdset="0">
               <bool>false</bool>
              </property>
              <property name="headerPanel" stdset="0">
               <bool>true</bool>
              </property>
             </widget>
            </item>
            <item>
             <widget class="QStackedWidget" name="stackedWidgetMessages">
              <property name="currentIndex">
               <number>0</number>
              </property>
              <widget class="QFrame" name="page_6">
               <layout class="QVBoxLayout" name="verticalLayout_3">
                <property name="spacing">
                 <number>0</number>
                </property>
                <property name="leftMargin">
                 <number>0</number>
                </property>
                <property name="topMargin">
                 <number>0</number>
                </property>
                <property name="rightMargin">
                 <number>0</number>
                </property>
                <property name="bottomMargin">
                 <number>0</number>
                </property>
                <item>
                 <widget class="QWidget" name="separatorWidget1" native="true">
                  <property name="sizePolicy">
                   <sizepolicy hsizetype="Preferred" vsizetype="Fixed">
                    <horstretch>0</horstretch>
                    <verstretch>1</verstretch>
                   </sizepolicy>
                  </property>
                  <property name="minimumSize">
                   <size>
                    <width>0</width>
                    <height>1</height>
                   </size>
                  </property>
                  <property name="styleSheet">
                   <string notr="true">background-color: #3f4c50;</string>
                  </property>
                 </widget>
                </item>
                <item>
                 <widget class="QFrame" name="messagesHeaderFrame">
                  <property name="sizePolicy">
                   <sizepolicy hsizetype="Preferred" vsizetype="Fixed">
                    <horstretch>0</horstretch>
                    <verstretch>0</verstretch>
                   </sizepolicy>
                  </property>
                  <property name="minimumSize">
                   <size>
                    <width>0</width>
                    <height>25</height>
                   </size>
                  </property>
                  <property name="styleSheet">
                   <string notr="true">background-color: #18202b;</string>
                  </property>
                  <layout class="QHBoxLayout" name="horizontalLayout">
                   <property name="spacing">
                    <number>0</number>
                   </property>
                   <property name="leftMargin">
                    <number>0</number>
                   </property>
                   <property name="topMargin">
                    <number>0</number>
                   </property>
                   <property name="rightMargin">
                    <number>0</number>
                   </property>
                   <property name="bottomMargin">
                    <number>0</number>
                   </property>
                   <item>
                    <spacer name="horizontalSpacer">
                     <property name="orientation">
                      <enum>Qt::Horizontal</enum>
                     </property>
                     <property name="sizeType">
                      <enum>QSizePolicy::Fixed</enum>
                     </property>
                     <property name="sizeHint" stdset="0">
                      <size>
                       <width>8</width>
                       <height>20</height>
                      </size>
                     </property>
                    </spacer>
                   </item>
                   <item>
                    <widget class="QLabel" name="timeLabel">
                     <property name="sizePolicy">
                      <sizepolicy hsizetype="Fixed" vsizetype="Preferred">
                       <horstretch>0</horstretch>
                       <verstretch>0</verstretch>
                      </sizepolicy>
                     </property>
                     <property name="minimumSize">
                      <size>
                       <width>101</width>
                       <height>0</height>
                      </size>
                     </property>
                     <property name="text">
                      <string>Time</string>
                     </property>
                     <property name="minimumSizeLinux" stdset="0">
                      <size>
                       <width>110</width>
                       <height>0</height>
                      </size>
                     </property>
                    </widget>
                   </item>
                   <item>
                    <widget class="QLabel" name="iconLabel">
                     <property name="sizePolicy">
                      <sizepolicy hsizetype="Fixed" vsizetype="Preferred">
                       <horstretch>0</horstretch>
                       <verstretch>0</verstretch>
                      </sizepolicy>
                     </property>
                     <property name="minimumSize">
                      <size>
                       <width>20</width>
                       <height>0</height>
                      </size>
                     </property>
                     <property name="text">
                      <string/>
                     </property>
                    </widget>
                   </item>
                   <item>
                    <widget class="QLabel" name="userLabel">
                     <property name="sizePolicy">
                      <sizepolicy hsizetype="Fixed" vsizetype="Preferred">
                       <horstretch>0</horstretch>
                       <verstretch>0</verstretch>
                      </sizepolicy>
                     </property>
                     <property name="minimumSize">
                      <size>
                       <width>90</width>
                       <height>0</height>
                      </size>
                     </property>
                     <property name="text">
                      <string>User</string>
                     </property>
                    </widget>
                   </item>
                   <item>
                    <widget class="QLabel" name="messageLabel">
                     <property name="minimumSize">
                      <size>
                       <width>50</width>
                       <height>0</height>
                      </size>
                     </property>
                     <property name="text">
                      <string>Message</string>
                     </property>
                    </widget>
                   </item>
                  </layout>
                 </widget>
                </item>
                <item>
                 <widget class="ChatMessagesTextEdit" name="textEditMessages">
                  <property name="sizePolicy">
                   <sizepolicy hsizetype="Preferred" vsizetype="Expanding">
                    <horstretch>0</horstretch>
                    <verstretch>0</verstretch>
                   </sizepolicy>
                  </property>
                  <property name="focusPolicy">
                   <enum>Qt::NoFocus</enum>
                  </property>
                  <property name="autoFillBackground">
                   <bool>true</bool>
                  </property>
                  <property name="readOnly">
                   <bool>true</bool>
                  </property>
                  <property name="darkFrame" stdset="0">
                   <bool>true</bool>
                  </property>
                 </widget>
                </item>
                <item>
                 <widget class="QFrame" name="inputContainer">
                  <property name="darkFrame" stdset="0">
                   <bool>true</bool>
                  </property>
                  <layout class="QHBoxLayout" name="horizontalLayout">
                   <property name="spacing">
                    <number>0</number>
                   </property>
                   <property name="leftMargin">
                    <number>0</number>
                   </property>
                   <property name="topMargin">
                    <number>0</number>
                   </property>
                   <property name="rightMargin">
                    <number>0</number>
                   </property>
                   <property name="bottomMargin">
                    <number>0</number>
                   </property>
                   <item>
                    <widget class="BSChatInput" name="input_textEdit">
                     <property name="sizePolicy">
                      <sizepolicy hsizetype="Expanding" vsizetype="Preferred">
                       <horstretch>0</horstretch>
                       <verstretch>0</verstretch>
                      </sizepolicy>
                     </property>
                     <property name="minimumSize">
                      <size>
                       <width>0</width>
                       <height>56</height>
                      </size>
                     </property>
                     <property name="maximumSize">
                      <size>
                       <width>16777215</width>
                       <height>84</height>
                      </size>
                     </property>
                     <property name="placeholderText">
                      <string>TYPE MESSAGE AND SEND</string>
                     </property>
                     <property name="darkFrame" stdset="0">
                      <bool>true</bool>
                     </property>
                    </widget>
                   </item>
                  </layout>
                 </widget>
                </item>
               </layout>
              </widget>
              <widget class="QFrame" name="page_7">
               <layout class="QVBoxLayout" name="verticalLayout_6">
                <property name="spacing">
                 <number>0</number>
                </property>
                <property name="leftMargin">
                 <number>0</number>
                </property>
                <property name="topMargin">
                 <number>0</number>
                </property>
                <property name="rightMargin">
                 <number>0</number>
                </property>
                <property name="bottomMargin">
                 <number>0</number>
                </property>
                <item>
                 <widget class="TreeViewWithEnterKey" name="treeViewOTCRequests">
                  <property name="focusPolicy">
                   <enum>Qt::WheelFocus</enum>
                  </property>
                  <property name="alternatingRowColors">
                   <bool>true</bool>
                  </property>
                  <property name="selectionMode">
                   <enum>QAbstractItemView::SingleSelection</enum>
                  </property>
                  <property name="rootIsDecorated">
                   <bool>true</bool>
                  </property>
                  <property name="itemsExpandable">
                   <bool>true</bool>
                  </property>
                 </widget>
                </item>
               </layout>
              </widget>
             </widget>
            </item>
           </layout>
          </item>
         </layout>
        </widget>
       </item>
       <item>
        <widget class="QFrame" name="roomsFrame">
         <property name="minimumSize">
          <size>
           <width>250</width>
           <height>0</height>
          </size>
         </property>
         <property name="maximumSize">
          <size>
           <width>250</width>
           <height>16777215</height>
          </size>
         </property>
         <property name="autoFillBackground">
          <bool>false</bool>
         </property>
         <layout class="QVBoxLayout" name="verticalLayout_3">
          <property name="spacing">
           <number>0</number>
          </property>
          <property name="leftMargin">
           <number>0</number>
          </property>
          <property name="topMargin">
           <number>0</number>
          </property>
          <property name="rightMargin">
           <number>0</number>
          </property>
          <property name="bottomMargin">
           <number>0</number>
          </property>
          <item>
           <widget class="QStackedWidget" name="stackedWidgetOTC">
            <property name="lineWidth">
             <number>0</number>
            </property>
            <property name="currentIndex">
             <number>0</number>
            </property>
            <widget class="OTCLoginRequiredShield" name="widgetLoginRequiredShield"/>
            <widget class="OTCGeneralRoomShield" name="widgetGeneralShield"/>
            <widget class="CreateOTCRequestWidget" name="widgetCreateOTCRequest"/>
            <widget class="PullOwnOTCRequestWidget" name="widgetPullOwnOTCRequest"/>
            <widget class="CreateOTCResponseWidget" name="widgetCreateOTCResponse"/>
            <widget class="OTCNegotiationRequestWidget" name="widgetNegotiateRequest"/>
            <widget class="OTCNegotiationResponseWidget" name="widgetNegotiateResponse"/>
            <widget class="OTCParticipantShield" name="widgetParticipantShield"/>
           </widget>
          </item>
         </layout>
        </widget>
       </item>
      </layout>
     </widget>
    </widget>
   </item>
  </layout>
 </widget>
 <customwidgets>
  <customwidget>
   <class>BSChatInput</class>
   <extends>QTextEdit</extends>
   <header location="global">BSChatInput.h</header>
  </customwidget>
  <customwidget>
   <class>ChatMessagesTextEdit</class>
   <extends>QTextBrowser</extends>
   <header location="global">ChatMessagesTextEdit.h</header>
  </customwidget>
  <customwidget>
   <class>TreeViewWithEnterKey</class>
   <extends>QTreeView</extends>
   <header>TreeViewWithEnterKey.h</header>
  </customwidget>
  <customwidget>
   <class>CreateOTCRequestWidget</class>
   <extends>QWidget</extends>
   <header>CreateOTCRequestWidget.h</header>
  </customwidget>
  <customwidget>
   <class>ChatClientUserView</class>
   <extends>QTreeView</extends>
   <header>ChatClientUserView.h</header>
  </customwidget>
  <customwidget>
   <class>CreateOTCResponseWidget</class>
   <extends>QWidget</extends>
   <header>CreateOTCResponseWidget.h</header>
   <container>1</container>
  </customwidget>
  <customwidget>
   <class>OTCNegotiationResponseWidget</class>
   <extends>QWidget</extends>
   <header>OTCNegotiationResponseWidget.h</header>
   <container>1</container>
  </customwidget>
  <customwidget>
   <class>OTCNegotiationRequestWidget</class>
   <extends>QWidget</extends>
   <header>OTCNegotiationRequestWidget.h</header>
   <container>1</container>
  </customwidget>
  <customwidget>
   <class>OTCLoginRequiredShield</class>
   <extends>QWidget</extends>
   <header>OTCLoginRequiredShield.h</header>
   <container>1</container>
  </customwidget>
  <customwidget>
   <class>OTCGeneralRoomShield</class>
   <extends>QWidget</extends>
   <header>OTCGeneralRoomShield.h</header>
   <container>1</container>
  </customwidget>
  <customwidget>
   <class>PullOwnOTCRequestWidget</class>
   <extends>QWidget</extends>
   <header>PullOwnOTCRequestWidget.h</header>
   <container>1</container>
  </customwidget>
  <customwidget>
<<<<<<< HEAD
   <class>SearchWidget</class>
   <extends>QWidget</extends>
   <header location="global">SearchWidget.h</header>
   <container>1</container>
  </customwidget>
=======
   <class>OTCParticipantShield</class>
   <extends>QWidget</extends>
   <header>OTCParticipantShield.h</header>
   <container>1</container>
  </customwidget>  
>>>>>>> 32cdd70d
 </customwidgets>
 <resources/>
 <connections/>
</ui>
<|MERGE_RESOLUTION|>--- conflicted
+++ resolved
@@ -1,698 +1,696 @@
-<?xml version="1.0" encoding="UTF-8"?>
-<ui version="4.0">
- <class>ChatWidget</class>
- <widget class="QWidget" name="ChatWidget">
-  <property name="geometry">
-   <rect>
-    <x>0</x>
-    <y>0</y>
-    <width>1006</width>
-    <height>666</height>
-   </rect>
-  </property>
-  <property name="sizePolicy">
-   <sizepolicy hsizetype="Expanding" vsizetype="Expanding">
-    <horstretch>0</horstretch>
-    <verstretch>0</verstretch>
-   </sizepolicy>
-  </property>
-  <property name="windowTitle">
-   <string/>
-  </property>
-  <layout class="QHBoxLayout" name="horizontalLayout_2">
-   <property name="spacing">
-    <number>5</number>
-   </property>
-   <property name="leftMargin">
-    <number>5</number>
-   </property>
-   <property name="topMargin">
-    <number>5</number>
-   </property>
-   <property name="rightMargin">
-    <number>5</number>
-   </property>
-   <property name="bottomMargin">
-    <number>5</number>
-   </property>
-   <item>
-    <widget class="QStackedWidget" name="stackedWidget">
-     <property name="sizePolicy">
-      <sizepolicy hsizetype="Expanding" vsizetype="Expanding">
-       <horstretch>0</horstretch>
-       <verstretch>0</verstretch>
-      </sizepolicy>
-     </property>
-     <property name="currentIndex">
-      <number>1</number>
-     </property>
-     <widget class="QWidget" name="page">
-      <property name="sizePolicy">
-       <sizepolicy hsizetype="Expanding" vsizetype="Expanding">
-        <horstretch>0</horstretch>
-        <verstretch>0</verstretch>
-       </sizepolicy>
-      </property>
-      <layout class="QVBoxLayout" name="verticalLayout_5">
-       <item>
-        <widget class="QLabel" name="label_4">
-         <property name="font">
-          <font>
-           <pointsize>18</pointsize>
-          </font>
-         </property>
-         <property name="text">
-          <string>Chat becomes available after Auth eID login</string>
-         </property>
-         <property name="alignment">
-          <set>Qt::AlignCenter</set>
-         </property>
-        </widget>
-       </item>
-      </layout>
-     </widget>
-     <widget class="QWidget" name="pageActive">
-      <property name="sizePolicy">
-       <sizepolicy hsizetype="Expanding" vsizetype="Expanding">
-        <horstretch>0</horstretch>
-        <verstretch>0</verstretch>
-       </sizepolicy>
-      </property>
-      <property name="autoFillBackground">
-       <bool>true</bool>
-      </property>
-      <layout class="QHBoxLayout" name="horizontalLayout_3" stretch="2,6,2">
-       <property name="spacing">
-        <number>3</number>
-       </property>
-       <property name="leftMargin">
-        <number>0</number>
-       </property>
-       <property name="topMargin">
-        <number>0</number>
-       </property>
-       <property name="rightMargin">
-        <number>0</number>
-       </property>
-       <property name="bottomMargin">
-        <number>0</number>
-       </property>
-       <item>
-        <widget class="QFrame" name="usersFrame">
-         <property name="headerPanel" stdset="0">
-          <bool>false</bool>
-         </property>
-         <layout class="QVBoxLayout" name="verticalLayout">
-          <property name="spacing">
-           <number>0</number>
-          </property>
-          <property name="leftMargin">
-           <number>0</number>
-          </property>
-          <property name="topMargin">
-           <number>0</number>
-          </property>
-          <property name="rightMargin">
-           <number>3</number>
-          </property>
-          <property name="bottomMargin">
-           <number>0</number>
-          </property>
-          <item>
-           <widget class="SearchWidget" name="searchWidget" native="true">
-            <property name="minimumSize">
-             <size>
-              <width>0</width>
-              <height>100</height>
-             </size>
-            </property>
-           </widget>
-          </item>
-          <item>
-           <widget class="ChatClientUserView" name="treeViewUsers">
-            <property name="focusPolicy">
-             <enum>Qt::NoFocus</enum>
-            </property>
-            <property name="horizontalScrollBarPolicy">
-             <enum>Qt::ScrollBarAlwaysOff</enum>
-            </property>
-            <property name="editTriggers">
-             <set>QAbstractItemView::DoubleClicked|QAbstractItemView::EditKeyPressed</set>
-            </property>
-            <property name="textElideMode">
-             <enum>Qt::ElideMiddle</enum>
-            </property>
-            <property name="verticalScrollMode">
-             <enum>QAbstractItemView::ScrollPerPixel</enum>
-            </property>
-            <property name="indentation">
-             <number>10</number>
-            </property>
-            <property name="rootIsDecorated">
-             <bool>true</bool>
-            </property>
-            <property name="uniformRowHeights">
-             <bool>false</bool>
-            </property>
-            <property name="itemsExpandable">
-             <bool>true</bool>
-            </property>
-            <property name="animated">
-             <bool>true</bool>
-            </property>
-            <property name="headerHidden">
-             <bool>true</bool>
-            </property>
-            <property name="expandsOnDoubleClick">
-             <bool>true</bool>
-            </property>
-           </widget>
-          </item>
-          <item>
-           <layout class="QHBoxLayout" name="horizontalLayout_4">
-            <item>
-             <widget class="QLabel" name="label_5">
-              <property name="sizePolicy">
-               <sizepolicy hsizetype="Minimum" vsizetype="Preferred">
-                <horstretch>0</horstretch>
-                <verstretch>0</verstretch>
-               </sizepolicy>
-              </property>
-              <property name="text">
-               <string>User: </string>
-              </property>
-             </widget>
-            </item>
-            <item>
-             <widget class="QLabel" name="labelUserName">
-              <property name="sizePolicy">
-               <sizepolicy hsizetype="Expanding" vsizetype="Preferred">
-                <horstretch>0</horstretch>
-                <verstretch>0</verstretch>
-               </sizepolicy>
-              </property>
-              <property name="text">
-               <string>offline</string>
-              </property>
-             </widget>
-            </item>
-           </layout>
-          </item>
-         </layout>
-        </widget>
-       </item>
-       <item>
-        <widget class="QFrame" name="chatFrame">
-         <property name="autoFillBackground">
-          <bool>false</bool>
-         </property>
-         <property name="darkFrame" stdset="0">
-          <bool>true</bool>
-         </property>
-         <property name="headerPanel" stdset="0">
-          <bool>false</bool>
-         </property>
-         <layout class="QVBoxLayout" name="verticalLayout_4">
-          <property name="spacing">
-           <number>2</number>
-          </property>
-          <property name="leftMargin">
-           <number>0</number>
-          </property>
-          <property name="topMargin">
-           <number>0</number>
-          </property>
-          <property name="rightMargin">
-           <number>0</number>
-          </property>
-          <property name="bottomMargin">
-           <number>0</number>
-          </property>
-          <item>
-           <layout class="QVBoxLayout" name="verticalLayout_2">
-            <property name="spacing">
-             <number>0</number>
-            </property>
-            <item>
-             <widget class="QLabel" name="labelActiveChat">
-              <property name="minimumSize">
-               <size>
-                <width>0</width>
-                <height>25</height>
-               </size>
-              </property>
-              <property name="maximumSize">
-               <size>
-                <width>16777215</width>
-                <height>25</height>
-               </size>
-              </property>
-              <property name="font">
-               <font>
-                <pointsize>8</pointsize>
-               </font>
-              </property>
-              <property name="text">
-               <string>CHAT #</string>
-              </property>
-              <property name="alignment">
-               <set>Qt::AlignLeading|Qt::AlignLeft|Qt::AlignVCenter</set>
-              </property>
-              <property name="headerLabel" stdset="0">
-               <bool>false</bool>
-              </property>
-              <property name="headerPanel" stdset="0">
-               <bool>true</bool>
-              </property>
-             </widget>
-            </item>
-            <item>
-             <widget class="QStackedWidget" name="stackedWidgetMessages">
-              <property name="currentIndex">
-               <number>0</number>
-              </property>
-              <widget class="QFrame" name="page_6">
-               <layout class="QVBoxLayout" name="verticalLayout_3">
-                <property name="spacing">
-                 <number>0</number>
-                </property>
-                <property name="leftMargin">
-                 <number>0</number>
-                </property>
-                <property name="topMargin">
-                 <number>0</number>
-                </property>
-                <property name="rightMargin">
-                 <number>0</number>
-                </property>
-                <property name="bottomMargin">
-                 <number>0</number>
-                </property>
-                <item>
-                 <widget class="QWidget" name="separatorWidget1" native="true">
-                  <property name="sizePolicy">
-                   <sizepolicy hsizetype="Preferred" vsizetype="Fixed">
-                    <horstretch>0</horstretch>
-                    <verstretch>1</verstretch>
-                   </sizepolicy>
-                  </property>
-                  <property name="minimumSize">
-                   <size>
-                    <width>0</width>
-                    <height>1</height>
-                   </size>
-                  </property>
-                  <property name="styleSheet">
-                   <string notr="true">background-color: #3f4c50;</string>
-                  </property>
-                 </widget>
-                </item>
-                <item>
-                 <widget class="QFrame" name="messagesHeaderFrame">
-                  <property name="sizePolicy">
-                   <sizepolicy hsizetype="Preferred" vsizetype="Fixed">
-                    <horstretch>0</horstretch>
-                    <verstretch>0</verstretch>
-                   </sizepolicy>
-                  </property>
-                  <property name="minimumSize">
-                   <size>
-                    <width>0</width>
-                    <height>25</height>
-                   </size>
-                  </property>
-                  <property name="styleSheet">
-                   <string notr="true">background-color: #18202b;</string>
-                  </property>
-                  <layout class="QHBoxLayout" name="horizontalLayout">
-                   <property name="spacing">
-                    <number>0</number>
-                   </property>
-                   <property name="leftMargin">
-                    <number>0</number>
-                   </property>
-                   <property name="topMargin">
-                    <number>0</number>
-                   </property>
-                   <property name="rightMargin">
-                    <number>0</number>
-                   </property>
-                   <property name="bottomMargin">
-                    <number>0</number>
-                   </property>
-                   <item>
-                    <spacer name="horizontalSpacer">
-                     <property name="orientation">
-                      <enum>Qt::Horizontal</enum>
-                     </property>
-                     <property name="sizeType">
-                      <enum>QSizePolicy::Fixed</enum>
-                     </property>
-                     <property name="sizeHint" stdset="0">
-                      <size>
-                       <width>8</width>
-                       <height>20</height>
-                      </size>
-                     </property>
-                    </spacer>
-                   </item>
-                   <item>
-                    <widget class="QLabel" name="timeLabel">
-                     <property name="sizePolicy">
-                      <sizepolicy hsizetype="Fixed" vsizetype="Preferred">
-                       <horstretch>0</horstretch>
-                       <verstretch>0</verstretch>
-                      </sizepolicy>
-                     </property>
-                     <property name="minimumSize">
-                      <size>
-                       <width>101</width>
-                       <height>0</height>
-                      </size>
-                     </property>
-                     <property name="text">
-                      <string>Time</string>
-                     </property>
-                     <property name="minimumSizeLinux" stdset="0">
-                      <size>
-                       <width>110</width>
-                       <height>0</height>
-                      </size>
-                     </property>
-                    </widget>
-                   </item>
-                   <item>
-                    <widget class="QLabel" name="iconLabel">
-                     <property name="sizePolicy">
-                      <sizepolicy hsizetype="Fixed" vsizetype="Preferred">
-                       <horstretch>0</horstretch>
-                       <verstretch>0</verstretch>
-                      </sizepolicy>
-                     </property>
-                     <property name="minimumSize">
-                      <size>
-                       <width>20</width>
-                       <height>0</height>
-                      </size>
-                     </property>
-                     <property name="text">
-                      <string/>
-                     </property>
-                    </widget>
-                   </item>
-                   <item>
-                    <widget class="QLabel" name="userLabel">
-                     <property name="sizePolicy">
-                      <sizepolicy hsizetype="Fixed" vsizetype="Preferred">
-                       <horstretch>0</horstretch>
-                       <verstretch>0</verstretch>
-                      </sizepolicy>
-                     </property>
-                     <property name="minimumSize">
-                      <size>
-                       <width>90</width>
-                       <height>0</height>
-                      </size>
-                     </property>
-                     <property name="text">
-                      <string>User</string>
-                     </property>
-                    </widget>
-                   </item>
-                   <item>
-                    <widget class="QLabel" name="messageLabel">
-                     <property name="minimumSize">
-                      <size>
-                       <width>50</width>
-                       <height>0</height>
-                      </size>
-                     </property>
-                     <property name="text">
-                      <string>Message</string>
-                     </property>
-                    </widget>
-                   </item>
-                  </layout>
-                 </widget>
-                </item>
-                <item>
-                 <widget class="ChatMessagesTextEdit" name="textEditMessages">
-                  <property name="sizePolicy">
-                   <sizepolicy hsizetype="Preferred" vsizetype="Expanding">
-                    <horstretch>0</horstretch>
-                    <verstretch>0</verstretch>
-                   </sizepolicy>
-                  </property>
-                  <property name="focusPolicy">
-                   <enum>Qt::NoFocus</enum>
-                  </property>
-                  <property name="autoFillBackground">
-                   <bool>true</bool>
-                  </property>
-                  <property name="readOnly">
-                   <bool>true</bool>
-                  </property>
-                  <property name="darkFrame" stdset="0">
-                   <bool>true</bool>
-                  </property>
-                 </widget>
-                </item>
-                <item>
-                 <widget class="QFrame" name="inputContainer">
-                  <property name="darkFrame" stdset="0">
-                   <bool>true</bool>
-                  </property>
-                  <layout class="QHBoxLayout" name="horizontalLayout">
-                   <property name="spacing">
-                    <number>0</number>
-                   </property>
-                   <property name="leftMargin">
-                    <number>0</number>
-                   </property>
-                   <property name="topMargin">
-                    <number>0</number>
-                   </property>
-                   <property name="rightMargin">
-                    <number>0</number>
-                   </property>
-                   <property name="bottomMargin">
-                    <number>0</number>
-                   </property>
-                   <item>
-                    <widget class="BSChatInput" name="input_textEdit">
-                     <property name="sizePolicy">
-                      <sizepolicy hsizetype="Expanding" vsizetype="Preferred">
-                       <horstretch>0</horstretch>
-                       <verstretch>0</verstretch>
-                      </sizepolicy>
-                     </property>
-                     <property name="minimumSize">
-                      <size>
-                       <width>0</width>
-                       <height>56</height>
-                      </size>
-                     </property>
-                     <property name="maximumSize">
-                      <size>
-                       <width>16777215</width>
-                       <height>84</height>
-                      </size>
-                     </property>
-                     <property name="placeholderText">
-                      <string>TYPE MESSAGE AND SEND</string>
-                     </property>
-                     <property name="darkFrame" stdset="0">
-                      <bool>true</bool>
-                     </property>
-                    </widget>
-                   </item>
-                  </layout>
-                 </widget>
-                </item>
-               </layout>
-              </widget>
-              <widget class="QFrame" name="page_7">
-               <layout class="QVBoxLayout" name="verticalLayout_6">
-                <property name="spacing">
-                 <number>0</number>
-                </property>
-                <property name="leftMargin">
-                 <number>0</number>
-                </property>
-                <property name="topMargin">
-                 <number>0</number>
-                </property>
-                <property name="rightMargin">
-                 <number>0</number>
-                </property>
-                <property name="bottomMargin">
-                 <number>0</number>
-                </property>
-                <item>
-                 <widget class="TreeViewWithEnterKey" name="treeViewOTCRequests">
-                  <property name="focusPolicy">
-                   <enum>Qt::WheelFocus</enum>
-                  </property>
-                  <property name="alternatingRowColors">
-                   <bool>true</bool>
-                  </property>
-                  <property name="selectionMode">
-                   <enum>QAbstractItemView::SingleSelection</enum>
-                  </property>
-                  <property name="rootIsDecorated">
-                   <bool>true</bool>
-                  </property>
-                  <property name="itemsExpandable">
-                   <bool>true</bool>
-                  </property>
-                 </widget>
-                </item>
-               </layout>
-              </widget>
-             </widget>
-            </item>
-           </layout>
-          </item>
-         </layout>
-        </widget>
-       </item>
-       <item>
-        <widget class="QFrame" name="roomsFrame">
-         <property name="minimumSize">
-          <size>
-           <width>250</width>
-           <height>0</height>
-          </size>
-         </property>
-         <property name="maximumSize">
-          <size>
-           <width>250</width>
-           <height>16777215</height>
-          </size>
-         </property>
-         <property name="autoFillBackground">
-          <bool>false</bool>
-         </property>
-         <layout class="QVBoxLayout" name="verticalLayout_3">
-          <property name="spacing">
-           <number>0</number>
-          </property>
-          <property name="leftMargin">
-           <number>0</number>
-          </property>
-          <property name="topMargin">
-           <number>0</number>
-          </property>
-          <property name="rightMargin">
-           <number>0</number>
-          </property>
-          <property name="bottomMargin">
-           <number>0</number>
-          </property>
-          <item>
-           <widget class="QStackedWidget" name="stackedWidgetOTC">
-            <property name="lineWidth">
-             <number>0</number>
-            </property>
-            <property name="currentIndex">
-             <number>0</number>
-            </property>
-            <widget class="OTCLoginRequiredShield" name="widgetLoginRequiredShield"/>
-            <widget class="OTCGeneralRoomShield" name="widgetGeneralShield"/>
-            <widget class="CreateOTCRequestWidget" name="widgetCreateOTCRequest"/>
-            <widget class="PullOwnOTCRequestWidget" name="widgetPullOwnOTCRequest"/>
-            <widget class="CreateOTCResponseWidget" name="widgetCreateOTCResponse"/>
-            <widget class="OTCNegotiationRequestWidget" name="widgetNegotiateRequest"/>
-            <widget class="OTCNegotiationResponseWidget" name="widgetNegotiateResponse"/>
-            <widget class="OTCParticipantShield" name="widgetParticipantShield"/>
-           </widget>
-          </item>
-         </layout>
-        </widget>
-       </item>
-      </layout>
-     </widget>
-    </widget>
-   </item>
-  </layout>
- </widget>
- <customwidgets>
-  <customwidget>
-   <class>BSChatInput</class>
-   <extends>QTextEdit</extends>
-   <header location="global">BSChatInput.h</header>
-  </customwidget>
-  <customwidget>
-   <class>ChatMessagesTextEdit</class>
-   <extends>QTextBrowser</extends>
-   <header location="global">ChatMessagesTextEdit.h</header>
-  </customwidget>
-  <customwidget>
-   <class>TreeViewWithEnterKey</class>
-   <extends>QTreeView</extends>
-   <header>TreeViewWithEnterKey.h</header>
-  </customwidget>
-  <customwidget>
-   <class>CreateOTCRequestWidget</class>
-   <extends>QWidget</extends>
-   <header>CreateOTCRequestWidget.h</header>
-  </customwidget>
-  <customwidget>
-   <class>ChatClientUserView</class>
-   <extends>QTreeView</extends>
-   <header>ChatClientUserView.h</header>
-  </customwidget>
-  <customwidget>
-   <class>CreateOTCResponseWidget</class>
-   <extends>QWidget</extends>
-   <header>CreateOTCResponseWidget.h</header>
-   <container>1</container>
-  </customwidget>
-  <customwidget>
-   <class>OTCNegotiationResponseWidget</class>
-   <extends>QWidget</extends>
-   <header>OTCNegotiationResponseWidget.h</header>
-   <container>1</container>
-  </customwidget>
-  <customwidget>
-   <class>OTCNegotiationRequestWidget</class>
-   <extends>QWidget</extends>
-   <header>OTCNegotiationRequestWidget.h</header>
-   <container>1</container>
-  </customwidget>
-  <customwidget>
-   <class>OTCLoginRequiredShield</class>
-   <extends>QWidget</extends>
-   <header>OTCLoginRequiredShield.h</header>
-   <container>1</container>
-  </customwidget>
-  <customwidget>
-   <class>OTCGeneralRoomShield</class>
-   <extends>QWidget</extends>
-   <header>OTCGeneralRoomShield.h</header>
-   <container>1</container>
-  </customwidget>
-  <customwidget>
-   <class>PullOwnOTCRequestWidget</class>
-   <extends>QWidget</extends>
-   <header>PullOwnOTCRequestWidget.h</header>
-   <container>1</container>
-  </customwidget>
-  <customwidget>
-<<<<<<< HEAD
-   <class>SearchWidget</class>
-   <extends>QWidget</extends>
-   <header location="global">SearchWidget.h</header>
-   <container>1</container>
-  </customwidget>
-=======
-   <class>OTCParticipantShield</class>
-   <extends>QWidget</extends>
-   <header>OTCParticipantShield.h</header>
-   <container>1</container>
-  </customwidget>  
->>>>>>> 32cdd70d
- </customwidgets>
- <resources/>
- <connections/>
-</ui>
+<?xml version="1.0" encoding="UTF-8"?>
+<ui version="4.0">
+ <class>ChatWidget</class>
+ <widget class="QWidget" name="ChatWidget">
+  <property name="geometry">
+   <rect>
+    <x>0</x>
+    <y>0</y>
+    <width>1006</width>
+    <height>666</height>
+   </rect>
+  </property>
+  <property name="sizePolicy">
+   <sizepolicy hsizetype="Expanding" vsizetype="Expanding">
+    <horstretch>0</horstretch>
+    <verstretch>0</verstretch>
+   </sizepolicy>
+  </property>
+  <property name="windowTitle">
+   <string/>
+  </property>
+  <layout class="QHBoxLayout" name="horizontalLayout_2">
+   <property name="spacing">
+    <number>5</number>
+   </property>
+   <property name="leftMargin">
+    <number>5</number>
+   </property>
+   <property name="topMargin">
+    <number>5</number>
+   </property>
+   <property name="rightMargin">
+    <number>5</number>
+   </property>
+   <property name="bottomMargin">
+    <number>5</number>
+   </property>
+   <item>
+    <widget class="QStackedWidget" name="stackedWidget">
+     <property name="sizePolicy">
+      <sizepolicy hsizetype="Expanding" vsizetype="Expanding">
+       <horstretch>0</horstretch>
+       <verstretch>0</verstretch>
+      </sizepolicy>
+     </property>
+     <property name="currentIndex">
+      <number>1</number>
+     </property>
+     <widget class="QWidget" name="page">
+      <property name="sizePolicy">
+       <sizepolicy hsizetype="Expanding" vsizetype="Expanding">
+        <horstretch>0</horstretch>
+        <verstretch>0</verstretch>
+       </sizepolicy>
+      </property>
+      <layout class="QVBoxLayout" name="verticalLayout_5">
+       <item>
+        <widget class="QLabel" name="label_4">
+         <property name="font">
+          <font>
+           <pointsize>18</pointsize>
+          </font>
+         </property>
+         <property name="text">
+          <string>Chat becomes available after Auth eID login</string>
+         </property>
+         <property name="alignment">
+          <set>Qt::AlignCenter</set>
+         </property>
+        </widget>
+       </item>
+      </layout>
+     </widget>
+     <widget class="QWidget" name="pageActive">
+      <property name="sizePolicy">
+       <sizepolicy hsizetype="Expanding" vsizetype="Expanding">
+        <horstretch>0</horstretch>
+        <verstretch>0</verstretch>
+       </sizepolicy>
+      </property>
+      <property name="autoFillBackground">
+       <bool>true</bool>
+      </property>
+      <layout class="QHBoxLayout" name="horizontalLayout_3" stretch="2,6,2">
+       <property name="spacing">
+        <number>3</number>
+       </property>
+       <property name="leftMargin">
+        <number>0</number>
+       </property>
+       <property name="topMargin">
+        <number>0</number>
+       </property>
+       <property name="rightMargin">
+        <number>0</number>
+       </property>
+       <property name="bottomMargin">
+        <number>0</number>
+       </property>
+       <item>
+        <widget class="QFrame" name="usersFrame">
+         <property name="headerPanel" stdset="0">
+          <bool>false</bool>
+         </property>
+         <layout class="QVBoxLayout" name="verticalLayout">
+          <property name="spacing">
+           <number>0</number>
+          </property>
+          <property name="leftMargin">
+           <number>0</number>
+          </property>
+          <property name="topMargin">
+           <number>0</number>
+          </property>
+          <property name="rightMargin">
+           <number>3</number>
+          </property>
+          <property name="bottomMargin">
+           <number>0</number>
+          </property>
+          <item>
+           <widget class="SearchWidget" name="searchWidget" native="true">
+            <property name="minimumSize">
+             <size>
+              <width>0</width>
+              <height>100</height>
+             </size>
+            </property>
+           </widget>
+          </item>
+          <item>
+           <widget class="ChatClientUserView" name="treeViewUsers">
+            <property name="focusPolicy">
+             <enum>Qt::NoFocus</enum>
+            </property>
+            <property name="horizontalScrollBarPolicy">
+             <enum>Qt::ScrollBarAlwaysOff</enum>
+            </property>
+            <property name="editTriggers">
+             <set>QAbstractItemView::DoubleClicked|QAbstractItemView::EditKeyPressed</set>
+            </property>
+            <property name="textElideMode">
+             <enum>Qt::ElideMiddle</enum>
+            </property>
+            <property name="verticalScrollMode">
+             <enum>QAbstractItemView::ScrollPerPixel</enum>
+            </property>
+            <property name="indentation">
+             <number>10</number>
+            </property>
+            <property name="rootIsDecorated">
+             <bool>true</bool>
+            </property>
+            <property name="uniformRowHeights">
+             <bool>false</bool>
+            </property>
+            <property name="itemsExpandable">
+             <bool>true</bool>
+            </property>
+            <property name="animated">
+             <bool>true</bool>
+            </property>
+            <property name="headerHidden">
+             <bool>true</bool>
+            </property>
+            <property name="expandsOnDoubleClick">
+             <bool>true</bool>
+            </property>
+           </widget>
+          </item>
+          <item>
+           <layout class="QHBoxLayout" name="horizontalLayout_4">
+            <item>
+             <widget class="QLabel" name="label_5">
+              <property name="sizePolicy">
+               <sizepolicy hsizetype="Minimum" vsizetype="Preferred">
+                <horstretch>0</horstretch>
+                <verstretch>0</verstretch>
+               </sizepolicy>
+              </property>
+              <property name="text">
+               <string>User: </string>
+              </property>
+             </widget>
+            </item>
+            <item>
+             <widget class="QLabel" name="labelUserName">
+              <property name="sizePolicy">
+               <sizepolicy hsizetype="Expanding" vsizetype="Preferred">
+                <horstretch>0</horstretch>
+                <verstretch>0</verstretch>
+               </sizepolicy>
+              </property>
+              <property name="text">
+               <string>offline</string>
+              </property>
+             </widget>
+            </item>
+           </layout>
+          </item>
+         </layout>
+        </widget>
+       </item>
+       <item>
+        <widget class="QFrame" name="chatFrame">
+         <property name="autoFillBackground">
+          <bool>false</bool>
+         </property>
+         <property name="darkFrame" stdset="0">
+          <bool>true</bool>
+         </property>
+         <property name="headerPanel" stdset="0">
+          <bool>false</bool>
+         </property>
+         <layout class="QVBoxLayout" name="verticalLayout_4">
+          <property name="spacing">
+           <number>2</number>
+          </property>
+          <property name="leftMargin">
+           <number>0</number>
+          </property>
+          <property name="topMargin">
+           <number>0</number>
+          </property>
+          <property name="rightMargin">
+           <number>0</number>
+          </property>
+          <property name="bottomMargin">
+           <number>0</number>
+          </property>
+          <item>
+           <layout class="QVBoxLayout" name="verticalLayout_2">
+            <property name="spacing">
+             <number>0</number>
+            </property>
+            <item>
+             <widget class="QLabel" name="labelActiveChat">
+              <property name="minimumSize">
+               <size>
+                <width>0</width>
+                <height>25</height>
+               </size>
+              </property>
+              <property name="maximumSize">
+               <size>
+                <width>16777215</width>
+                <height>25</height>
+               </size>
+              </property>
+              <property name="font">
+               <font>
+                <pointsize>8</pointsize>
+               </font>
+              </property>
+              <property name="text">
+               <string>CHAT #</string>
+              </property>
+              <property name="alignment">
+               <set>Qt::AlignLeading|Qt::AlignLeft|Qt::AlignVCenter</set>
+              </property>
+              <property name="headerLabel" stdset="0">
+               <bool>false</bool>
+              </property>
+              <property name="headerPanel" stdset="0">
+               <bool>true</bool>
+              </property>
+             </widget>
+            </item>
+            <item>
+             <widget class="QStackedWidget" name="stackedWidgetMessages">
+              <property name="currentIndex">
+               <number>0</number>
+              </property>
+              <widget class="QFrame" name="page_6">
+               <layout class="QVBoxLayout" name="verticalLayout_3">
+                <property name="spacing">
+                 <number>0</number>
+                </property>
+                <property name="leftMargin">
+                 <number>0</number>
+                </property>
+                <property name="topMargin">
+                 <number>0</number>
+                </property>
+                <property name="rightMargin">
+                 <number>0</number>
+                </property>
+                <property name="bottomMargin">
+                 <number>0</number>
+                </property>
+                <item>
+                 <widget class="QWidget" name="separatorWidget1" native="true">
+                  <property name="sizePolicy">
+                   <sizepolicy hsizetype="Preferred" vsizetype="Fixed">
+                    <horstretch>0</horstretch>
+                    <verstretch>1</verstretch>
+                   </sizepolicy>
+                  </property>
+                  <property name="minimumSize">
+                   <size>
+                    <width>0</width>
+                    <height>1</height>
+                   </size>
+                  </property>
+                  <property name="styleSheet">
+                   <string notr="true">background-color: #3f4c50;</string>
+                  </property>
+                 </widget>
+                </item>
+                <item>
+                 <widget class="QFrame" name="messagesHeaderFrame">
+                  <property name="sizePolicy">
+                   <sizepolicy hsizetype="Preferred" vsizetype="Fixed">
+                    <horstretch>0</horstretch>
+                    <verstretch>0</verstretch>
+                   </sizepolicy>
+                  </property>
+                  <property name="minimumSize">
+                   <size>
+                    <width>0</width>
+                    <height>25</height>
+                   </size>
+                  </property>
+                  <property name="styleSheet">
+                   <string notr="true">background-color: #18202b;</string>
+                  </property>
+                  <layout class="QHBoxLayout" name="horizontalLayout">
+                   <property name="spacing">
+                    <number>0</number>
+                   </property>
+                   <property name="leftMargin">
+                    <number>0</number>
+                   </property>
+                   <property name="topMargin">
+                    <number>0</number>
+                   </property>
+                   <property name="rightMargin">
+                    <number>0</number>
+                   </property>
+                   <property name="bottomMargin">
+                    <number>0</number>
+                   </property>
+                   <item>
+                    <spacer name="horizontalSpacer">
+                     <property name="orientation">
+                      <enum>Qt::Horizontal</enum>
+                     </property>
+                     <property name="sizeType">
+                      <enum>QSizePolicy::Fixed</enum>
+                     </property>
+                     <property name="sizeHint" stdset="0">
+                      <size>
+                       <width>8</width>
+                       <height>20</height>
+                      </size>
+                     </property>
+                    </spacer>
+                   </item>
+                   <item>
+                    <widget class="QLabel" name="timeLabel">
+                     <property name="sizePolicy">
+                      <sizepolicy hsizetype="Fixed" vsizetype="Preferred">
+                       <horstretch>0</horstretch>
+                       <verstretch>0</verstretch>
+                      </sizepolicy>
+                     </property>
+                     <property name="minimumSize">
+                      <size>
+                       <width>101</width>
+                       <height>0</height>
+                      </size>
+                     </property>
+                     <property name="text">
+                      <string>Time</string>
+                     </property>
+                     <property name="minimumSizeLinux" stdset="0">
+                      <size>
+                       <width>110</width>
+                       <height>0</height>
+                      </size>
+                     </property>
+                    </widget>
+                   </item>
+                   <item>
+                    <widget class="QLabel" name="iconLabel">
+                     <property name="sizePolicy">
+                      <sizepolicy hsizetype="Fixed" vsizetype="Preferred">
+                       <horstretch>0</horstretch>
+                       <verstretch>0</verstretch>
+                      </sizepolicy>
+                     </property>
+                     <property name="minimumSize">
+                      <size>
+                       <width>20</width>
+                       <height>0</height>
+                      </size>
+                     </property>
+                     <property name="text">
+                      <string/>
+                     </property>
+                    </widget>
+                   </item>
+                   <item>
+                    <widget class="QLabel" name="userLabel">
+                     <property name="sizePolicy">
+                      <sizepolicy hsizetype="Fixed" vsizetype="Preferred">
+                       <horstretch>0</horstretch>
+                       <verstretch>0</verstretch>
+                      </sizepolicy>
+                     </property>
+                     <property name="minimumSize">
+                      <size>
+                       <width>90</width>
+                       <height>0</height>
+                      </size>
+                     </property>
+                     <property name="text">
+                      <string>User</string>
+                     </property>
+                    </widget>
+                   </item>
+                   <item>
+                    <widget class="QLabel" name="messageLabel">
+                     <property name="minimumSize">
+                      <size>
+                       <width>50</width>
+                       <height>0</height>
+                      </size>
+                     </property>
+                     <property name="text">
+                      <string>Message</string>
+                     </property>
+                    </widget>
+                   </item>
+                  </layout>
+                 </widget>
+                </item>
+                <item>
+                 <widget class="ChatMessagesTextEdit" name="textEditMessages">
+                  <property name="sizePolicy">
+                   <sizepolicy hsizetype="Preferred" vsizetype="Expanding">
+                    <horstretch>0</horstretch>
+                    <verstretch>0</verstretch>
+                   </sizepolicy>
+                  </property>
+                  <property name="focusPolicy">
+                   <enum>Qt::NoFocus</enum>
+                  </property>
+                  <property name="autoFillBackground">
+                   <bool>true</bool>
+                  </property>
+                  <property name="readOnly">
+                   <bool>true</bool>
+                  </property>
+                  <property name="darkFrame" stdset="0">
+                   <bool>true</bool>
+                  </property>
+                 </widget>
+                </item>
+                <item>
+                 <widget class="QFrame" name="inputContainer">
+                  <property name="darkFrame" stdset="0">
+                   <bool>true</bool>
+                  </property>
+                  <layout class="QHBoxLayout" name="horizontalLayout">
+                   <property name="spacing">
+                    <number>0</number>
+                   </property>
+                   <property name="leftMargin">
+                    <number>0</number>
+                   </property>
+                   <property name="topMargin">
+                    <number>0</number>
+                   </property>
+                   <property name="rightMargin">
+                    <number>0</number>
+                   </property>
+                   <property name="bottomMargin">
+                    <number>0</number>
+                   </property>
+                   <item>
+                    <widget class="BSChatInput" name="input_textEdit">
+                     <property name="sizePolicy">
+                      <sizepolicy hsizetype="Expanding" vsizetype="Preferred">
+                       <horstretch>0</horstretch>
+                       <verstretch>0</verstretch>
+                      </sizepolicy>
+                     </property>
+                     <property name="minimumSize">
+                      <size>
+                       <width>0</width>
+                       <height>56</height>
+                      </size>
+                     </property>
+                     <property name="maximumSize">
+                      <size>
+                       <width>16777215</width>
+                       <height>84</height>
+                      </size>
+                     </property>
+                     <property name="placeholderText">
+                      <string>TYPE MESSAGE AND SEND</string>
+                     </property>
+                     <property name="darkFrame" stdset="0">
+                      <bool>true</bool>
+                     </property>
+                    </widget>
+                   </item>
+                  </layout>
+                 </widget>
+                </item>
+               </layout>
+              </widget>
+              <widget class="QFrame" name="page_7">
+               <layout class="QVBoxLayout" name="verticalLayout_6">
+                <property name="spacing">
+                 <number>0</number>
+                </property>
+                <property name="leftMargin">
+                 <number>0</number>
+                </property>
+                <property name="topMargin">
+                 <number>0</number>
+                </property>
+                <property name="rightMargin">
+                 <number>0</number>
+                </property>
+                <property name="bottomMargin">
+                 <number>0</number>
+                </property>
+                <item>
+                 <widget class="TreeViewWithEnterKey" name="treeViewOTCRequests">
+                  <property name="focusPolicy">
+                   <enum>Qt::WheelFocus</enum>
+                  </property>
+                  <property name="alternatingRowColors">
+                   <bool>true</bool>
+                  </property>
+                  <property name="selectionMode">
+                   <enum>QAbstractItemView::SingleSelection</enum>
+                  </property>
+                  <property name="rootIsDecorated">
+                   <bool>true</bool>
+                  </property>
+                  <property name="itemsExpandable">
+                   <bool>true</bool>
+                  </property>
+                 </widget>
+                </item>
+               </layout>
+              </widget>
+             </widget>
+            </item>
+           </layout>
+          </item>
+         </layout>
+        </widget>
+       </item>
+       <item>
+        <widget class="QFrame" name="roomsFrame">
+         <property name="minimumSize">
+          <size>
+           <width>250</width>
+           <height>0</height>
+          </size>
+         </property>
+         <property name="maximumSize">
+          <size>
+           <width>250</width>
+           <height>16777215</height>
+          </size>
+         </property>
+         <property name="autoFillBackground">
+          <bool>false</bool>
+         </property>
+         <layout class="QVBoxLayout" name="verticalLayout_3">
+          <property name="spacing">
+           <number>0</number>
+          </property>
+          <property name="leftMargin">
+           <number>0</number>
+          </property>
+          <property name="topMargin">
+           <number>0</number>
+          </property>
+          <property name="rightMargin">
+           <number>0</number>
+          </property>
+          <property name="bottomMargin">
+           <number>0</number>
+          </property>
+          <item>
+           <widget class="QStackedWidget" name="stackedWidgetOTC">
+            <property name="lineWidth">
+             <number>0</number>
+            </property>
+            <property name="currentIndex">
+             <number>0</number>
+            </property>
+            <widget class="OTCLoginRequiredShield" name="widgetLoginRequiredShield"/>
+            <widget class="OTCGeneralRoomShield" name="widgetGeneralShield"/>
+            <widget class="CreateOTCRequestWidget" name="widgetCreateOTCRequest"/>
+            <widget class="PullOwnOTCRequestWidget" name="widgetPullOwnOTCRequest"/>
+            <widget class="CreateOTCResponseWidget" name="widgetCreateOTCResponse"/>
+            <widget class="OTCNegotiationRequestWidget" name="widgetNegotiateRequest"/>
+            <widget class="OTCNegotiationResponseWidget" name="widgetNegotiateResponse"/>
+            <widget class="OTCParticipantShield" name="widgetParticipantShield"/>
+           </widget>
+          </item>
+         </layout>
+        </widget>
+       </item>
+      </layout>
+     </widget>
+    </widget>
+   </item>
+  </layout>
+ </widget>
+ <customwidgets>
+  <customwidget>
+   <class>BSChatInput</class>
+   <extends>QTextEdit</extends>
+   <header location="global">BSChatInput.h</header>
+  </customwidget>
+  <customwidget>
+   <class>ChatMessagesTextEdit</class>
+   <extends>QTextBrowser</extends>
+   <header location="global">ChatMessagesTextEdit.h</header>
+  </customwidget>
+  <customwidget>
+   <class>TreeViewWithEnterKey</class>
+   <extends>QTreeView</extends>
+   <header>TreeViewWithEnterKey.h</header>
+  </customwidget>
+  <customwidget>
+   <class>CreateOTCRequestWidget</class>
+   <extends>QWidget</extends>
+   <header>CreateOTCRequestWidget.h</header>
+  </customwidget>
+  <customwidget>
+   <class>ChatClientUserView</class>
+   <extends>QTreeView</extends>
+   <header>ChatClientUserView.h</header>
+  </customwidget>
+  <customwidget>
+   <class>CreateOTCResponseWidget</class>
+   <extends>QWidget</extends>
+   <header>CreateOTCResponseWidget.h</header>
+   <container>1</container>
+  </customwidget>
+  <customwidget>
+   <class>OTCNegotiationResponseWidget</class>
+   <extends>QWidget</extends>
+   <header>OTCNegotiationResponseWidget.h</header>
+   <container>1</container>
+  </customwidget>
+  <customwidget>
+   <class>OTCNegotiationRequestWidget</class>
+   <extends>QWidget</extends>
+   <header>OTCNegotiationRequestWidget.h</header>
+   <container>1</container>
+  </customwidget>
+  <customwidget>
+   <class>OTCLoginRequiredShield</class>
+   <extends>QWidget</extends>
+   <header>OTCLoginRequiredShield.h</header>
+   <container>1</container>
+  </customwidget>
+  <customwidget>
+   <class>OTCGeneralRoomShield</class>
+   <extends>QWidget</extends>
+   <header>OTCGeneralRoomShield.h</header>
+   <container>1</container>
+  </customwidget>
+  <customwidget>
+   <class>PullOwnOTCRequestWidget</class>
+   <extends>QWidget</extends>
+   <header>PullOwnOTCRequestWidget.h</header>
+   <container>1</container>
+  </customwidget>
+  <customwidget>
+   <class>SearchWidget</class>
+   <extends>QWidget</extends>
+   <header location="global">SearchWidget.h</header>
+   <container>1</container>
+  </customwidget>
+  <customwidget>
+   <class>OTCParticipantShield</class>
+   <extends>QWidget</extends>
+   <header>OTCParticipantShield.h</header>
+   <container>1</container>
+  </customwidget>  
+ </customwidgets>
+ <resources/>
+ <connections/>
+</ui>