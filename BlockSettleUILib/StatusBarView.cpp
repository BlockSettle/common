#include "StatusBarView.h"
#include "AssetManager.h"
#include "HDWallet.h"
#include "SignContainer.h"
#include "UiUtils.h"
#include "WalletsManager.h"


StatusBarView::StatusBarView(const std::shared_ptr<ArmoryConnection> &armory, std::shared_ptr<WalletsManager> walletsManager
   , std::shared_ptr<AssetManager> assetManager, const std::shared_ptr<CelerClient> &celerClient
   , const std::shared_ptr<SignContainer> &container, QStatusBar *parent)
   : QObject(nullptr)
   , iconSize_(16, 16)
   , statusBar_(parent)
   , armory_(armory)
   , walletsManager_(walletsManager)
   , assetManager_(assetManager)
{
   for (int s : {16, 24, 32})
   {
      iconCeler_.addFile(QString(QLatin1String(":/ICON_BS_%1")).arg(s), QSize(s, s), QIcon::Normal);
      iconCeler_.addFile(QString(QLatin1String(":/ICON_BS_%1_GRAY")).arg(s), QSize(s, s), QIcon::Disabled);
   }
   estimateLabel_ = new QLabel(statusBar_);

   iconCelerOffline_ = iconCeler_.pixmap(iconSize_, QIcon::Disabled);
   iconCelerConnecting_ = iconCeler_.pixmap(iconSize_, QIcon::Disabled);
   iconCelerOnline_ = iconCeler_.pixmap(iconSize_, QIcon::Normal);
   iconCelerError_ = iconCeler_.pixmap(iconSize_, QIcon::Disabled);

   QIcon contIconGray(QLatin1String(":/ICON_STATUS_OFFLINE"));
   QIcon contIconYellow(QLatin1String(":/ICON_STATUS_CONNECTING"));
   QIcon contIconRed(QLatin1String(":/ICON_STATUS_ERROR"));
   QIcon contIconGreen(QLatin1String(":/ICON_STATUS_ONLINE"));

   iconContainerOffline_ = contIconGray.pixmap(iconSize_);
   iconContainerError_ = contIconRed.pixmap(iconSize_);
   iconContainerOnline_ = contIconGreen.pixmap(iconSize_);
   iconContainerConnecting_ = contIconYellow.pixmap(iconSize_);

   balanceLabel_ = new QLabel(statusBar_);
   balanceLabel_->setVisible(false);

   progressBar_ = new CircleProgressBar(statusBar_);
   progressBar_->setMinimum(0);
   progressBar_->setMaximum(100);
   progressBar_->hide();

   celerConnectionIconLabel_ = new QLabel(statusBar_);
   connectionStatusLabel_ = new QLabel(statusBar_);

   containerStatusLabel_ = new QLabel(statusBar_);
   containerStatusLabel_->setPixmap(iconContainerOffline_);
   containerStatusLabel_->setToolTip(tr("Signing container status"));

   statusBar_->addWidget(estimateLabel_);
   statusBar_->addWidget(balanceLabel_);

   statusBar_->addPermanentWidget(celerConnectionIconLabel_);
   statusBar_->addPermanentWidget(CreateSeparator());
   statusBar_->addPermanentWidget(progressBar_);
   statusBar_->addPermanentWidget(connectionStatusLabel_);
   statusBar_->addPermanentWidget(CreateSeparator());
   statusBar_->addPermanentWidget(containerStatusLabel_);

   QWidget* w = new QWidget();
   w->setFixedWidth(6);
   statusBar_->addPermanentWidget(w);

   statusBar_->setStyleSheet(QLatin1String("QStatusBar::item { border: none; }"));

   SetLoggedOutStatus();

   connect(armory_.get(), &ArmoryConnection::prepareConnection, this, &StatusBarView::onPrepareArmoryConnection);
   connect(armory_.get(), &ArmoryConnection::stateChanged, this, &StatusBarView::onArmoryStateChanged);
   connect(armory_.get(), &ArmoryConnection::progress, this, &StatusBarView::onArmoryProgress);
   connect(armory_.get(), &ArmoryConnection::connectionError, this, &StatusBarView::onArmoryError);

   connect(assetManager_.get(), &AssetManager::totalChanged, this, &StatusBarView::updateBalances);
   connect(assetManager_.get(), &AssetManager::securitiesChanged, this, &StatusBarView::updateBalances);

   connect(walletsManager_.get(), &WalletsManager::walletImportStarted, this, &StatusBarView::onWalletImportStarted);
   connect(walletsManager_.get(), &WalletsManager::walletImportFinished, this, &StatusBarView::onWalletImportFinished);

   connect(celerClient.get(), &CelerClient::OnConnectedToServer, this, &StatusBarView::onConnectedToServer);
   connect(celerClient.get(), &CelerClient::OnConnectionClosed, this, &StatusBarView::onConnectionClosed);
   connect(celerClient.get(), &CelerClient::OnConnectionError, this, &StatusBarView::onConnectionError);

   connect(container.get(), &SignContainer::connected, this, &StatusBarView::onContainerConnected);
   connect(container.get(), &SignContainer::disconnected, this, &StatusBarView::onContainerDisconnected);
   connect(container.get(), &SignContainer::authenticated, this, &StatusBarView::onContainerAuthorized);
   connect(container.get(), &SignContainer::connectionError, this, &StatusBarView::onContainerError);
}

void StatusBarView::setupBtcIcon(NetworkType netType)
{
   QString iconSuffix;
   if (netType == NetworkType::TestNet) {
      iconSuffix = QLatin1String("_TESTNET");
   }

   QIcon btcIcon(QLatin1String(":/ICON_BITCOIN") + iconSuffix);
   QIcon btcIconGray(QLatin1String(":/ICON_BITCOIN_GRAY"));

   iconOffline_ = btcIconGray.pixmap(iconSize_);
   iconError_ = btcIconGray.pixmap(iconSize_);
   iconOnline_ = btcIcon.pixmap(iconSize_);
   iconConnecting_ = btcIconGray.pixmap(iconSize_);

}

QWidget *StatusBarView::CreateSeparator()
{
   const auto separator = new QWidget(statusBar_);
   separator->setFixedWidth(1);
   separator->setSizePolicy(QSizePolicy::Fixed, QSizePolicy::Expanding);
   separator->setStyleSheet(QLatin1String("background-color: #939393;"));
   return separator;
}

void StatusBarView::onPrepareArmoryConnection(NetworkType netType, std::string, std::string)
{
<<<<<<< HEAD
   setupBtcIcon(netType);
   onArmoryStateChanged(ArmoryConnection::State::Offline);
=======
   progressBar_->setVisible(false);
   estimateLabel_->setVisible(false);
   connectionStatusLabel_->show();

   connectionStatusLabel_->setToolTip(tr("Connecting..."));
   connectionStatusLabel_->setPixmap(iconConnecting_);
>>>>>>> 3ed1d9e3
}

void StatusBarView::onArmoryStateChanged(ArmoryConnection::State state)
{
   progressBar_->setVisible(false);
   estimateLabel_->setVisible(false);
   connectionStatusLabel_->show();

   switch (state) {
   case ArmoryConnection::State::Scanning:
      connectionStatusLabel_->setToolTip(tr("Connecting..."));
      connectionStatusLabel_->setPixmap(iconConnecting_);
      break;

   case ArmoryConnection::State::Closing:
   case ArmoryConnection::State::Offline:
      connectionStatusLabel_->setToolTip(tr("Database Offline"));
      connectionStatusLabel_->setPixmap(iconOffline_);
      break;

   case ArmoryConnection::State::Ready:
      connectionStatusLabel_->setToolTip(tr("Connected to DB (%1 blocks)").arg(walletsManager_->GetTopBlockHeight()));
      connectionStatusLabel_->setPixmap(iconOnline_);
      balanceLabel_->setVisible(true);
      updateBalances();
      break;

   default:    break;
   }
}

void StatusBarView::onArmoryProgress(BDMPhase phase, float progress, unsigned int secondsRem, unsigned int numProgress)
{
   switch (phase) {
   case BDMPhase_DBHeaders:
      updateDBHeadersProgress(progress, secondsRem);
      break;
   case BDMPhase_OrganizingChain:
      updateOrganizingChainProgress(progress, secondsRem);
      break;
   case BDMPhase_BlockHeaders:
      updateBlockHeadersProgress(progress, secondsRem);
      break;
   case BDMPhase_BlockData:
      updateBlockDataProgress(progress, secondsRem);
      break;
   case BDMPhase_Rescan:
      updateRescanProgress(progress, secondsRem);
      break;
   default: break;
   }
}

void StatusBarView::onArmoryError(QString errorMessage)
{
   progressBar_->setVisible(false);
   estimateLabel_->setVisible(false);
   connectionStatusLabel_->show();

   connectionStatusLabel_->setToolTip(errorMessage);
   connectionStatusLabel_->setPixmap(iconError_);
}

void StatusBarView::updateBalances()
{
<<<<<<< HEAD
   QString text = tr("   XBT: <b>%1</b> ").arg(UiUtils::displayAmount(walletsManager_->GetSpendableBalance()));
   for (const auto& currency : assetManager_->currencies()) {
      text += tr("| %1: <b>%2</b> ")
         .arg(QString::fromStdString(currency))
         .arg(UiUtils::displayCurrencyAmount(assetManager_->getBalance(currency)));
   }
=======
   progressBar_->setVisible(false);
   estimateLabel_->setVisible(false);
   connectionStatusLabel_->show();
>>>>>>> 3ed1d9e3

   balanceLabel_->setText(text);
}

void StatusBarView::updateDBHeadersProgress(float progress, unsigned secondsRem)
{
   progressBar_->setToolTip(tr("Loading DB headers"));
   updateProgress(progress, secondsRem);
}

void StatusBarView::updateOrganizingChainProgress(float progress, unsigned secondsRem)
{
   progressBar_->setToolTip(tr("Organizing blockchains"));
   updateProgress(progress, secondsRem);
}

void StatusBarView::updateBlockHeadersProgress(float progress, unsigned secondsRem)
{
   progressBar_->setToolTip(tr("Reading new block headers"));
   updateProgress(progress, secondsRem);
}

void StatusBarView::updateBlockDataProgress(float progress, unsigned secondsRem)
{
   progressBar_->setToolTip(tr("Building databases"));
   updateProgress(progress, secondsRem);
}

void StatusBarView::updateRescanProgress(float progress, unsigned secondsRem)
{
   progressBar_->setToolTip(tr("Rescanning databases"));
   updateProgress(progress, secondsRem);
}

void StatusBarView::updateProgress(float progress, unsigned)
{
   progressBar_->setVisible(true);
   estimateLabel_->setVisible(true);
   connectionStatusLabel_->hide();

   progressBar_->setValue(progress * 100);
}

void StatusBarView::SetLoggedinStatus()
{
   celerConnectionIconLabel_->setToolTip(tr("Logged in to Matching System"));
   celerConnectionIconLabel_->setPixmap(iconCelerOnline_);
}

void StatusBarView::SetLoggedOutStatus()
{
   celerConnectionIconLabel_->setToolTip(tr("Logged out of Matching System"));
   celerConnectionIconLabel_->setPixmap(iconCelerOffline_);
}

void StatusBarView::SetCelerConnectingStatus()
{
   celerConnectionIconLabel_->setToolTip(tr("Connecting to Matching System"));
   celerConnectionIconLabel_->setPixmap(iconCelerConnecting_);
}

void StatusBarView::onConnectedToServer()
{
   SetLoggedinStatus();
}

void StatusBarView::onConnectionClosed()
{
   SetLoggedOutStatus();
}

void StatusBarView::onConnectionError(int errorCode)
{
   switch(errorCode)
   {
   case CelerClient::ResolveHostError:
      statusBar_->showMessage(tr("Could not resolve Celer host"));
      break;
   case CelerClient::LoginError:
      statusBar_->showMessage(tr("Invalid login/password pair"), 2000);
      break;
   case CelerClient::ServerMaintainanceError:
      statusBar_->showMessage(tr("Server maintainance"));
      break;
   case CelerClient::UndefinedError:
      break;
   }
}

void StatusBarView::onContainerConnected()
{
   containerStatusLabel_->setPixmap(iconContainerConnecting_);
}

void StatusBarView::onContainerDisconnected()
{
   containerStatusLabel_->setPixmap(iconContainerOffline_);
}

void StatusBarView::onContainerAuthorized()
{
   containerStatusLabel_->setPixmap(iconContainerOnline_);
}

void StatusBarView::onContainerError()
{
   containerStatusLabel_->setPixmap(iconContainerError_);
}

void StatusBarView::onWalletImportStarted(const std::string &walletId)
{
   importingWallets_.insert(walletId);
   estimateLabel_->setVisible(true);
   estimateLabel_->setText(getImportingText());
}

void StatusBarView::onWalletImportFinished(const std::string &walletId)
{
   importingWallets_.erase(walletId);
   if (importingWallets_.empty()) {
      estimateLabel_->clear();
      estimateLabel_->setVisible(false);
   }
   else {
      estimateLabel_->setText(getImportingText());
   }
}

QString StatusBarView::getImportingText() const
{
   if (importingWallets_.empty()) {
      return {};
   }
   if (importingWallets_.size() == 1) {
      return tr("Rescanning blockchain for wallet %1...").arg(QString::fromStdString(walletsManager_->GetHDWalletById(*(importingWallets_.begin()))->getName()));
   }
   else {
      QStringList walletNames;
      for (const auto &walletId : importingWallets_) {
         walletNames << QString::fromStdString(walletsManager_->GetHDWalletById(*(importingWallets_.begin()))->getName());
      }
      return tr("Rescanning blockchain for wallets %1...").arg(walletNames.join(QLatin1Char(',')));
   }
}<|MERGE_RESOLUTION|>--- conflicted
+++ resolved
@@ -120,17 +120,13 @@
 
 void StatusBarView::onPrepareArmoryConnection(NetworkType netType, std::string, std::string)
 {
-<<<<<<< HEAD
    setupBtcIcon(netType);
-   onArmoryStateChanged(ArmoryConnection::State::Offline);
-=======
+
    progressBar_->setVisible(false);
    estimateLabel_->setVisible(false);
    connectionStatusLabel_->show();
 
-   connectionStatusLabel_->setToolTip(tr("Connecting..."));
-   connectionStatusLabel_->setPixmap(iconConnecting_);
->>>>>>> 3ed1d9e3
+   onArmoryStateChanged(ArmoryConnection::State::Offline);
 }
 
 void StatusBarView::onArmoryStateChanged(ArmoryConnection::State state)
@@ -196,20 +192,17 @@
 
 void StatusBarView::updateBalances()
 {
-<<<<<<< HEAD
    QString text = tr("   XBT: <b>%1</b> ").arg(UiUtils::displayAmount(walletsManager_->GetSpendableBalance()));
    for (const auto& currency : assetManager_->currencies()) {
       text += tr("| %1: <b>%2</b> ")
          .arg(QString::fromStdString(currency))
          .arg(UiUtils::displayCurrencyAmount(assetManager_->getBalance(currency)));
    }
-=======
+   balanceLabel_->setText(text);
+
    progressBar_->setVisible(false);
    estimateLabel_->setVisible(false);
    connectionStatusLabel_->show();
->>>>>>> 3ed1d9e3
-
-   balanceLabel_->setText(text);
 }
 
 void StatusBarView::updateDBHeadersProgress(float progress, unsigned secondsRem)
