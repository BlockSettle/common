--- conflicted
+++ resolved
@@ -208,21 +208,17 @@
    void createAdvancedTxDialog(const std::string &selectedWalletId);
    void createAuthWallet();
 
-<<<<<<< HEAD
    bool isUserLoggedIn() const;
    bool isArmoryConnected() const;
 
    void updateLoginActionState();
 
-   void loginWithAuthEID(const std::string& email);
-   void loginWithCeler(const std::string& username, const std::string& password);
-
-   QString loginButtonText_;
-=======
    void loginWithAutheID(const std::string& email);
    void loginWithCeler(const std::string& username, const std::string& password);
    void loginToCeler(const std::string& username, const std::string& password);
->>>>>>> ded70e73
+
+private:
+   QString loginButtonText_;
 };
 
 #endif // __BS_TERMINAL_MAIN_WINDOW_H__