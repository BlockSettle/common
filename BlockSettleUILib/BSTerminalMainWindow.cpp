--- conflicted
+++ resolved
@@ -1048,22 +1048,11 @@
 
 void BSTerminalMainWindow::openCCTokenDialog()
 {
-<<<<<<< HEAD
-   const auto &deferredDialog = [this]{
-      if (walletsMgr_->hasPrimaryWallet() || createWallet(true, false)) {
-         CCTokenEntryDialog dialog(walletsMgr_, ccFileManager_, this);
-         dialog.exec();
-      }
-   };
-
-   addDeferredDialog(deferredDialog);
-=======
    // Do not use deferredDialogs_ here as it will deadblock PuB public key processing
    if (walletsMgr_->hasPrimaryWallet() || createWallet(true, false)) {
-      CCTokenEntryDialog dialog(walletsMgr_, ccFileManager_, signContainer_, this);
+      CCTokenEntryDialog dialog(walletsMgr_, ccFileManager_, this);
       dialog.exec();
    }
->>>>>>> 0dbc90b4
 }
 
 void BSTerminalMainWindow::onLogin()
