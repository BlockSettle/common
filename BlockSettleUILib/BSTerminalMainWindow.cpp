--- conflicted
+++ resolved
@@ -1071,19 +1071,12 @@
    if (signContainer_) {
       signContainer_->SetUserId(BinaryData{});
    }
-<<<<<<< HEAD
    if (walletsMgr_) {
       walletsMgr_->setUserId(BinaryData{});
    }
    if (authManager_) {
       authManager_->OnDisconnectedFromCeler();
    }
-
-   setLoginButtonText(loginButtonText_);
-=======
-   walletsManager_->SetUserId(BinaryData{});
-   authManager_->OnDisconnectedFromCeler();
->>>>>>> c9b3b568
 }
 
 void BSTerminalMainWindow::onCelerConnected()
