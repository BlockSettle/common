--- conflicted
+++ resolved
@@ -472,27 +472,8 @@
       signerHost = QLatin1String("127.0.0.1");
    }
 
-<<<<<<< HEAD
-//   if (signerPubKey.isNull()) {
-//      const auto pubKeyPath = applicationSettings_->get<QString>(ApplicationSettings::zmqLocalSignerPubKeyFilePath);
-
-//      if (!bs::network::readZmqKeyFile(pubKeyPath, signerPubKey, true, logMgr_->logger())) {
-//         logMgr_->logger()->warn("[BSTerminalMainWindow::InitSigningContainer] failed to load local signer key");
-//         BSMessageBox(BSMessageBox::messageBoxType::warning
-//            , tr("Signer Local Connection")
-//            , tr("Could not load local signer key.")
-//            , tr("BS terminal is missing connection encryption key for local signer process. File expected to be at %1").arg(pubKeyPath)
-//            , this).exec();
-//         return retPtr;
-//      }
-//   }
-
-   retPtr = CreateSigner(logMgr_->logger(), applicationSettings_, signerPubKey,
-      runMode, signerHost, connectionManager_);
-=======
    retPtr = CreateSigner(logMgr_->logger(), applicationSettings_, runMode
       , signerHost, connectionManager_);
->>>>>>> ac57ba9d
    return retPtr;
 }
 
