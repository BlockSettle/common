#include "BSTerminalMainWindow.h"
#include "ui_BSTerminalMainWindow.h"
#include "moc_BSTerminalMainWindow.cpp"

#include <QApplication>
#include <QCloseEvent>
#include <QDebug>
#include <QGuiApplication>
#include <QIcon>
#include <QShortcut>
#include <QStringList>
#include <QSystemTrayIcon>
#include <QToolBar>
#include <QTreeView>

#include <thread>

#include "AboutDialog.h"
#include "AssetManager.h"
#include "AuthAddressDialog.h"
#include "AuthAddressManager.h"
#include "AuthSignManager.h"
#include "AutheIDClient.h"
#include "BSMarketDataProvider.h"
#include "BSTerminalSplashScreen.h"
#include "CCFileManager.h"
#include "CCPortfolioModel.h"
#include "CCTokenEntryDialog.h"
#include "CelerAccountInfoDialog.h"
#include "CelerMarketDataProvider.h"
#include "ConfigDialog.h"
#include "ConnectionManager.h"
#include "CreateTransactionDialogAdvanced.h"
#include "CreateTransactionDialogSimple.h"
#include "DialogManager.h"
#include "EnterWalletPassword.h"
#include "HDWallet.h"
#include "HeadlessContainer.h"
#include "LoginWindow.h"
#include "MarketDataProvider.h"
#include "MDAgreementDialog.h"
#include "BSMessageBox.h"
#include "NewAddressDialog.h"
#include "NewWalletDialog.h"
#include "NotificationCenter.h"
#include "QuoteProvider.h"
#include "RequestReplyCommand.h"
#include "SelectWalletDialog.h"
#include "SignContainer.h"
#include "StatusBarView.h"
#include "TabWithShortcut.h"
#include "UiUtils.h"
#include "WalletsManager.h"
#include "ChatWidget.h"
#include "ZmqSecuredDataConnection.h"
#include "ChatServer.h"

#include <spdlog/spdlog.h>

BSTerminalMainWindow::BSTerminalMainWindow(const std::shared_ptr<ApplicationSettings>& settings, BSTerminalSplashScreen& splashScreen, QWidget* parent)
   : QMainWindow(parent)
   , ui(new Ui::BSTerminalMainWindow())
   , applicationSettings_(settings)
   , walletsManager_(nullptr)
{
   UiUtils::SetupLocale();

   ui->setupUi(this);

   setupShortcuts();

   if (!applicationSettings_->get<bool>(ApplicationSettings::initialized)) {
      applicationSettings_->SetDefaultSettings(true);
   }

   auto geom = settings->get<QRect>(ApplicationSettings::GUI_main_geometry);
   if (!geom.isEmpty()) {
      setGeometry(geom);
   }

   connect(ui->action_Quit, &QAction::triggered, qApp, &QCoreApplication::quit);

   logMgr_ = std::make_shared<bs::LogManager>([] { KillHeadlessProcess(); });
   logMgr_->add(applicationSettings_->GetLogsConfig());

   logMgr_->logger()->debug("Settings loaded from {}", applicationSettings_->GetSettingsPath().toStdString());

   setupIcon();
   UiUtils::setupIconFont(this);
   NotificationCenter::createInstance(applicationSettings_, ui.get(), sysTrayIcon_, this);

   chatServer_ = std::make_shared<ChatServer>(nullptr
                                              , applicationSettings_
                                              , logMgr_->logger("ChatServer"));
   chatServer_->startServer("127.0.0.1", "20001");

   InitConnections();

   initArmory();

   authSignManager_ = std::make_shared<AuthSignManager>(logMgr_->logger(), applicationSettings_, celerConnection_);

   InitSigningContainer();

   LoadWallets(splashScreen);
   QApplication::processEvents();

   InitAuthManager();
   InitAssets();

   authAddrDlg_ = std::make_shared<AuthAddressDialog>(logMgr_->logger(), authManager_
      , assetManager_, applicationSettings_, this);

   statusBarView_ = std::make_shared<StatusBarView>(armory_, walletsManager_, assetManager_, celerConnection_
      , signContainer_, ui->statusbar);

   InitWalletsView();
   setupToolbar();
   setupMenu();

   ui->widgetTransactions->setEnabled(false);

   connectSigner();
   connectArmory();
   splashScreen.SetProgress(100);

   InitPortfolioView();

   ui->widgetRFQ->initWidgets(mdProvider_, applicationSettings_);

   aboutDlg_ = std::make_shared<AboutDialog>(applicationSettings_->get<QString>(ApplicationSettings::ChangeLog_Base_Url), this);
   auto aboutDlgCb = [this] (int tab) {
      return [this, tab]() {
         aboutDlg_->setTab(tab);
         aboutDlg_->show();
      };
   };
   connect(ui->action_About_BlockSettle, &QAction::triggered, aboutDlgCb(0));
   connect(ui->actionAbout_the_Terminal, &QAction::triggered, aboutDlgCb(1));
   connect(ui->action_Contact_BlockSettle, &QAction::triggered, aboutDlgCb(2));
   connect(ui->action_Version, &QAction::triggered, aboutDlgCb(3));

   // Enable/disable send action when first wallet created/last wallet removed
   connect(walletsManager_.get(), &WalletsManager::walletChanged, this, &BSTerminalMainWindow::updateControlEnabledState);
   connect(walletsManager_.get(), &WalletsManager::newWalletAdded, this, &BSTerminalMainWindow::updateControlEnabledState);

   ui->tabWidget->setCurrentIndex(settings->get<int>(ApplicationSettings::GUI_main_tab));

   ui->widgetTransactions->setAppSettings(applicationSettings_);

   UpdateMainWindowAppearence();
}

void BSTerminalMainWindow::GetNetworkSettingsFromPuB(const std::function<void(NetworkSettings)> &cb)
{
   if (networkSettings_.isSet) {
      cb(networkSettings_);
      return;
   }

   const auto &priWallet = walletsManager_->GetPrimaryWallet();
   if (priWallet) {
      const auto &ccGroup = priWallet->getGroup(bs::hd::BlockSettle_CC);
      if (ccGroup && (ccGroup->getNumLeaves() > 0)) {
         ccFileManager_->LoadCCDefinitionsFromPub();
      }
   }

   Blocksettle::Communication::RequestPacket reqPkt;
   reqPkt.set_requesttype(Blocksettle::Communication::GetNetworkSettingsType);
   reqPkt.set_requestdata("");

   const auto connection = connectionManager_->CreateSecuredDataConnection();
   connection->SetServerPublicKey(applicationSettings_->get<std::string>(ApplicationSettings::pubBridgePubKey));
   cmdPuBSettings_ = std::make_shared<RequestReplyCommand>("network_settings", connection, logMgr_->logger());
   const auto &title = tr("Network settings");

   const auto &populateAppSettings = [this](NetworkSettings settings) {
      if (!settings.celer.host.empty()) {
         applicationSettings_->set(ApplicationSettings::celerHost, QString::fromStdString(settings.celer.host));
         applicationSettings_->set(ApplicationSettings::celerPort, settings.celer.port);
      }
      if (!settings.marketData.host.empty()) {
         applicationSettings_->set(ApplicationSettings::mdServerHost, QString::fromStdString(settings.marketData.host));
         applicationSettings_->set(ApplicationSettings::mdServerPort, settings.marketData.port);
      }
      if (!settings.chat.host.empty()) {
         applicationSettings_->set(ApplicationSettings::chatServerHost, QString::fromStdString(settings.chat.host));
         applicationSettings_->set(ApplicationSettings::chatServerPort, settings.chat.port);
      }
   };

   cmdPuBSettings_->SetReplyCallback([this, title, cb, populateAppSettings](const std::string &data) {
      if (data.empty()) {
         showError(title, tr("Empty reply from BlockSettle server"));
      }
      Blocksettle::Communication::GetNetworkSettingsResponse response;
      if (!response.ParseFromString(data)) {
         showError(title, tr("Invalid reply from BlockSettle server"));
         return false;
      }

      if (response.has_celer()) {
         networkSettings_.celer = { response.celer().host(), response.celer().port() };
         networkSettings_.isSet = true;
      }
      else {
         showError(title, tr("Missing Celer connection settings"));
         return false;
      }

      if (response.has_marketdata()) {
         networkSettings_.marketData = { response.marketdata().host(), response.marketdata().port() };
         networkSettings_.isSet = true;
      }
      else {
         showError(title, tr("Missing MD connection settings"));
         return false;
      }

      if (response.has_mdhs()) {
         networkSettings_.mdhs = { response.mdhs().host(), response.mdhs().port() };
         networkSettings_.isSet = true;
      }
      else {
         showError(title, tr("Missing MDHS connection settings"));
//         return false;
      }

      if (response.has_chat()) {
         networkSettings_.chat = { response.chat().host(), response.chat().port() };
         networkSettings_.isSet = true;
      }
      else {
         showError(title, tr("Missing Chat connection settings"));
         return false;
      }

      populateAppSettings(networkSettings_);
      cb(networkSettings_);
      return true;
   });
   cmdPuBSettings_->SetErrorCallback([this, title](const std::string& message) {
      logMgr_->logger()->error("[GetNetworkSettingsFromPuB] error: {}", message);
      showError(title, tr("Failed to obtain network settings from BlockSettle server"));
   });

   if (!cmdPuBSettings_->ExecuteRequest(applicationSettings_->get<std::string>(ApplicationSettings::pubBridgeHost)
      , applicationSettings_->get<std::string>(ApplicationSettings::pubBridgePort)
      , reqPkt.SerializeAsString())) {
      logMgr_->logger()->error("[GetNetworkSettingsFromPuB] failed to send request");
      showError(title, tr("Failed to retrieve network settings due to invalid connection to BlockSettle server"));
   }
}

void BSTerminalMainWindow::postSplashscreenActions()
{
   if (applicationSettings_->get<bool>(ApplicationSettings::SubscribeToMDOnStart)) {
      GetNetworkSettingsFromPuB([this](NetworkSettings networkSettings) {
         if (!networkSettings.marketData.host.empty()) {
            mdProvider_->SubscribeToMD(networkSettings.marketData.host, std::to_string(networkSettings.marketData.port));
         }
         else {
            showError(tr("Market Data Connection"), tr("MD connection settings not found in reply from BlockSettle server"));
         }
      });
   }
}

BSTerminalMainWindow::~BSTerminalMainWindow()
{
   applicationSettings_->set(ApplicationSettings::GUI_main_geometry, geometry());
   applicationSettings_->set(ApplicationSettings::GUI_main_tab, ui->tabWidget->currentIndex());
   applicationSettings_->SaveSettings();

   NotificationCenter::destroyInstance();
   if (signContainer_) {
      signContainer_->Stop();
      signContainer_ = nullptr;
   }
   walletsManager_ = nullptr;
   assetManager_ = nullptr;
   bs::UtxoReservation::destroy();
}

void BSTerminalMainWindow::setupToolbar()
{
   QIcon lockbox_icon = UiUtils::icon(0xe774);
   QIcon offline_icon = UiUtils::icon(0xe77f);
   QIcon create_wallet_icon = UiUtils::icon(0xe67a);
   QIcon wallet_properties_icon = UiUtils::icon(0xe6c3);
   QIcon import_wallet_icon = UiUtils::icon(0xe765);

   action_send_ = new QAction(tr("Create &Transaction"), this);
   connect(action_send_, &QAction::triggered, this, &BSTerminalMainWindow::onSend);
   action_receive_ = new QAction(tr("Generate &Address"), this);
   connect(action_receive_, &QAction::triggered, this, &BSTerminalMainWindow::onReceive);

   action_login_ = new QAction(tr("Login to BlockSettle"), this);
   connect(action_login_, &QAction::triggered, this, &BSTerminalMainWindow::onLogin);

   action_logout_ = new QAction(tr("Logout from BlockSettle"), this);
   connect(action_logout_, &QAction::triggered, this, &BSTerminalMainWindow::onLogout);

   auto toolBar = new QToolBar(this);
   toolBar->setToolButtonStyle(Qt::ToolButtonTextBesideIcon);
   ui->tabWidget->setCornerWidget(toolBar, Qt::TopRightCorner);

   // send bitcoins
   toolBar->addAction(action_send_);
   // receive bitcoins
   toolBar->addAction(action_receive_);

   action_logout_->setVisible(false);

   connect(ui->pushButtonUser, &QPushButton::clicked, this, &BSTerminalMainWindow::onButtonUserClicked);

   QMenu* trayMenu = new QMenu(this);
   QAction* trayShowAction = trayMenu->addAction(tr("&Open Terminal"));
   connect(trayShowAction, &QAction::triggered, this, &QMainWindow::show);
   trayMenu->addSeparator();

   trayMenu->addAction(action_send_);
   trayMenu->addAction(action_receive_);
   trayMenu->addAction(ui->actionSettings);

   trayMenu->addSeparator();
   trayMenu->addAction(ui->action_Quit);
   sysTrayIcon_->setContextMenu(trayMenu);

   updateControlEnabledState();
}

void BSTerminalMainWindow::setupIcon()
{
   QIcon icon;
   QString iconFormatString = QString::fromStdString(":/ICON_BS_%1");

   for (const int s : {16, 24, 32}) {
      icon.addFile(iconFormatString.arg(s), QSize(s, s));
   }

   setWindowIcon(icon);

   sysTrayIcon_ = std::make_shared<QSystemTrayIcon>(icon, this);
   sysTrayIcon_->setToolTip(windowTitle());
   sysTrayIcon_->show();

   connect(sysTrayIcon_.get(), &QSystemTrayIcon::activated, [this](QSystemTrayIcon::ActivationReason reason) {
      if (reason == QSystemTrayIcon::Context) {
         // Right click, this is handled by the menu, so we don't do anything here.
         return;
      }

      setWindowState(windowState() & ~Qt::WindowMinimized);
      show();
      raise();
      activateWindow();
   });

   connect(qApp, &QCoreApplication::aboutToQuit, sysTrayIcon_.get(), &QSystemTrayIcon::hide);
   connect(qApp, SIGNAL(lastWindowClosed()), sysTrayIcon_.get(), SLOT(hide()));
}

void BSTerminalMainWindow::LoadWallets(BSTerminalSplashScreen& splashScreen)
{
   logMgr_->logger()->debug("Loading wallets");
   splashScreen.SetTipText(tr("Loading wallets"));
   splashScreen.SetProgress(5);

   bs::UtxoReservation::init();

   WalletsManager::load_progress_delegate progressDelegate = [&](int progress)
   {
      splashScreen.SetProgress(progress);
   };

   walletsManager_ = std::make_shared<WalletsManager>(logMgr_->logger(), applicationSettings_, armory_);

   connect(walletsManager_.get(), &WalletsManager::walletsReady, [this] {
      ui->widgetRFQ->SetWalletsManager(walletsManager_);
      ui->widgetRFQReply->SetWalletsManager(walletsManager_);
   });
   connect(walletsManager_.get(), &WalletsManager::info, this, &BSTerminalMainWindow::showInfo);
   connect(walletsManager_.get(), &WalletsManager::error, this, &BSTerminalMainWindow::showError);

   walletsManager_->LoadWallets(applicationSettings_->get<NetworkType>(ApplicationSettings::netType)
      , applicationSettings_->GetHomeDir(), progressDelegate);

   if (signContainer_ && (signContainer_->opMode() != SignContainer::OpMode::Offline)) {
      addrSyncer_ = std::make_shared<HeadlessAddressSyncer>(signContainer_, walletsManager_);
      connect(signContainer_.get(), &SignContainer::UserIdSet, [this] {
         addrSyncer_->SyncWallet(walletsManager_->GetAuthWallet());
      });
   }

   logMgr_->logger()->debug("End of wallets loading");
}

void BSTerminalMainWindow::InitAuthManager()
{
   authManager_ = std::make_shared<AuthAddressManager>(logMgr_->logger(), armory_);
   authManager_->init(applicationSettings_, walletsManager_, authSignManager_, signContainer_);

   connect(authManager_.get(), &AuthAddressManager::NeedVerify, this, &BSTerminalMainWindow::openAuthDlgVerify);
   connect(authManager_.get(), &AuthAddressManager::AddrStateChanged, [](const QString &addr, const QString &state) {
      NotificationCenter::notify(bs::ui::NotifyType::AuthAddress, { addr, state });
   });
   connect(authManager_.get(), &AuthAddressManager::ConnectionComplete, this, &BSTerminalMainWindow::onAuthMgrConnComplete);
   connect(authManager_.get(), &AuthAddressManager::AuthWalletCreated, [this](const QString &) {
      if (authAddrDlg_) {
         openAuthManagerDialog();
      }
   });
}

bool BSTerminalMainWindow::InitSigningContainer()
{
   const auto &signerPort = applicationSettings_->get<QString>(ApplicationSettings::signerPort);
   auto signerHost = applicationSettings_->get<QString>(ApplicationSettings::signerHost);
   auto runMode = static_cast<SignContainer::OpMode>(applicationSettings_->get<int>(ApplicationSettings::signerRunMode));
   if ((runMode == SignContainer::OpMode::Local)
      && SignerConnectionExists(QLatin1String("127.0.0.1"), signerPort)) {
      if (BSMessageBox(BSMessageBox::messageBoxType::question, tr("Signer Local Connection")
         , tr("Another Signer (or some other program occupying port %1) is running. Would you like to continue connecting to it?").arg(signerPort)
         , tr("If you wish to continue using GUI signer running on the same host, just select Remote Signer in settings and configure local connection")
         , this).exec() == QDialog::Rejected) {
         return false;
      }
      runMode = SignContainer::OpMode::Remote;
      signerHost = QLatin1String("127.0.0.1");
   }
   signContainer_ = CreateSigner(logMgr_->logger(), applicationSettings_, runMode, signerHost, connectionManager_);
   if (!signContainer_) {
      showError(tr("Signer"), tr("Creation failure"));
      return false;
   }
   connect(signContainer_.get(), &SignContainer::ready, this, &BSTerminalMainWindow::SignerReady);
   connect(signContainer_.get(), &SignContainer::connectionError, this, &BSTerminalMainWindow::onSignerConnError);
   return true;
}

void BSTerminalMainWindow::SignerReady()
{
   if (signContainer_->hasUI()) {
      disconnect(signContainer_.get(), &SignContainer::PasswordRequested, this, &BSTerminalMainWindow::onPasswordRequested);
   }
   else {
      connect(signContainer_.get(), &SignContainer::PasswordRequested, this, &BSTerminalMainWindow::onPasswordRequested);
   }

   if (!widgetsInited_) {
      auto quoteProvider = std::make_shared<QuoteProvider>(assetManager_, logMgr_->logger("message"));
      quoteProvider->ConnectToCelerClient(celerConnection_);

      auto dialogManager = std::make_shared<DialogManager>(geometry());

      ui->widgetRFQ->init(logMgr_->logger(), celerConnection_, authManager_, quoteProvider, assetManager_
         , dialogManager, signContainer_, armory_);
      ui->widgetRFQReply->init(logMgr_->logger(), celerConnection_, authManager_, quoteProvider, mdProvider_, assetManager_
         , applicationSettings_, dialogManager, signContainer_, armory_);
      widgetsInited_ = true;
   }
   else {
      signContainer_->SetUserId(BinaryData::CreateFromHex(celerConnection_->userId()));
   }
}

void BSTerminalMainWindow::InitConnections()
{
   connectionManager_ = std::make_shared<ConnectionManager>(logMgr_->logger("message"));
   celerConnection_ = std::make_shared<CelerClient>(connectionManager_);
   connect(celerConnection_.get(), &CelerClient::OnConnectedToServer, this, &BSTerminalMainWindow::onCelerConnected);
   connect(celerConnection_.get(), &CelerClient::OnConnectionClosed, this, &BSTerminalMainWindow::onCelerDisconnected);
   connect(celerConnection_.get(), &CelerClient::OnConnectionError, this, &BSTerminalMainWindow::onCelerConnectionError, Qt::QueuedConnection);

   autheIDConnection_ = std::make_shared<AutheIDClient>(logMgr_->logger("autheID"), applicationSettings_->GetAuthKeys());
   connect(autheIDConnection_.get(), &AutheIDClient::authSuccess, this, &BSTerminalMainWindow::onAutheIDDone);
   connect(autheIDConnection_.get(), &AutheIDClient::failed, this, &BSTerminalMainWindow::onAutheIDFailed);

   mdProvider_ = std::make_shared<CelerMarketDataProvider>(connectionManager_, logMgr_->logger("message"), true);

   connect(mdProvider_.get(), &MarketDataProvider::UserWantToConnectToMD, this, &BSTerminalMainWindow::acceptMDAgreement);

   std::cout << "Init Chat Widget!" << std::endl;
   InitChatView();
}

void BSTerminalMainWindow::acceptMDAgreement(const std::string &host, const std::string &port)
{
   if (!isMDLicenseAccepted()) {
      MDAgreementDialog dlg{this};
      if (dlg.exec() != QDialog::Accepted) {
         return;
      }

      saveUserAcceptedMDLicense();
   }

   mdProvider_->MDLicenseAccepted(host, port);
}

void BSTerminalMainWindow::updateControlEnabledState()
{
   action_send_->setEnabled(walletsManager_->GetWalletsCount() > 0
      && armory_->isOnline() && signContainer_);
}

bool BSTerminalMainWindow::isMDLicenseAccepted() const
{
   return applicationSettings_->get<bool>(ApplicationSettings::MDLicenseAccepted);
}

void BSTerminalMainWindow::saveUserAcceptedMDLicense()
{
   applicationSettings_->set(ApplicationSettings::MDLicenseAccepted, true);
}

void BSTerminalMainWindow::InitAssets()
{
   ccFileManager_ = std::make_shared<CCFileManager>(logMgr_->logger(), applicationSettings_
      , authSignManager_, connectionManager_);
   assetManager_ = std::make_shared<AssetManager>(logMgr_->logger(), walletsManager_, mdProvider_, celerConnection_);
   assetManager_->init();

   connect(ccFileManager_.get(), &CCFileManager::CCSecurityDef, assetManager_.get(), &AssetManager::onCCSecurityReceived);
   connect(ccFileManager_.get(), &CCFileManager::CCSecurityInfo, walletsManager_.get(), &WalletsManager::onCCSecurityInfo);
   connect(ccFileManager_.get(), &CCFileManager::Loaded, walletsManager_.get(), &WalletsManager::onCCInfoLoaded);
   connect(ccFileManager_.get(), &CCFileManager::LoadingFailed, this, &BSTerminalMainWindow::onCCInfoMissing);

   connect(ccFileManager_.get(), &CCFileManager::CCSecurityId, mdProvider_.get(), &CelerMarketDataProvider::onCCSecurityReceived);
   connect(mdProvider_.get(), &MarketDataProvider::MDUpdate, assetManager_.get(), &AssetManager::onMDUpdate);

   ccFileManager_->LoadSavedCCDefinitions();
}

void BSTerminalMainWindow::InitPortfolioView()
{
   portfolioModel_ = std::make_shared<CCPortfolioModel>(walletsManager_, assetManager_, this);
   ui->widgetPortfolio->init(applicationSettings_, mdProvider_, portfolioModel_,
                             signContainer_, armory_, logMgr_->logger("ui"),
                             walletsManager_);
}

void BSTerminalMainWindow::InitWalletsView()
{
   ui->widgetWallets->init(logMgr_->logger("ui"), walletsManager_, signContainer_
      , applicationSettings_, assetManager_, authManager_, armory_);
}

void BSTerminalMainWindow::InitChatView()
{
    ui->widgetChat->init(chatServer_, connectionManager_, applicationSettings_, logMgr_->logger("chat"));
}

// Initialize widgets related to transactions.
void BSTerminalMainWindow::InitTransactionsView()
{
   ui->widgetExplorer->init(armory_, logMgr_->logger());
   ui->widgetTransactions->init(walletsManager_, armory_, signContainer_,
                                logMgr_->logger("ui"));
   ui->widgetTransactions->setEnabled(true);

   ui->widgetTransactions->SetTransactionsModel(transactionsModel_);
   ui->widgetPortfolio->SetTransactionsModel(transactionsModel_);
}

void BSTerminalMainWindow::onArmoryStateChanged(ArmoryConnection::State newState)
{
   switch(newState)
   {
   case ArmoryConnection::State::Ready:
      QMetaObject::invokeMethod(this, "CompleteUIOnlineView", Qt::QueuedConnection);
      break;
   case ArmoryConnection::State::Connected:
      QMetaObject::invokeMethod(this, "CompleteDBConnection", Qt::QueuedConnection);
      break;
   case ArmoryConnection::State::Offline:
      QMetaObject::invokeMethod(this, "ArmoryIsOffline", Qt::QueuedConnection);
      break;
   case ArmoryConnection::State::Scanning:
   case ArmoryConnection::State::Error:
   case ArmoryConnection::State::Closing:
      break;
   default:    break;
   }
}

void BSTerminalMainWindow::CompleteUIOnlineView()
{
   transactionsModel_ = std::make_shared<TransactionsViewModel>(armory_
                                                               , walletsManager_
                                                         , logMgr_->logger("ui")
                                                                , this);

   InitTransactionsView();
   transactionsModel_->loadAllWallets();

   if (walletsManager_->GetWalletsCount() == 0) {
      createWallet(!walletsManager_->HasPrimaryWallet());
   }
   updateControlEnabledState();
}

void BSTerminalMainWindow::CompleteDBConnection()
{
   logMgr_->logger("ui")->debug("BSTerminalMainWindow::CompleteDBConnection");
   walletsManager_->RegisterSavedWallets();
}

void BSTerminalMainWindow::onReactivate()
{
   show();
}

void BSTerminalMainWindow::UpdateMainWindowAppearence()
{
   if (!applicationSettings_->get<bool>(ApplicationSettings::closeToTray) && isHidden()) {
      setWindowState(windowState() & ~Qt::WindowMinimized);
      show();
      raise();
      activateWindow();
   }

   const auto bsTitle = tr("BlockSettle Terminal [%1]");
   switch (applicationSettings_->get<NetworkType>(ApplicationSettings::netType)) {
   case NetworkType::TestNet:
      setWindowTitle(bsTitle.arg(tr("TESTNET")));
      break;

   case NetworkType::RegTest:
      setWindowTitle(bsTitle.arg(tr("REGTEST")));
      break;

   default:
      setWindowTitle(tr("BlockSettle Terminal"));
      break;
   }
}

void BSTerminalMainWindow::ArmoryIsOffline()
{
   logMgr_->logger("ui")->debug("BSTerminalMainWindow::ArmoryIsOffline");
   walletsManager_->UnregisterSavedWallets();
   connectArmory();
   updateControlEnabledState();
}

void BSTerminalMainWindow::initArmory()
{
   armory_ = std::make_shared<ArmoryConnection>(logMgr_->logger()
      , applicationSettings_->get<std::string>(ApplicationSettings::txCacheFileName), true);
   connect(armory_.get(), &ArmoryConnection::txBroadcastError, [](const QString &txHash, const QString &error) {
      NotificationCenter::notify(bs::ui::NotifyType::BroadcastError, { txHash, error });
   });
   connect(armory_.get(), &ArmoryConnection::zeroConfReceived, this, &BSTerminalMainWindow::onZCreceived, Qt::QueuedConnection);
   connect(armory_.get(), SIGNAL(stateChanged(ArmoryConnection::State)), this, SLOT(onArmoryStateChanged(ArmoryConnection::State)), Qt::QueuedConnection);
}

void BSTerminalMainWindow::connectArmory()
{
   armory_->setupConnection(applicationSettings_->GetArmorySettings());
}

void BSTerminalMainWindow::connectSigner()
{
   if (!signContainer_) {
      return;
   }
   if (!signContainer_->Start()) {
      BSMessageBox(BSMessageBox::warning, tr("BlockSettle Signer"), tr("Failed to start local signer process")).exec();
   }
}

bool BSTerminalMainWindow::createWallet(bool primary, bool reportSuccess)
{
   if (primary && (walletsManager_->GetHDWalletsCount() > 0)) {
      auto wallet = walletsManager_->GetHDWallet(0);
      if (wallet->isPrimary()) {
         return true;
      }
      BSMessageBox qry(BSMessageBox::question, tr("Create primary wallet"), tr("Promote to primary wallet")
         , tr("In order to execute trades and take delivery of XBT and Equity Tokens, you are required to"
            " have a Primary Wallet which supports the sub-wallets required to interact with the system.")
         .arg(QString::fromStdString(wallet->getName())), this);
      if (qry.exec() == QDialog::Accepted) {
         wallet->createGroup(bs::hd::CoinType::BlockSettle_Auth);
         return true;
      }
      return false;
   }

   NewWalletDialog newWalletDialog(true, this);
   if (!newWalletDialog.exec()) {
      return false;
   }

   if (newWalletDialog.isCreate()) {
      return ui->widgetWallets->CreateNewWallet(primary, reportSuccess);
   }
   else if (newWalletDialog.isImport()) {
      return ui->widgetWallets->ImportNewWallet(primary, reportSuccess);
   }
   return false;
}

void BSTerminalMainWindow::showInfo(const QString &title, const QString &text)
{
   BSMessageBox(BSMessageBox::info, title, text).exec();
}

void BSTerminalMainWindow::showError(const QString &title, const QString &text)
{
   QMetaObject::invokeMethod(this, [this, title, text] {
      BSMessageBox(BSMessageBox::critical, title, text, this).exec();
   });
}

void BSTerminalMainWindow::onSignerConnError(const QString &err)
{
   showError(tr("Signer connection error"), tr("Signer connection error details: %1").arg(err));
}

void BSTerminalMainWindow::onReceive()
{
   const auto &defWallet = walletsManager_->GetDefaultWallet();
   std::string selWalletId = defWallet ? defWallet->GetWalletId() : std::string{};
   if (ui->tabWidget->currentWidget() == ui->widgetWallets) {
      auto wallets = ui->widgetWallets->GetSelectedWallets();
      if (!wallets.empty()) {
         selWalletId = wallets[0]->GetWalletId();
      } else {
         wallets = ui->widgetWallets->GetFirstWallets();

         if (!wallets.empty()) {
            selWalletId = wallets[0]->GetWalletId();
         }
      }
   }
   SelectWalletDialog *selectWalletDialog = new SelectWalletDialog(walletsManager_, selWalletId, this);
   selectWalletDialog->exec();

   if (selectWalletDialog->result() == QDialog::Rejected) {
      return;
   }

   NewAddressDialog* newAddressDialog = new NewAddressDialog(selectWalletDialog->getSelectedWallet()
      , signContainer_, selectWalletDialog->isNestedSegWitAddress(), this);
   newAddressDialog->show();
}

void BSTerminalMainWindow::createAdvancedTxDialog(const std::string &selectedWalletId)
{
   CreateTransactionDialogAdvanced advancedDialog{armory_, walletsManager_,
                                                  signContainer_, true,
                                                  logMgr_->logger("ui"), this};
   advancedDialog.setOfflineDir(applicationSettings_->get<QString>(ApplicationSettings::signerOfflineDir));

   if (!selectedWalletId.empty()) {
      advancedDialog.SelectWallet(selectedWalletId);
   }

   advancedDialog.exec();
}

void BSTerminalMainWindow::onSend()
{
   std::string selectedWalletId;

   if (ui->tabWidget->currentWidget() == ui->widgetWallets) {
      const auto &wallets = ui->widgetWallets->GetSelectedWallets();
      if (wallets.size() == 1) {
         selectedWalletId = wallets[0]->GetWalletId();
      }
   }

   if (QGuiApplication::keyboardModifiers() & Qt::ShiftModifier) {
      createAdvancedTxDialog(selectedWalletId);
   } else {
      if (applicationSettings_->get<bool>(ApplicationSettings::AdvancedTxDialogByDefault)) {
         createAdvancedTxDialog(selectedWalletId);
      } else {
         CreateTransactionDialogSimple dlg{armory_, walletsManager_,
                                           signContainer_, logMgr_->logger("ui"),
                                           this};
         dlg.setOfflineDir(applicationSettings_->get<QString>(ApplicationSettings::signerOfflineDir));

         if (!selectedWalletId.empty()) {
            dlg.SelectWallet(selectedWalletId);
         }

         dlg.exec();

         if ((dlg.result() == QDialog::Accepted) && dlg.userRequestedAdvancedDialog()) {
            auto advancedDialog = dlg.CreateAdvancedDialog();

            advancedDialog->exec();
         }
      }
   }
}

void BSTerminalMainWindow::setupMenu()
{
   // menu role erquired for OSX only, to place it to first menu item
   action_login_->setMenuRole(QAction::ApplicationSpecificRole);
   action_logout_->setMenuRole(QAction::ApplicationSpecificRole);

   ui->menuFile->insertAction(ui->actionSettings, action_login_);
   ui->menuFile->insertAction(ui->actionSettings, action_logout_);

   ui->menuFile->insertSeparator(action_login_);
   ui->menuFile->insertSeparator(ui->actionSettings);

   connect(ui->action_Create_New_Wallet, &QAction::triggered, [ww = ui->widgetWallets]{ ww->CreateNewWallet(false); });
   connect(ui->actionAuthentication_Addresses, &QAction::triggered, this, &BSTerminalMainWindow::openAuthManagerDialog);
   connect(ui->actionSettings, &QAction::triggered, this, [=]() { openConfigDialog(); });
   connect(ui->actionAccount_Information, &QAction::triggered, this, &BSTerminalMainWindow::openAccountInfoDialog);
   connect(ui->actionEnter_Color_Coin_token, &QAction::triggered, this, &BSTerminalMainWindow::openCCTokenDialog);

   onUserLoggedOut();

#ifndef Q_OS_MAC
   ui->horizontalFrame->hide();

   ui->menubar->setCornerWidget(ui->pushButtonUser);
#endif
}

void BSTerminalMainWindow::openAuthManagerDialog()
{
   openAuthDlgVerify(QString());
}

void BSTerminalMainWindow::openAuthDlgVerify(const QString &addrToVerify)
{
   if (authManager_->HaveAuthWallet()) {
      authAddrDlg_->show();
      QApplication::processEvents();
      authAddrDlg_->setAddressToVerify(addrToVerify);
   } else {
      createAuthWallet();
   }
}

void BSTerminalMainWindow::openConfigDialog()
{
   ConfigDialog configDialog(applicationSettings_, walletsManager_, assetManager_, this);
   configDialog.exec();

   UpdateMainWindowAppearence();
}

void BSTerminalMainWindow::openAccountInfoDialog()
{
   CelerAccountInfoDialog dialog(celerConnection_, this);
   dialog.exec();
}

void BSTerminalMainWindow::openCCTokenDialog()
{
   if (walletsManager_->HasPrimaryWallet() || createWallet(true, false)) {
      CCTokenEntryDialog dialog(walletsManager_, ccFileManager_, signContainer_, this);
      dialog.exec();
   }
}

void BSTerminalMainWindow::loginWithAuthEID(const std::string& email)
{
   if (autheIDConnection_->authenticate(email, applicationSettings_))
   {
      setLoginButtonText(tr("Logging in..."));
   }
   else
   {
      onAutheIDFailed();
   }
}

void BSTerminalMainWindow::loginWithCeler(const std::string& username, const std::string& password)
{
   const std::string host = applicationSettings_->get<std::string>(ApplicationSettings::celerHost);
   const std::string port = applicationSettings_->get<std::string>(ApplicationSettings::celerPort);

   if (!celerConnection_->LoginToServer(host, port, username, password)) {
      logMgr_->logger("ui")->error("[BSTerminalMainWindow::onLogin] LoginToServer failed");
   } else {
      ui->widgetWallets->setUsername(QString::fromStdString(username));
      action_logout_->setVisible(false);
      action_login_->setEnabled(false);

      // set button text to this temporary text until the login
      // completes and button text is changed to the username
      setLoginButtonText(tr("Logging in..."));
   }
}

void BSTerminalMainWindow::onAutheIDDone(const std::string& email)
{
   setLoginButtonText(QString::fromStdString(email));

   std::string username = "celertest.customer_601@mailinator.com";
   std::string password = "celertest.customer_601@mailinator.com";

   loginWithCeler(username, password);
}

void BSTerminalMainWindow::onAutheIDFailed()
{
   setLoginButtonText(tr("user.name"));
}

void BSTerminalMainWindow::onLogin()
{
   GetNetworkSettingsFromPuB([this](NetworkSettings) {});

   LoginWindow loginDialog(applicationSettings_, this);

   if (loginDialog.exec() == QDialog::Accepted) {
<<<<<<< HEAD
      const std::string host = applicationSettings_->get<std::string>(ApplicationSettings::celerHost);
      const std::string port = applicationSettings_->get<std::string>(ApplicationSettings::celerPort);
      const std::string username = loginDialog.getUsername().toStdString();
      const std::string password = loginDialog.getPassword().toStdString();

      if (!celerConnection_->LoginToServer(host, port, username, password)) {
         logMgr_->logger("ui")->error("[BSTerminalMainWindow::onLogin] LoginToServer failed");
      } else {
         auto userName = QString::fromStdString(username);
         ui->widgetWallets->setUsername(userName);
         ui->widgetChat->setUserName(userName);
         action_logout_->setVisible(false);
         action_login_->setEnabled(false);

         // set button text to this temporary text until the login
         // completes and button text is changed to the username
         setLoginButtonText(tr("Logging in..."));
      }
=======
     if (loginDialog.isAutheID())
     {
        loginWithAuthEID(loginDialog.getUsername().toStdString());
     }
     else
     {
        loginWithCeler(loginDialog.getUsername().toStdString()
                   , loginDialog.getPassword().toStdString());
     }
>>>>>>> f2f76e2f
   }
}

void BSTerminalMainWindow::onLogout()
{
   ui->widgetWallets->setUsername(QString());
   ui->widgetChat->logout();
   celerConnection_->CloseConnection();
}

void BSTerminalMainWindow::onUserLoggedIn()
{
   ui->actionAccount_Information->setEnabled(true);
   ui->actionAuthentication_Addresses->setEnabled(true);
   ui->action_One_time_Password->setEnabled(true);
   ui->actionEnter_Color_Coin_token->setEnabled(true);

   ui->actionDeposits->setEnabled(true);
   ui->actionWithdrawal_Request->setEnabled(true);
   ui->actionLink_Additional_Bank_Account->setEnabled(true);

   authManager_->ConnectToPublicBridge(connectionManager_, celerConnection_);
   ccFileManager_->ConnectToCelerClient(celerConnection_);

   const auto userId = BinaryData::CreateFromHex(celerConnection_->userId());
   if (signContainer_) {
      signContainer_->SetUserId(userId);
   }
   walletsManager_->SetUserId(userId);
   ui->widgetChat->setUserId(QString::fromStdString(celerConnection_->userId()));

   setLoginButtonText(QString::fromStdString(celerConnection_->userName()));

   if (!mdProvider_->IsConnectionActive()) {
      mdProvider_->SubscribeToMD(applicationSettings_->get<std::string>(ApplicationSettings::mdServerHost)
         , applicationSettings_->get<std::string>(ApplicationSettings::mdServerPort));
   }
}

void BSTerminalMainWindow::onUserLoggedOut()
{
   ui->actionAccount_Information->setEnabled(false);
   ui->actionAuthentication_Addresses->setEnabled(false);
   ui->actionEnter_Color_Coin_token->setEnabled(false);
   ui->action_One_time_Password->setEnabled(false);

   ui->actionDeposits->setEnabled(false);
   ui->actionWithdrawal_Request->setEnabled(false);
   ui->actionLink_Additional_Bank_Account->setEnabled(false);

   if (signContainer_) {
      signContainer_->SetUserId(BinaryData{});
   }
   walletsManager_->SetUserId(BinaryData{});
   ui->widgetChat->logout();
   authManager_->OnDisconnectedFromCeler();
   setLoginButtonText(tr("user.name"));
}

void BSTerminalMainWindow::onCelerConnected()
{
   action_login_->setVisible(false);
   action_logout_->setVisible(true);

   onUserLoggedIn();
}

void BSTerminalMainWindow::onCelerDisconnected()
{
   action_logout_->setVisible(false);
   action_login_->setEnabled(true);
   action_login_->setVisible(true);

   onUserLoggedOut();
   celerConnection_->CloseConnection();
}

void BSTerminalMainWindow::onCelerConnectionError(int errorCode)
{
   switch(errorCode)
   {
   case CelerClient::LoginError:
      BSMessageBox loginErrorBox(BSMessageBox::critical, tr("Login failed"), tr("Login failed"), tr("Invalid username/password pair"), this);
      loginErrorBox.exec();
      break;
   }
}

void BSTerminalMainWindow::createAuthWallet()
{
   if (celerConnection_->tradingAllowed()) {
      if (!walletsManager_->HasPrimaryWallet() && !createWallet(true)) {
         return;
      }

      if (!walletsManager_->GetAuthWallet()) {
         BSMessageBox createAuthReq(BSMessageBox::question, tr("Authentication Wallet")
            , tr("Create Authentication Wallet")
            , tr("You don't have a sub-wallet in which to hold Authentication Addresses. Would you like to create one?")
            , this);
         if (createAuthReq.exec() == QDialog::Accepted) {
            authManager_->CreateAuthWallet();
         }
      }
   }
}

void BSTerminalMainWindow::onAuthMgrConnComplete()
{
   if (celerConnection_->tradingAllowed()) {
      if (!walletsManager_->HasPrimaryWallet() && !createWallet(true)) {
         return;
      }
      if (!walletsManager_->HasSettlementWallet()) {
         BSMessageBox createSettlReq(BSMessageBox::question, tr("Create settlement wallet")
            , tr("Settlement wallet missing")
            , tr("You don't have Settlement wallet, yet. Do you wish to create it?")
            , this);
         if (createSettlReq.exec() == QDialog::Accepted) {
            const auto title = tr("Settlement wallet");
            if (walletsManager_->CreateSettlementWallet(applicationSettings_->GetHomeDir())) {
               BSMessageBox(BSMessageBox::success, title, tr("Settlement wallet successfully created")).exec();
            } else {
               showError(title, tr("Failed to create settlement wallet"));
               return;
            }
         }
         else {
            return;
         }
      }

      createAuthWallet();
   }
   else {
      logMgr_->logger("ui")->debug("Trading not allowed");
   }
}

void BSTerminalMainWindow::onZCreceived(ArmoryConnection::ReqIdType reqId)
{
   const auto &entries = armory_->getZCentries(reqId);
   if (entries.empty()) {
      return;
   }
   for (const auto& led : entries) {
      const auto &cbTx = [this, id = led.getID(), txTime = led.getTxTime(), value = led.getValue()](Tx tx) {
         const auto &wallet = walletsManager_->GetWalletById(id);
         if (!wallet) {
            return;
         }
         auto txInfo = new TxInfo { tx, txTime, value, wallet, bs::Transaction::Direction::Unknown, QString() };
         const auto &cbDir = [this, txInfo] (bs::Transaction::Direction dir, std::vector<bs::Address>) {
            txInfo->direction = dir;
            if (!txInfo->mainAddress.isEmpty() && txInfo->wallet) {
               showZcNotification(*txInfo);
               delete txInfo;
            }
         };
         const auto &cbMainAddr = [this, txInfo] (QString mainAddr, int addrCount) {
            txInfo->mainAddress = mainAddr;
            if ((txInfo->direction != bs::Transaction::Direction::Unknown) && txInfo->wallet) {
               showZcNotification(*txInfo);
               delete txInfo;
            }
         };
         walletsManager_->GetTransactionDirection(tx, wallet, cbDir);
         walletsManager_->GetTransactionMainAddress(tx, wallet, (value > 0), cbMainAddr);
      };
      armory_->getTxByHash(led.getTxHash(), cbTx);
   }
}

void BSTerminalMainWindow::showZcNotification(const TxInfo &txInfo)
{
   QStringList lines;
   lines << tr("Date: %1").arg(UiUtils::displayDateTime(txInfo.txTime));
   lines << tr("TX: %1 %2 %3").arg(tr(bs::Transaction::toString(txInfo.direction)))
      .arg(txInfo.wallet->displayTxValue(txInfo.value)).arg(txInfo.wallet->displaySymbol());
   lines << tr("Wallet: %1").arg(QString::fromStdString(txInfo.wallet->GetWalletName()));
   lines << txInfo.mainAddress;

   const auto &title = tr("New blockchain transaction");
   NotificationCenter::notify(bs::ui::NotifyType::BlockchainTX, { title, lines.join(tr("\n")) });
}

void BSTerminalMainWindow::showRunInBackgroundMessage()
{
   qDebug() << "showMessage" << sysTrayIcon_->isVisible();
   sysTrayIcon_->showMessage(tr("BlockSettle is running"), tr("BlockSettle Terminal is running in the backgroud. Click the tray icon to open the main window."), QSystemTrayIcon::Information);
}

void BSTerminalMainWindow::closeEvent(QCloseEvent* event)
{
   if (applicationSettings_->get<bool>(ApplicationSettings::closeToTray)) {
      hide();
      event->ignore();
   }
   else {
      QMainWindow::closeEvent(event);
      QApplication::exit();
   }
}

void BSTerminalMainWindow::changeEvent(QEvent* e)
{
   switch (e->type())
   {
      case QEvent::WindowStateChange:
      {
         if (this->windowState() & Qt::WindowMinimized)
         {
            if (applicationSettings_->get<bool>(ApplicationSettings::minimizeToTray))
            {
               QTimer::singleShot(0, this, &QMainWindow::hide);
            }
         }

         break;
      }
      default:
         break;
   }

   QMainWindow::changeEvent(e);
}

void BSTerminalMainWindow::setLoginButtonText(const QString& text)
{
   ui->pushButtonUser->setText(text);

#ifndef Q_OS_MAC
   ui->menubar->adjustSize();
#endif
}

void BSTerminalMainWindow::onPasswordRequested(std::string walletId, std::string prompt
   , std::vector<bs::wallet::EncryptionType> encTypes, std::vector<SecureBinaryData> encKeys
   , bs::wallet::KeyRank keyRank)
{
   SignContainer::PasswordType password;
   bool cancelledByUser = true;

   if (walletId.empty()) {
      logMgr_->logger("ui")->error("[onPasswordRequested] can\'t ask password for empty wallet id");
   } else {
      QString walletName;
      const auto wallet = walletsManager_->GetWalletById(walletId);
      if (wallet != nullptr) {
         // do we need to get name of root wallet?
         walletName = QString::fromStdString(wallet->GetWalletName());
      } else {
         const auto hdWallet = walletsManager_->GetHDWalletById(walletId);
         walletName = QString::fromStdString(hdWallet->getName());
      }

      if (!walletName.isEmpty()) {
         const auto &rootWallet = walletsManager_->GetHDRootForLeaf(walletId);

         EnterWalletPassword passwordDialog(AutheIDClient::SignWallet, this);
         passwordDialog.init(rootWallet ? rootWallet->getWalletId() : walletId
            , keyRank, encTypes, encKeys, applicationSettings_, QString::fromStdString(prompt));
         if (passwordDialog.exec() == QDialog::Accepted) {
            password = passwordDialog.getPassword();
            cancelledByUser = false;
         }
         else {
            logMgr_->logger("ui")->debug("[onPasswordRequested] user rejected to enter password for wallet {} ( {} )"
               , walletId, walletName.toStdString());
         }
      } else {
         logMgr_->logger("ui")->error("[onPasswordRequested] can\'t find wallet with id {}", walletId);
      }
   }

   signContainer_->SendPassword(walletId, password, cancelledByUser);
}

void BSTerminalMainWindow::onCCInfoMissing()
{ }   // do nothing here since we don't know if user will need Private Market before logon to Celer

void BSTerminalMainWindow::setupShortcuts()
{
   auto overviewTabShortcut = new QShortcut(QKeySequence(QString::fromStdString("Ctrl+1")), this);
   overviewTabShortcut->setContext(Qt::WindowShortcut);
   connect(overviewTabShortcut, &QShortcut::activated, [this](){ ui->tabWidget->setCurrentIndex(0);});

   auto tradingTabShortcut = new QShortcut(QKeySequence(QString::fromStdString("Ctrl+2")), this);
   tradingTabShortcut->setContext(Qt::WindowShortcut);
   connect(tradingTabShortcut, &QShortcut::activated, [this](){ ui->tabWidget->setCurrentIndex(1);});

   auto dealingTabShortcut = new QShortcut(QKeySequence(QString::fromStdString("Ctrl+3")), this);
   dealingTabShortcut->setContext(Qt::WindowShortcut);
   connect(dealingTabShortcut, &QShortcut::activated, [this](){ ui->tabWidget->setCurrentIndex(2);});

   auto walletsTabShortcutt = new QShortcut(QKeySequence(QString::fromStdString("Ctrl+4")), this);
   walletsTabShortcutt->setContext(Qt::WindowShortcut);
   connect(walletsTabShortcutt, &QShortcut::activated, [this](){ ui->tabWidget->setCurrentIndex(3);});

   auto transactionsTabShortcut = new QShortcut(QKeySequence(QString::fromStdString("Ctrl+5")), this);
   transactionsTabShortcut->setContext(Qt::WindowShortcut);
   connect(transactionsTabShortcut, &QShortcut::activated, [this](){ ui->tabWidget->setCurrentIndex(4);});

   auto alt_1 = new QShortcut(QKeySequence(QString::fromLatin1("Alt+1")), this);
   alt_1->setContext(Qt::WindowShortcut);
   connect(alt_1, &QShortcut::activated, [this]() {
         static_cast<TabWithShortcut*>(ui->tabWidget->currentWidget())->shortcutActivated(
            TabWithShortcut::ShortcutType::Alt_1);
      }
   );

   auto alt_2 = new QShortcut(QKeySequence(QString::fromLatin1("Alt+2")), this);
   alt_2->setContext(Qt::WindowShortcut);
   connect(alt_2, &QShortcut::activated, [this]() {
         static_cast<TabWithShortcut*>(ui->tabWidget->currentWidget())->shortcutActivated(
            TabWithShortcut::ShortcutType::Alt_2);
      }
   );

   auto alt_3 = new QShortcut(QKeySequence(QString::fromLatin1("Alt+3")), this);
   alt_3->setContext(Qt::WindowShortcut);
   connect(alt_3, &QShortcut::activated, [this]() {
         static_cast<TabWithShortcut*>(ui->tabWidget->currentWidget())->shortcutActivated(
            TabWithShortcut::ShortcutType::Alt_3);
      }
   );

   auto ctrl_s = new QShortcut(QKeySequence(QString::fromLatin1("Ctrl+S")), this);
   ctrl_s->setContext(Qt::WindowShortcut);
   connect(ctrl_s, &QShortcut::activated, [this]() {
         static_cast<TabWithShortcut*>(ui->tabWidget->currentWidget())->shortcutActivated(
            TabWithShortcut::ShortcutType::Ctrl_S);
      }
   );

   auto ctrl_p = new QShortcut(QKeySequence(QString::fromLatin1("Ctrl+P")), this);
   ctrl_p->setContext(Qt::WindowShortcut);
   connect(ctrl_p, &QShortcut::activated, [this]() {
         static_cast<TabWithShortcut*>(ui->tabWidget->currentWidget())->shortcutActivated(
            TabWithShortcut::ShortcutType::Ctrl_P);
      }
   );

   auto ctrl_q = new QShortcut(QKeySequence(QString::fromLatin1("Ctrl+Q")), this);
   ctrl_q->setContext(Qt::WindowShortcut);
   connect(ctrl_q, &QShortcut::activated, [this]() {
         static_cast<TabWithShortcut*>(ui->tabWidget->currentWidget())->shortcutActivated(
            TabWithShortcut::ShortcutType::Ctrl_Q);
      }
   );

   auto alt_s = new QShortcut(QKeySequence(QString::fromLatin1("Alt+S")), this);
   alt_s->setContext(Qt::WindowShortcut);
   connect(alt_s, &QShortcut::activated, [this]() {
         static_cast<TabWithShortcut*>(ui->tabWidget->currentWidget())->shortcutActivated(
            TabWithShortcut::ShortcutType::Alt_S);
      }
   );

   auto alt_b = new QShortcut(QKeySequence(QString::fromLatin1("Alt+B")), this);
   alt_b->setContext(Qt::WindowShortcut);
   connect(alt_b, &QShortcut::activated, [this]() {
         static_cast<TabWithShortcut*>(ui->tabWidget->currentWidget())->shortcutActivated(
            TabWithShortcut::ShortcutType::Alt_B);
      }
   );

   auto alt_p = new QShortcut(QKeySequence(QString::fromLatin1("Alt+P")), this);
   alt_p->setContext(Qt::WindowShortcut);
   connect(alt_p, &QShortcut::activated, [this]() {
         static_cast<TabWithShortcut*>(ui->tabWidget->currentWidget())->shortcutActivated(
            TabWithShortcut::ShortcutType::Alt_P);
      }
   );
}

void BSTerminalMainWindow::onButtonUserClicked() {
   if (ui->pushButtonUser->text() == tr("user.name")) {
      onLogin();
   } else {
      if (BSMessageBox(BSMessageBox::question, tr("User Logout"), tr("You are about to logout")
         , tr("Do you want to continue?")).exec() == QDialog::Accepted)
      onLogout();
   }
}<|MERGE_RESOLUTION|>--- conflicted
+++ resolved
@@ -885,7 +885,9 @@
    if (!celerConnection_->LoginToServer(host, port, username, password)) {
       logMgr_->logger("ui")->error("[BSTerminalMainWindow::onLogin] LoginToServer failed");
    } else {
-      ui->widgetWallets->setUsername(QString::fromStdString(username));
+      auto userName = QString::fromStdString(username);
+      ui->widgetWallets->setUsername(userName);
+      ui->widgetChat->setUserName(userName);
       action_logout_->setVisible(false);
       action_login_->setEnabled(false);
 
@@ -917,36 +919,15 @@
    LoginWindow loginDialog(applicationSettings_, this);
 
    if (loginDialog.exec() == QDialog::Accepted) {
-<<<<<<< HEAD
-      const std::string host = applicationSettings_->get<std::string>(ApplicationSettings::celerHost);
-      const std::string port = applicationSettings_->get<std::string>(ApplicationSettings::celerPort);
-      const std::string username = loginDialog.getUsername().toStdString();
-      const std::string password = loginDialog.getPassword().toStdString();
-
-      if (!celerConnection_->LoginToServer(host, port, username, password)) {
-         logMgr_->logger("ui")->error("[BSTerminalMainWindow::onLogin] LoginToServer failed");
-      } else {
-         auto userName = QString::fromStdString(username);
-         ui->widgetWallets->setUsername(userName);
-         ui->widgetChat->setUserName(userName);
-         action_logout_->setVisible(false);
-         action_login_->setEnabled(false);
-
-         // set button text to this temporary text until the login
-         // completes and button text is changed to the username
-         setLoginButtonText(tr("Logging in..."));
-      }
-=======
-     if (loginDialog.isAutheID())
-     {
-        loginWithAuthEID(loginDialog.getUsername().toStdString());
-     }
-     else
-     {
-        loginWithCeler(loginDialog.getUsername().toStdString()
+      if (loginDialog.isAutheID())
+      {
+         loginWithAuthEID(loginDialog.getUsername().toStdString());
+      }
+      else
+      {
+         loginWithCeler(loginDialog.getUsername().toStdString()
                    , loginDialog.getPassword().toStdString());
-     }
->>>>>>> f2f76e2f
+      }
    }
 }
 
