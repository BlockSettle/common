--- conflicted
+++ resolved
@@ -58,37 +58,6 @@
 #include "Wallets/SyncHDWallet.h"
 #include "Wallets/SyncWalletsManager.h"
 
-<<<<<<< HEAD
-#include <spdlog/spdlog.h>
-
-// tmp
-#include "BsProxy.h"
-
-#include "ChatProtocol/ChatClientService.h"
-
-namespace {
-
-   void startTestProxy(const std::shared_ptr<spdlog::logger> &logger, bool autheidTestEnv)
-   {
-      BsProxyParams params;
-      params.context = std::make_shared<ZmqContext>(logger);
-      params.ownKeyFileDir = QStandardPaths::writableLocation(QStandardPaths::AppLocalDataLocation).toStdString();
-      params.ownKeyFileName = "bs_proxy_tmp.peers";
-      params.autheidTestEnv = autheidTestEnv;
-      params.autheidApiKey = autheidTestEnv ? "Bearer live_opnKv0PyeML0WvYm66ka2k29qPPoDjS3rzw13bRJzITY" : "Bearer live_17ec2nlP5NzHWkEAQUwVpqhN63fiyDPWGc5Z3ZQ8npaf";
-      //params.celerHost = "104.155.117.179";
-      //params.celerPort = 16001;
-
-      auto proxy = new BsProxy(logger, params);
-      auto thread = new QThread();
-      proxy->moveToThread(thread);
-      thread->start();
-   }
-
-} // namespace
-=======
->>>>>>> 7bc19cf0
-
 BSTerminalMainWindow::BSTerminalMainWindow(const std::shared_ptr<ApplicationSettings>& settings
    , BSTerminalSplashScreen& splashScreen, QWidget* parent)
    : QMainWindow(parent)
@@ -1113,7 +1082,9 @@
 
    currentUserLogin_ = loginDialog.getUsername();
    std::string jwt;
-   auto id = ui_->widgetChat->login(currentUserLogin_.toStdString(), jwt, cbApproveChat_);
+   //auto id = ui_->widgetChat->login(currentUserLogin_.toStdString(), jwt, cbApproveChat_);
+   chatClientServicePtr_->LoginToServer(currentUserLogin_.toStdString(), jwt, cbApproveChat_);
+
    setLoginButtonText(currentUserLogin_);
    setWidgetsAuthorized(true);
 
@@ -1125,28 +1096,8 @@
    action_logout_->setVisible(false);
    action_login_->setEnabled(false);
 
-<<<<<<< HEAD
-   if (rc == QDialog::Accepted) {
-      currentUserLogin_ = loginDialog.getUsername();
-      std::string jwt;
-      //auto id = ui_->widgetChat->login(currentUserLogin_.toStdString(), jwt, cbApproveChat_);
-      chatClientServicePtr_->LoginToServer(currentUserLogin_.toStdString(), jwt, cbApproveChat_);
-
-      setLoginButtonText(currentUserLogin_);
-      setWidgetsAuthorized(true);
-
-#ifndef PRODUCTION_BUILD
-      // TODO: uncomment this section once we have armory connection
-      // if (isArmoryConnected()) {
-         loginToCeler(loginDialog.getUsername().toStdString());
-      // } else {
-         // logMgr_->logger()->debug("[BSTerminalMainWindow::onReadyToLogin] armory disconnected. Could not login to celer.");
-      // }
-#endif
-=======
    // Market data, charts and chat should be available for all Auth eID logins
    mdProvider_->SubscribeToMD();
->>>>>>> 7bc19cf0
 
    LoadCCDefinitionsFromPuB();
 }
