--- conflicted
+++ resolved
@@ -498,14 +498,10 @@
 void BSTerminalMainWindow::InitPortfolioView()
 {
    portfolioModel_ = std::make_shared<CCPortfolioModel>(walletsManager_, assetManager_, this);
-<<<<<<< HEAD
-   ui->widgetPortfolio->init(applicationSettings_, mdProvider_, portfolioModel_, signContainer_, armory_, walletsManager_);
-   ui->widgetChart->init(applicationSettings_, mdProvider_, armory_);
-=======
    ui->widgetPortfolio->init(applicationSettings_, mdProvider_, portfolioModel_,
                              signContainer_, armory_, logMgr_->logger("ui"),
                              walletsManager_);
->>>>>>> cd6d4b66
+   ui->widgetChart->init(applicationSettings_, mdProvider_, armory_);
 }
 
 void BSTerminalMainWindow::InitWalletsView()
