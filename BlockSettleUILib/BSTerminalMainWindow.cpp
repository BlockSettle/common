#include "BSTerminalMainWindow.h"
#include "ui_BSTerminalMainWindow.h"
#include "moc_BSTerminalMainWindow.cpp"

#include <QApplication>
#include <QCloseEvent>
#include <QDebug>
#include <QGuiApplication>
#include <QIcon>
#include <QShortcut>
#include <QStringList>
#include <QSystemTrayIcon>
#include <QToolBar>
#include <QTreeView>

#include <thread>

#include "AboutDialog.h"
#include "AssetManager.h"
#include "AuthAddressDialog.h"
#include "AuthAddressManager.h"
#include "AutheIDClient.h"
#include "AuthSignManager.h"
#include "BSMarketDataProvider.h"
#include "BSMessageBox.h"
#include "BSTerminalSplashScreen.h"
#include "CCFileManager.h"
#include "CCPortfolioModel.h"
#include "CCTokenEntryDialog.h"
#include "CelerAccountInfoDialog.h"
#include "CelerMarketDataProvider.h"
#include "ChatWidget.h"
#include "Settings/ConfigDialog.h"
#include "ConnectionManager.h"
#include "CreateTransactionDialogAdvanced.h"
#include "CreateTransactionDialogSimple.h"
#include "DialogManager.h"
#include "HeadlessContainer.h"
#include "LoginWindow.h"
#include "ManageEncryption/EnterWalletPassword.h"
#include "MarketDataProvider.h"
#include "MDAgreementDialog.h"
#include "NewAddressDialog.h"
#include "NewWalletDialog.h"
#include "NotificationCenter.h"
#include "OfflineSigner.h"
#include "QuoteProvider.h"
#include "RequestReplyCommand.h"
#include "SelectWalletDialog.h"
#include "StatusBarView.h"
#include "TabWithShortcut.h"
#include "TransactionsViewModel.h"
#include "UiUtils.h"
#include "Wallets/SyncHDWallet.h"
#include "Wallets/SyncWalletsManager.h"
#include "ZMQHelperFunctions.h"
#include "ZmqSecuredDataConnection.h"
#include "ArmoryServersProvider.h"
#include "StartupDialog.h"

#include <spdlog/spdlog.h>

BSTerminalMainWindow::BSTerminalMainWindow(const std::shared_ptr<ApplicationSettings>& settings
   , BSTerminalSplashScreen& splashScreen, QWidget* parent)
   : QMainWindow(parent)
   , ui(new Ui::BSTerminalMainWindow())
   , applicationSettings_(settings)
{
   UiUtils::SetupLocale();

   ui->setupUi(this);

   setupShortcuts();

   loginButtonText_ = tr("Login");

   armoryServersProvider_= std::make_shared<ArmoryServersProvider>(applicationSettings_);

   bool licenseAccepted = showStartupDialog();
   if (!licenseAccepted) {
      QTimer::singleShot(0, this, [this](){
         qApp->exit(EXIT_FAILURE);
      });
      return;
   }

   auto geom = settings->get<QRect>(ApplicationSettings::GUI_main_geometry);
   if (!geom.isEmpty()) {
      setGeometry(geom);
   }

   connect(ui->actionQuit, &QAction::triggered, qApp, &QCoreApplication::quit);
   connect(this, &BSTerminalMainWindow::readyToLogin, this, &BSTerminalMainWindow::onReadyToLogin);

   logMgr_ = std::make_shared<bs::LogManager>([] { KillHeadlessProcess(); });
   logMgr_->add(applicationSettings_->GetLogsConfig());

   logMgr_->logger()->debug("Settings loaded from {}", applicationSettings_->GetSettingsPath().toStdString());

   setupIcon();
   UiUtils::setupIconFont(this);
   NotificationCenter::createInstance(applicationSettings_, ui.get(), sysTrayIcon_, this);

   InitConnections();

   initArmory();

   walletsMgr_ = std::make_shared<bs::sync::WalletsManager>(logMgr_->logger(), applicationSettings_, armory_);
   authSignManager_ = std::make_shared<AuthSignManager>(logMgr_->logger(), applicationSettings_
      , celerConnection_, connectionManager_);

<<<<<<< HEAD
   InitAssets();
=======
   if (!applicationSettings_->get<bool>(ApplicationSettings::initialized)) {
      applicationSettings_->SetDefaultSettings(true);
   }

>>>>>>> fdb72cea
   InitSigningContainer();
   InitAuthManager();

   statusBarView_ = std::make_shared<StatusBarView>(armory_, walletsMgr_, assetManager_, celerConnection_
      , signContainer_, ui->statusbar);

   splashScreen.SetProgress(100);
   splashScreen.close();
   QApplication::processEvents();

   setupToolbar();
   setupMenu();

   ui->widgetTransactions->setEnabled(false);

   connectSigner();
   connectArmory();

   aboutDlg_ = std::make_shared<AboutDialog>(applicationSettings_->get<QString>(ApplicationSettings::ChangeLog_Base_Url), this);
   auto aboutDlgCb = [this] (int tab) {
      return [this, tab]() {
         aboutDlg_->setTab(tab);
         aboutDlg_->show();
      };
   };
   connect(ui->actionAboutBlockSettle, &QAction::triggered, aboutDlgCb(0));
   connect(ui->actionAboutTerminal, &QAction::triggered, aboutDlgCb(1));
   connect(ui->actionContactBlockSettle, &QAction::triggered, aboutDlgCb(2));
   connect(ui->actionVersion, &QAction::triggered, aboutDlgCb(3));

   ui->tabWidget->setCurrentIndex(settings->get<int>(ApplicationSettings::GUI_main_tab));

   ui->widgetTransactions->setAppSettings(applicationSettings_);

   UpdateMainWindowAppearence();
}

void BSTerminalMainWindow::onMDConnectionDetailsRequired()
{
   GetNetworkSettingsFromPuB([this]() { OnNetworkSettingsLoaded(); } );
}

void BSTerminalMainWindow::LoadCCDefinitionsFromPuB()
{
   if (!ccFileManager_ || ccFileManager_->synchronized()) {
      return;
   }
   const auto &priWallet = walletsMgr_->getPrimaryWallet();
   if (priWallet) {
      const auto &ccGroup = priWallet->getGroup(bs::hd::BlockSettle_CC);
      if (ccGroup && (ccGroup->getNumLeaves() > 0)) {
         ccFileManager_->LoadCCDefinitionsFromPub();
      }
   }
}

void BSTerminalMainWindow::GetNetworkSettingsFromPuB(const std::function<void()> &cb)
{
   if (networkSettings_.isSet) {
      cb();
      return;
   }

   Blocksettle::Communication::RequestPacket reqPkt;
   reqPkt.set_requesttype(Blocksettle::Communication::GetNetworkSettingsType);
   reqPkt.set_requestdata("");

   const auto &title = tr("Network settings");
   const auto connection = connectionManager_->CreateSecuredDataConnection();
   BinaryData inSrvPubKey(applicationSettings_->get<std::string>(ApplicationSettings::pubBridgePubKey));
   if (!connection->SetServerPublicKey(inSrvPubKey)) {
      showError(title, tr("Failed to set PuB connection public key"));
      return;
   }
   cmdPuBSettings_ = std::make_shared<RequestReplyCommand>("network_settings", connection, logMgr_->logger());

   const auto &populateAppSettings = [this](NetworkSettings settings) {
      if (!settings.celer.host.empty()) {
         applicationSettings_->set(ApplicationSettings::celerHost, QString::fromStdString(settings.celer.host));
         applicationSettings_->set(ApplicationSettings::celerPort, settings.celer.port);
      }
      if (!settings.marketData.host.empty()) {
         applicationSettings_->set(ApplicationSettings::mdServerHost, QString::fromStdString(settings.marketData.host));
         applicationSettings_->set(ApplicationSettings::mdServerPort, settings.marketData.port);
      }
#ifndef NDEBUG
	  QString chost = applicationSettings_->get<QString>(ApplicationSettings::chatServerHost);
	  QString cport = applicationSettings_->get<QString>(ApplicationSettings::chatServerPort);
	  if (!settings.chat.host.empty()) {
		  if (chost.isEmpty())
			applicationSettings_->set(ApplicationSettings::chatServerHost, QString::fromStdString(settings.chat.host));
		  if (cport.isEmpty())
			applicationSettings_->set(ApplicationSettings::chatServerPort, settings.chat.port);
	  }
#else
	  if (!settings.chat.host.empty()) {
		  applicationSettings_->set(ApplicationSettings::chatServerHost, QString::fromStdString(settings.chat.host));
		  applicationSettings_->set(ApplicationSettings::chatServerPort, settings.chat.port);
	  }
#endif // NDEBUG
   };

   cmdPuBSettings_->SetReplyCallback([this, title, cb, populateAppSettings](const std::string &data) {
      if (data.empty()) {
         showError(title, tr("Empty reply from BlockSettle server"));
      }
      Blocksettle::Communication::GetNetworkSettingsResponse response;
      if (!response.ParseFromString(data)) {
         showError(title, tr("Invalid reply from BlockSettle server"));
         return false;
      }

      if (response.has_celer()) {
         networkSettings_.celer = { response.celer().host(), response.celer().port() };
         networkSettings_.isSet = true;
      }
      else {
         showError(title, tr("Missing Celer connection settings"));
         return false;
      }

      if (response.has_marketdata()) {
         networkSettings_.marketData = { response.marketdata().host(), response.marketdata().port() };
         networkSettings_.isSet = true;
      }
      else {
         showError(title, tr("Missing MD connection settings"));
         return false;
      }

      if (response.has_mdhs()) {
         networkSettings_.mdhs = { response.mdhs().host(), response.mdhs().port() };
         networkSettings_.isSet = true;
      }
      // else {
         // showError(title, tr("Missing MDHS connection settings"));
         // return false;
      // }

      if (response.has_chat()) {
         networkSettings_.chat = { response.chat().host(), response.chat().port() };
         networkSettings_.isSet = true;
      }
      else {
         showError(title, tr("Missing Chat connection settings"));
         return false;
      }

      populateAppSettings(networkSettings_);
      cb();
      return true;
   });
   cmdPuBSettings_->SetErrorCallback([this, title](const std::string& message) {
      logMgr_->logger()->error("[GetNetworkSettingsFromPuB] error: {}", message);
      showError(title, tr("Failed to obtain network settings from BlockSettle server"));
   });

   if (!cmdPuBSettings_->ExecuteRequest(applicationSettings_->get<std::string>(ApplicationSettings::pubBridgeHost)
      , applicationSettings_->get<std::string>(ApplicationSettings::pubBridgePort)
      , reqPkt.SerializeAsString())) {
      logMgr_->logger()->error("[GetNetworkSettingsFromPuB] failed to send request");
      showError(title, tr("Failed to retrieve network settings due to invalid connection to BlockSettle server"));
   }
}

void BSTerminalMainWindow::OnNetworkSettingsLoaded()
{
   mdProvider_->SetConnectionSettings(applicationSettings_->get<std::string>(ApplicationSettings::mdServerHost)
      , applicationSettings_->get<std::string>(ApplicationSettings::mdServerPort));
}

void BSTerminalMainWindow::postSplashscreenActions()
{
   if (applicationSettings_->get<bool>(ApplicationSettings::SubscribeToMDOnStart)) {
      mdProvider_->SubscribeToMD();
   }
}

BSTerminalMainWindow::~BSTerminalMainWindow()
{
   applicationSettings_->set(ApplicationSettings::GUI_main_geometry, geometry());
   applicationSettings_->set(ApplicationSettings::GUI_main_tab, ui->tabWidget->currentIndex());
   applicationSettings_->SaveSettings();

   NotificationCenter::destroyInstance();
   if (signContainer_) {
      signContainer_->Stop();
      signContainer_.reset();
   }
   walletsMgr_.reset();
   assetManager_.reset();
   bs::UtxoReservation::destroy();
}

void BSTerminalMainWindow::setupToolbar()
{
   action_send_ = new QAction(tr("Create &Transaction"), this);
   connect(action_send_, &QAction::triggered, this, &BSTerminalMainWindow::onSend);
   action_receive_ = new QAction(tr("Generate &Address"), this);
   connect(action_receive_, &QAction::triggered, this, &BSTerminalMainWindow::onReceive);

   action_login_ = new QAction(tr("Login to BlockSettle"), this);
   connect(action_login_, &QAction::triggered, this, &BSTerminalMainWindow::onLogin);

   action_logout_ = new QAction(tr("Logout from BlockSettle"), this);
   connect(action_logout_, &QAction::triggered, this, &BSTerminalMainWindow::onLogout);

   auto toolBar = new QToolBar(this);
   toolBar->setToolButtonStyle(Qt::ToolButtonTextBesideIcon);
   ui->tabWidget->setCornerWidget(toolBar, Qt::TopRightCorner);

   // send bitcoins
   toolBar->addAction(action_send_);
   // receive bitcoins
   toolBar->addAction(action_receive_);

   action_logout_->setVisible(false);

   connect(ui->pushButtonUser, &QPushButton::clicked, this, &BSTerminalMainWindow::onButtonUserClicked);

   QMenu* trayMenu = new QMenu(this);
   QAction* trayShowAction = trayMenu->addAction(tr("&Open Terminal"));
   connect(trayShowAction, &QAction::triggered, this, &QMainWindow::show);
   trayMenu->addSeparator();

   trayMenu->addAction(action_send_);
   trayMenu->addAction(action_receive_);
   trayMenu->addAction(ui->actionSettings);

   trayMenu->addSeparator();
   trayMenu->addAction(ui->actionQuit);
   sysTrayIcon_->setContextMenu(trayMenu);
}

void BSTerminalMainWindow::setupIcon()
{
   QIcon icon;
   QString iconFormatString = QString::fromStdString(":/ICON_BS_%1");

   for (const int s : {16, 24, 32}) {
      icon.addFile(iconFormatString.arg(s), QSize(s, s));
   }

   setWindowIcon(icon);

   sysTrayIcon_ = std::make_shared<QSystemTrayIcon>(icon, this);
   sysTrayIcon_->setToolTip(windowTitle());
   sysTrayIcon_->show();

   connect(sysTrayIcon_.get(), &QSystemTrayIcon::activated, [this](QSystemTrayIcon::ActivationReason reason) {
      if (reason == QSystemTrayIcon::Context) {
         // Right click, this is handled by the menu, so we don't do anything here.
         return;
      }

      setWindowState(windowState() & ~Qt::WindowMinimized);
      show();
      raise();
      activateWindow();
   });

   connect(qApp, &QCoreApplication::aboutToQuit, sysTrayIcon_.get(), &QSystemTrayIcon::hide);
   connect(qApp, SIGNAL(lastWindowClosed()), sysTrayIcon_.get(), SLOT(hide()));
}

void BSTerminalMainWindow::LoadWallets()
{
   logMgr_->logger()->debug("Loading wallets");

   bs::UtxoReservation::init();

   connect(walletsMgr_.get(), &bs::sync::WalletsManager::walletsReady, [this] {
      ui->widgetRFQ->setWalletsManager(walletsMgr_);
      ui->widgetRFQReply->setWalletsManager(walletsMgr_);
   });
   connect(walletsMgr_.get(), &bs::sync::WalletsManager::walletsSynchronized, [this] {
      updateControlEnabledState();
      if (walletsMgr_->hdWalletsCount() == 0) {
         createWallet(!walletsMgr_->hasPrimaryWallet());
      }
      if (readyToRegisterWallets_) {
         readyToRegisterWallets_ = false;
         walletsMgr_->registerWallets();
      }
   });
   connect(walletsMgr_.get(), &bs::sync::WalletsManager::info, this, &BSTerminalMainWindow::showInfo);
   connect(walletsMgr_.get(), &bs::sync::WalletsManager::error, this, &BSTerminalMainWindow::showError);

   // Enable/disable send action when first wallet created/last wallet removed
   connect(walletsMgr_.get(), &bs::sync::WalletsManager::walletChanged, this
      , &BSTerminalMainWindow::updateControlEnabledState);
   connect(walletsMgr_.get(), &bs::sync::WalletsManager::newWalletAdded, this
      , &BSTerminalMainWindow::updateControlEnabledState);

   const auto &progressDelegate = [this](int cur, int total) {
//      const int progress = cur * (100 / total);
//      splashScreen.SetProgress(progress);
      logMgr_->logger()->debug("Loaded wallet {} of {}", cur, total);
   };
   walletsMgr_->syncWallets(progressDelegate);
}

void BSTerminalMainWindow::InitAuthManager()
{
   authManager_ = std::make_shared<AuthAddressManager>(logMgr_->logger(), armory_);
   authManager_->init(applicationSettings_, walletsMgr_, authSignManager_, signContainer_);

   connect(authManager_.get(), &AuthAddressManager::NeedVerify, this, &BSTerminalMainWindow::openAuthDlgVerify);
   connect(authManager_.get(), &AuthAddressManager::AddrStateChanged, [](const QString &addr, const QString &state) {
      NotificationCenter::notify(bs::ui::NotifyType::AuthAddress, { addr, state });
   });
   connect(authManager_.get(), &AuthAddressManager::ConnectionComplete, this, &BSTerminalMainWindow::onAuthMgrConnComplete);
   connect(authManager_.get(), &AuthAddressManager::AuthWalletCreated, [this](const QString &) {
      if (authAddrDlg_) {
         openAuthManagerDialog();
      }
   });
}

std::shared_ptr<SignContainer> BSTerminalMainWindow::createSigner()
{
   std::shared_ptr<SignContainer> retPtr;
   auto runMode = static_cast<SignContainer::OpMode>(applicationSettings_->get<int>(ApplicationSettings::signerRunMode));
   auto signerHost = applicationSettings_->get<QString>(ApplicationSettings::signerHost);
   const auto signerPort = applicationSettings_->get<QString>(ApplicationSettings::signerPort);
   SecureBinaryData signerPubKey;

   if (runMode == SignContainer::OpMode::Remote) {
      const auto pubKeyString = applicationSettings_->get<std::string>(ApplicationSettings::zmqRemoteSignerPubKey);
      if (pubKeyString.empty()) {
         BSMessageBox(BSMessageBox::messageBoxType::warning
            , tr("Signer Remote Connection")
            , tr("Remote signer public key is unavailable.")
            , tr("Remote signer public key is unavailable."
               " Transaction signing is not available."
               " Please import the signer's public key (Settings -> Signer) "
               "and restart the BlockSettle Terminal in order to establish a remote signer connection.")
            , this).exec();
         return retPtr;
      }

      if (!bs::network::readZmqKeyString(QByteArray::fromStdString(pubKeyString), signerPubKey, true, logMgr_->logger())) {
         logMgr_->logger()->warn("[BSTerminalMainWindow::InitSigningContainer] failed to load remote signer key");
      }
   }

   if ((runMode == SignContainer::OpMode::Local)
      && SignerConnectionExists(QLatin1String("127.0.0.1"), signerPort)) {
      if (BSMessageBox(BSMessageBox::messageBoxType::question, tr("Signer Local Connection")
         , tr("Another Signer (or some other program occupying port %1) is running. Would you like to continue connecting to it?").arg(signerPort)
         , tr("If you wish to continue using GUI signer running on the same host, just select Remote Signer in settings and configure local connection")
         , this).exec() == QDialog::Rejected) {
         return retPtr;
      }
      runMode = SignContainer::OpMode::Remote;
      signerHost = QLatin1String("127.0.0.1");
   }

   if (signerPubKey.isNull()) {
      const auto pubKeyPath = applicationSettings_->get<QString>(ApplicationSettings::zmqLocalSignerPubKeyFilePath);

      if (!bs::network::readZmqKeyFile(pubKeyPath, signerPubKey, true, logMgr_->logger())) {
         logMgr_->logger()->warn("[BSTerminalMainWindow::InitSigningContainer] failed to load local signer key");
         BSMessageBox(BSMessageBox::messageBoxType::warning
            , tr("Signer Local Connection")
            , tr("Could not load local signer key.")
            , tr("BS terminal is missing connection encryption key for local signer process. File expected to be at %1").arg(pubKeyPath)
            , this).exec();
         return retPtr;
      }
   }

   retPtr = CreateSigner(logMgr_->logger(), applicationSettings_, signerPubKey,
      runMode, signerHost, connectionManager_);
   return retPtr;
}

bool BSTerminalMainWindow::InitSigningContainer()
{
   signContainer_ = createSigner();

   if (!signContainer_) {
      showError(tr("BlockSettle Signer"), tr("BlockSettle Signer creation failure"));
      return false;
   }
   connect(signContainer_.get(), &SignContainer::ready, this, &BSTerminalMainWindow::SignerReady, Qt::QueuedConnection);
   connect(signContainer_.get(), &SignContainer::connectionError, this, &BSTerminalMainWindow::onSignerConnError, Qt::QueuedConnection);

   walletsMgr_->setSignContainer(signContainer_);

   return true;
}

void BSTerminalMainWindow::SignerReady()
{
   if (signContainer_->hasUI()) {
      disconnect(signContainer_.get(), &SignContainer::PasswordRequested, this, &BSTerminalMainWindow::onPasswordRequested);
   }
   else {
      connect(signContainer_.get(), &SignContainer::PasswordRequested, this, &BSTerminalMainWindow::onPasswordRequested);
   }

   LoadWallets();

   if (!widgetsInited_) {
      authAddrDlg_ = std::make_shared<AuthAddressDialog>(logMgr_->logger(), authManager_
         , assetManager_, applicationSettings_, this);

      InitWalletsView();
      InitPortfolioView();

      ui->widgetRFQ->initWidgets(mdProvider_, applicationSettings_);

      auto quoteProvider = std::make_shared<QuoteProvider>(assetManager_, logMgr_->logger("message"));
      quoteProvider->ConnectToCelerClient(celerConnection_);

      auto dialogManager = std::make_shared<DialogManager>(geometry());

      ui->widgetRFQ->init(logMgr_->logger(), celerConnection_, authManager_, quoteProvider, assetManager_
         , dialogManager, signContainer_, armory_, connectionManager_);
      ui->widgetRFQReply->init(logMgr_->logger(), celerConnection_, authManager_, quoteProvider, mdProvider_, assetManager_
         , applicationSettings_, dialogManager, signContainer_, armory_, connectionManager_);

      widgetsInited_ = true;
   }
   else {
      signContainer_->SetUserId(BinaryData::CreateFromHex(celerConnection_->userId()));
   }
}

void BSTerminalMainWindow::InitConnections()
{
   connectionManager_ = std::make_shared<ConnectionManager>(logMgr_->logger("message"));
   celerConnection_ = std::make_shared<CelerClient>(connectionManager_);
   connect(celerConnection_.get(), &CelerClient::OnConnectedToServer, this, &BSTerminalMainWindow::onCelerConnected);
   connect(celerConnection_.get(), &CelerClient::OnConnectionClosed, this, &BSTerminalMainWindow::onCelerDisconnected);
   connect(celerConnection_.get(), &CelerClient::OnConnectionError, this, &BSTerminalMainWindow::onCelerConnectionError, Qt::QueuedConnection);

   mdProvider_ = std::make_shared<CelerMarketDataProvider>(connectionManager_, logMgr_->logger("message"), true);

   connect(mdProvider_.get(), &MarketDataProvider::UserWantToConnectToMD, this, &BSTerminalMainWindow::acceptMDAgreement);
   connect(mdProvider_.get(), &MarketDataProvider::WaitingForConnectionDetails, this, &BSTerminalMainWindow::onMDConnectionDetailsRequired);

   InitChatView();
}

void BSTerminalMainWindow::acceptMDAgreement()
{
   if (!isMDLicenseAccepted()) {
      MDAgreementDialog dlg{this};
      if (dlg.exec() != QDialog::Accepted) {
         return;
      }

      saveUserAcceptedMDLicense();
   }

   mdProvider_->MDLicenseAccepted();
}

void BSTerminalMainWindow::updateControlEnabledState()
{
   action_send_->setEnabled(walletsMgr_->hdWalletsCount() > 0
      && armory_->isOnline() && signContainer_);
}

bool BSTerminalMainWindow::isMDLicenseAccepted() const
{
   return applicationSettings_->get<bool>(ApplicationSettings::MDLicenseAccepted);
}

void BSTerminalMainWindow::saveUserAcceptedMDLicense()
{
   applicationSettings_->set(ApplicationSettings::MDLicenseAccepted, true);
}

bool BSTerminalMainWindow::showStartupDialog()
{
   bool wasInitialized = applicationSettings_->get<bool>(ApplicationSettings::initialized);
   if (wasInitialized) {
     return true;
   }

 #ifdef _WIN32
   // Read registry value in case it was set with installer. Could be used only on Windows for now.
   QSettings settings(QLatin1String("HKEY_CURRENT_USER\\Software\\blocksettle\\blocksettle"), QSettings::NativeFormat);
   bool showLicense = !settings.value(QLatin1String("license_accepted"), false).toBool();
 #else
   bool showLicense = true;
 #endif // _WIN32

   StartupDialog startupDialog(showLicense);
   startupDialog.init(applicationSettings_, armoryServersProvider_);
   int result = startupDialog.exec();

   if (result == QDialog::Rejected) {
      hide();
      return false;
   }
   return true;
}

void BSTerminalMainWindow::InitAssets()
{
   ccFileManager_ = std::make_shared<CCFileManager>(logMgr_->logger(), applicationSettings_
      , authSignManager_, connectionManager_);
   assetManager_ = std::make_shared<AssetManager>(logMgr_->logger(), walletsMgr_, mdProvider_, celerConnection_);
   assetManager_->init();

   connect(ccFileManager_.get(), &CCFileManager::CCSecurityDef, assetManager_.get(), &AssetManager::onCCSecurityReceived);
   connect(ccFileManager_.get(), &CCFileManager::CCSecurityInfo, walletsMgr_.get(), &bs::sync::WalletsManager::onCCSecurityInfo);
   connect(ccFileManager_.get(), &CCFileManager::Loaded, walletsMgr_.get(), &bs::sync::WalletsManager::onCCInfoLoaded);
   connect(ccFileManager_.get(), &CCFileManager::LoadingFailed, this, &BSTerminalMainWindow::onCCInfoMissing);

   connect(ccFileManager_.get(), &CCFileManager::CCSecurityId, mdProvider_.get(), &CelerMarketDataProvider::onCCSecurityReceived);
   connect(mdProvider_.get(), &MarketDataProvider::MDUpdate, assetManager_.get(), &AssetManager::onMDUpdate);

   if (!ccFileManager_->hasLocalFile()) {
      logMgr_->logger()->info("Request for CC definitions from Public Bridge");
      ccFileManager_->LoadCCDefinitionsFromPub();
   }
   else {
      ccFileManager_->LoadSavedCCDefinitions();
   }
}

void BSTerminalMainWindow::InitPortfolioView()
{
   portfolioModel_ = std::make_shared<CCPortfolioModel>(walletsMgr_, assetManager_, this);
   ui->widgetPortfolio->init(applicationSettings_, mdProvider_, portfolioModel_,
                             signContainer_, armory_, logMgr_->logger("ui"),
                             walletsMgr_);
}

void BSTerminalMainWindow::InitWalletsView()
{
   ui->widgetWallets->init(logMgr_->logger("ui"), walletsMgr_, signContainer_
      , applicationSettings_, connectionManager_, assetManager_, authManager_, armory_);
}

void BSTerminalMainWindow::InitChatView()
{
   ui->widgetChat->init(connectionManager_, applicationSettings_, logMgr_->logger("chat"));

   //connect(ui->widgetChat, &ChatWidget::LoginFailed, this, &BSTerminalMainWindow::onAutheIDFailed);
}

// Initialize widgets related to transactions.
void BSTerminalMainWindow::InitTransactionsView()
{
   ui->widgetExplorer->init(armory_, logMgr_->logger());
   ui->widgetTransactions->init(walletsMgr_, armory_, signContainer_,
                                logMgr_->logger("ui"));
   ui->widgetTransactions->setEnabled(true);

   ui->widgetTransactions->SetTransactionsModel(transactionsModel_);
   ui->widgetPortfolio->SetTransactionsModel(transactionsModel_);
}

void BSTerminalMainWindow::onArmoryStateChanged(ArmoryConnection::State newState)
{
   switch(newState)
   {
   case ArmoryConnection::State::Ready:
      QMetaObject::invokeMethod(this, "CompleteUIOnlineView", Qt::QueuedConnection);
      break;
   case ArmoryConnection::State::Connected:
      QMetaObject::invokeMethod(this, "CompleteDBConnection", Qt::QueuedConnection);
      break;
   case ArmoryConnection::State::Offline:
      QMetaObject::invokeMethod(this, "ArmoryIsOffline", Qt::QueuedConnection);
      break;
   case ArmoryConnection::State::Scanning:
   case ArmoryConnection::State::Error:
   case ArmoryConnection::State::Closing:
      break;
   default:    break;
   }
}

void BSTerminalMainWindow::CompleteUIOnlineView()
{
   if (!transactionsModel_) {
      transactionsModel_ = std::make_shared<TransactionsViewModel>(armory_
         , walletsMgr_, logMgr_->logger("ui"), this);

      InitTransactionsView();
      transactionsModel_->loadAllWallets();
   }
   updateControlEnabledState();
}

void BSTerminalMainWindow::CompleteDBConnection()
{
   logMgr_->logger("ui")->debug("BSTerminalMainWindow::CompleteDBConnection");
   if (walletsMgr_ && walletsMgr_->hdWalletsCount()) {
      walletsMgr_->registerWallets();
   }
   readyToRegisterWallets_ = true;
}

void BSTerminalMainWindow::onReactivate()
{
   show();
}

void BSTerminalMainWindow::UpdateMainWindowAppearence()
{
   if (!applicationSettings_->get<bool>(ApplicationSettings::closeToTray) && isHidden()) {
      setWindowState(windowState() & ~Qt::WindowMinimized);
      show();
      raise();
      activateWindow();
   }

   setWindowTitle(tr("BlockSettle Terminal"));

//   const auto bsTitle = tr("BlockSettle Terminal [%1]");
//   switch (applicationSettings_->get<NetworkType>(ApplicationSettings::netType)) {
//   case NetworkType::TestNet:
//      setWindowTitle(bsTitle.arg(tr("TESTNET")));
//      break;

//   case NetworkType::RegTest:
//      setWindowTitle(bsTitle.arg(tr("REGTEST")));
//      break;

//   default:
//      setWindowTitle(tr("BlockSettle Terminal"));
//      break;
//   }
}

bool BSTerminalMainWindow::isUserLoggedIn() const
{
   return (celerConnection_ && celerConnection_->IsConnected());
}

bool BSTerminalMainWindow::isArmoryConnected() const
{
   return armory_->state() == ArmoryConnection::State::Ready;
}

void BSTerminalMainWindow::ArmoryIsOffline()
{
   logMgr_->logger("ui")->debug("BSTerminalMainWindow::ArmoryIsOffline");
   if (walletsMgr_) {
      walletsMgr_->unregisterWallets();
   }
   connectArmory();
   updateControlEnabledState();
   // XXX: disabled until armory connection is stable in terminal
   // updateLoginActionState();
}

void BSTerminalMainWindow::initArmory()
{
   armory_ = std::make_shared<ArmoryConnection>(logMgr_->logger()
      , applicationSettings_->get<std::string>(ApplicationSettings::txCacheFileName), true);
   connect(armory_.get(), &ArmoryConnection::txBroadcastError, [](const QString &txHash, const QString &error) {
      NotificationCenter::notify(bs::ui::NotifyType::BroadcastError, { txHash, error });
   });
   connect(armory_.get(), &ArmoryConnection::zeroConfReceived, this, &BSTerminalMainWindow::onZCreceived, Qt::QueuedConnection);
   connect(armory_.get(), SIGNAL(stateChanged(ArmoryConnection::State)), this, SLOT(onArmoryStateChanged(ArmoryConnection::State)), Qt::QueuedConnection);
}

void BSTerminalMainWindow::connectArmory()
{
   armory_->setupConnection(armoryServersProvider_->getArmorySettings(), [this](const BinaryData& srvPubKey, const std::string& srvIPPort){
      std::shared_ptr<std::promise<bool>> promiseObj = std::make_shared<std::promise<bool>>();
      std::future<bool> futureObj = promiseObj->get_future();
      QMetaObject::invokeMethod(this, "showArmoryServerPrompt", Qt::QueuedConnection
                                , Q_ARG(BinaryData, srvPubKey)
                                , Q_ARG(std::string, srvIPPort)
                                , Q_ARG(std::shared_ptr<std::promise<bool>>, promiseObj));
      bool result = futureObj.get();

      // stop armory connection loop if server key was rejected
      armory_->needsBreakConnectionLoop_.store(!result);
      armory_->setState(ArmoryConnection::State::Canceled);
      return result;
   });
}

void BSTerminalMainWindow::connectSigner()
{
   if (!signContainer_) {
      return;
   }

   if(!signContainer_->Start()) {
      BSMessageBox(BSMessageBox::warning, tr("BlockSettle Signer Connection")
         , tr("Failed to start signer connection.")).exec();
   }
}

bool BSTerminalMainWindow::createWallet(bool primary, bool reportSuccess)
{
   if (primary && (walletsMgr_->hdWalletsCount() > 0)) {
      auto wallet = walletsMgr_->getHDWallet(0);
      if (wallet->isPrimary()) {
         return true;
      }
      BSMessageBox qry(BSMessageBox::question, tr("Create primary wallet"), tr("Promote to primary wallet")
         , tr("In order to execute trades and take delivery of XBT and Equity Tokens, you are required to"
            " have a Primary Wallet which supports the sub-wallets required to interact with the system.")
         .arg(QString::fromStdString(wallet->name())), this);
      if (qry.exec() == QDialog::Accepted) {
         wallet->createGroup(bs::hd::CoinType::BlockSettle_Auth);
         return true;
      }
      return false;
   }

   if (!signContainer_->isOffline()) {
      NewWalletDialog newWalletDialog(true, applicationSettings_, this);
      if (newWalletDialog.exec() != QDialog::Accepted) {
         return false;
      }

      if (newWalletDialog.isCreate()) {
         return ui->widgetWallets->CreateNewWallet(reportSuccess);
      }
      else if (newWalletDialog.isImport()) {
         return ui->widgetWallets->ImportNewWallet(reportSuccess);
      }

      return false;
   } else {
      return ui->widgetWallets->ImportNewWallet(reportSuccess);
   }
}

void BSTerminalMainWindow::showInfo(const QString &title, const QString &text)
{
   BSMessageBox(BSMessageBox::info, title, text).exec();
}

void BSTerminalMainWindow::showError(const QString &title, const QString &text)
{
   QMetaObject::invokeMethod(this, [this, title, text] {
      BSMessageBox(BSMessageBox::critical, title, text, this).exec();
   });
}

void BSTerminalMainWindow::onSignerConnError(const QString &err)
{
   showError(tr("Signer connection error"), tr("Signer connection error details: %1").arg(err));
}

void BSTerminalMainWindow::onReceive()
{
   const auto defWallet = walletsMgr_->getDefaultWallet();
   std::string selWalletId = defWallet ? defWallet->walletId() : std::string{};
   if (ui->tabWidget->currentWidget() == ui->widgetWallets) {
      auto wallets = ui->widgetWallets->getSelectedWallets();
      if (!wallets.empty()) {
         selWalletId = wallets[0]->walletId();
      } else {
         wallets = ui->widgetWallets->getFirstWallets();

         if (!wallets.empty()) {
            selWalletId = wallets[0]->walletId();
         }
      }
   }
   SelectWalletDialog *selectWalletDialog = new SelectWalletDialog(walletsMgr_, selWalletId, this);
   selectWalletDialog->exec();

   if (selectWalletDialog->result() == QDialog::Rejected) {
      return;
   }

   NewAddressDialog* newAddressDialog = new NewAddressDialog(selectWalletDialog->getSelectedWallet()
      , signContainer_, selectWalletDialog->isNestedSegWitAddress(), this);
   newAddressDialog->show();
}

void BSTerminalMainWindow::createAdvancedTxDialog(const std::string &selectedWalletId)
{
   CreateTransactionDialogAdvanced advancedDialog{armory_, walletsMgr_
      , signContainer_, true, logMgr_->logger("ui"), nullptr, this};
   advancedDialog.setOfflineDir(applicationSettings_->get<QString>(ApplicationSettings::signerOfflineDir));

   if (!selectedWalletId.empty()) {
      advancedDialog.SelectWallet(selectedWalletId);
   }

   advancedDialog.exec();
}

void BSTerminalMainWindow::onSend()
{
   std::string selectedWalletId;

   if (ui->tabWidget->currentWidget() == ui->widgetWallets) {
      const auto &wallets = ui->widgetWallets->getSelectedWallets();
      if (wallets.size() == 1) {
         selectedWalletId = wallets[0]->walletId();
      }
   }

   if (QGuiApplication::keyboardModifiers() & Qt::ShiftModifier) {
      createAdvancedTxDialog(selectedWalletId);
   } else {
      if (applicationSettings_->get<bool>(ApplicationSettings::AdvancedTxDialogByDefault)) {
         createAdvancedTxDialog(selectedWalletId);
      } else {
         CreateTransactionDialogSimple dlg{armory_, walletsMgr_, signContainer_
            , logMgr_->logger("ui"),
                                           this};
         dlg.setOfflineDir(applicationSettings_->get<QString>(ApplicationSettings::signerOfflineDir));

         if (!selectedWalletId.empty()) {
            dlg.SelectWallet(selectedWalletId);
         }

         dlg.exec();

         if ((dlg.result() == QDialog::Accepted) && dlg.userRequestedAdvancedDialog()) {
            auto advancedDialog = dlg.CreateAdvancedDialog();

            advancedDialog->exec();
         }
      }
   }
}

void BSTerminalMainWindow::setupMenu()
{
   // menu role erquired for OSX only, to place it to first menu item
   action_login_->setMenuRole(QAction::ApplicationSpecificRole);
   action_logout_->setMenuRole(QAction::ApplicationSpecificRole);

   ui->menuFile->insertAction(ui->actionSettings, action_login_);
   ui->menuFile->insertAction(ui->actionSettings, action_logout_);

   ui->menuFile->insertSeparator(action_login_);
   ui->menuFile->insertSeparator(ui->actionSettings);

   connect(ui->actionCreateNewWallet, &QAction::triggered, [ww = ui->widgetWallets]{ ww->CreateNewWallet(); });
   connect(ui->actionAuthenticationAddresses, &QAction::triggered, this, &BSTerminalMainWindow::openAuthManagerDialog);
   connect(ui->actionSettings, &QAction::triggered, this, [=]() { openConfigDialog(); });
   connect(ui->actionAccountInformation, &QAction::triggered, this, &BSTerminalMainWindow::openAccountInfoDialog);
   connect(ui->actionEnterColorCoinToken, &QAction::triggered, this, &BSTerminalMainWindow::openCCTokenDialog);

   onUserLoggedOut();

#ifndef Q_OS_MAC
   ui->horizontalFrame->hide();

   ui->menubar->setCornerWidget(ui->pushButtonUser);
#endif
}

void BSTerminalMainWindow::openAuthManagerDialog()
{
   openAuthDlgVerify(QString());
}

void BSTerminalMainWindow::openAuthDlgVerify(const QString &addrToVerify)
{
   if (authManager_->HaveAuthWallet()) {
      authAddrDlg_->show();
      QApplication::processEvents();
      authAddrDlg_->setAddressToVerify(addrToVerify);
   } else {
      createAuthWallet();
   }
}

void BSTerminalMainWindow::openConfigDialog()
{
   ConfigDialog configDialog(applicationSettings_, armoryServersProvider_, this);
   connect(&configDialog, &ConfigDialog::reconnectArmory, this, &BSTerminalMainWindow::onArmoryNeedsReconnect);
   configDialog.exec();

   UpdateMainWindowAppearence();
}

void BSTerminalMainWindow::openAccountInfoDialog()
{
   CelerAccountInfoDialog dialog(celerConnection_, this);
   dialog.exec();
}

void BSTerminalMainWindow::openCCTokenDialog()
{
   if (walletsMgr_->hasPrimaryWallet() || createWallet(true, false)) {
      CCTokenEntryDialog dialog(walletsMgr_, ccFileManager_, signContainer_, this);
      dialog.exec();
   }
}

void BSTerminalMainWindow::loginToCeler(const std::string& username, const std::string& password)
{
   const std::string host = applicationSettings_->get<std::string>(ApplicationSettings::celerHost);
   const std::string port = applicationSettings_->get<std::string>(ApplicationSettings::celerPort);

   if (host.empty() || port.empty()) {
      logMgr_->logger("ui")->error("[BSTerminalMainWindow::loginToCeler] missing network settings for App server");
      showError(tr("Connection error"), tr("Missing network settings for Blocksettle Server"));
      return;
   }

   if (!celerConnection_->LoginToServer(host, port, username, password)) {
      logMgr_->logger("ui")->error("[BSTerminalMainWindow::loginToCeler] login failed");
      showError(tr("Connection error"), tr("Login failed"));
   } else {
      auto userName = QString::fromStdString(username);
      currentUserLogin_ = userName;
      ui->widgetWallets->setUsername(userName);
      action_logout_->setVisible(false);
      action_login_->setEnabled(false);
   }
}

void BSTerminalMainWindow::onLogin()
{
   LoadCCDefinitionsFromPuB();

   GetNetworkSettingsFromPuB([this]()
      {
         OnNetworkSettingsLoaded();
         emit readyToLogin();
      });
}

void BSTerminalMainWindow::onReadyToLogin()
{
   LoginWindow loginDialog(logMgr_->logger("autheID"), applicationSettings_, connectionManager_, this);

   if (loginDialog.exec() == QDialog::Accepted) {
      currentUserLogin_ = loginDialog.getUsername();
      auto id = ui->widgetChat->login(currentUserLogin_.toStdString(), loginDialog.getJwt());
      setLoginButtonText(currentUserLogin_);

#ifndef PRODUCTION_BUILD
      // TODO: uncomment this section once we have armory connection
      // if (isArmoryConnected()) {
         loginToCeler(loginDialog.getUsername().toStdString()
            , "Welcome1234");
      // } else {
         // logMgr_->logger()->debug("[BSTerminalMainWindow::onReadyToLogin] armory disconnected. Could not login to celer.");
      // }
#endif
   }
}

void BSTerminalMainWindow::onLogout()
{
   ui->widgetWallets->setUsername(QString());
   ui->widgetChat->logout();

   if (celerConnection_->IsConnected()) {
      celerConnection_->CloseConnection();
   }
   else {
       setLoginButtonText(loginButtonText_);
   }
}

void BSTerminalMainWindow::onUserLoggedIn()
{
   ui->actionAccountInformation->setEnabled(true);
   ui->actionAuthenticationAddresses->setEnabled(true);
   ui->actionOneTimePassword->setEnabled(true);
   ui->actionEnterColorCoinToken->setEnabled(true);

   ui->actionDeposits->setEnabled(true);
   ui->actionWithdrawalRequest->setEnabled(true);
   ui->actionLinkAdditionalBankAccount->setEnabled(true);

   authManager_->ConnectToPublicBridge(connectionManager_, celerConnection_);
   ccFileManager_->ConnectToCelerClient(celerConnection_);

   const auto userId = BinaryData::CreateFromHex(celerConnection_->userId());
   if (signContainer_) {
      signContainer_->SetUserId(userId);
   }
   walletsMgr_->setUserId(userId);

   setLoginButtonText(currentUserLogin_);

   if (!mdProvider_->IsConnectionActive()) {
      mdProvider_->SubscribeToMD();
   }
}

void BSTerminalMainWindow::onUserLoggedOut()
{
   ui->actionAccountInformation->setEnabled(false);
   ui->actionAuthenticationAddresses->setEnabled(false);
   ui->actionEnterColorCoinToken->setEnabled(false);
   ui->actionOneTimePassword->setEnabled(false);

   ui->actionDeposits->setEnabled(false);
   ui->actionWithdrawalRequest->setEnabled(false);
   ui->actionLinkAdditionalBankAccount->setEnabled(false);

   if (signContainer_) {
      signContainer_->SetUserId(BinaryData{});
   }
   if (walletsMgr_) {
      walletsMgr_->setUserId(BinaryData{});
   }
   if (authManager_) {
      authManager_->OnDisconnectedFromCeler();
   }
}

void BSTerminalMainWindow::onCelerConnected()
{
   action_login_->setVisible(false);
   action_logout_->setVisible(true);

   onUserLoggedIn();
}

void BSTerminalMainWindow::onCelerDisconnected()
{
   action_logout_->setVisible(false);
   action_login_->setEnabled(true);
   action_login_->setVisible(true);

   onUserLoggedOut();
   celerConnection_->CloseConnection();
}

void BSTerminalMainWindow::onCelerConnectionError(int errorCode)
{
   switch(errorCode)
   {
   case CelerClient::LoginError:
      logMgr_->logger("ui")->debug("[BSTerminalMainWindow::onCelerConnectionError] login failed. Probably user do not have BS matching account");
      break;
   }

   if (!mdProvider_->IsConnectionActive()) {
      mdProvider_->SubscribeToMD();
   }
}

void BSTerminalMainWindow::createAuthWallet()
{
   if (celerConnection_->tradingAllowed()) {
      if (!walletsMgr_->hasPrimaryWallet() && !createWallet(true)) {
         return;
      }

      if (!walletsMgr_->getAuthWallet()) {
         BSMessageBox createAuthReq(BSMessageBox::question, tr("Authentication Wallet")
            , tr("Create Authentication Wallet")
            , tr("You don't have a sub-wallet in which to hold Authentication Addresses. Would you like to create one?")
            , this);
         if (createAuthReq.exec() == QDialog::Accepted) {
            authManager_->CreateAuthWallet();
         }
      }
   }
}

void BSTerminalMainWindow::onAuthMgrConnComplete()
{
   if (celerConnection_->tradingAllowed()) {
      if (!walletsMgr_->hasPrimaryWallet() && !createWallet(true)) {
         return;
      }
      if (!walletsMgr_->hasSettlementWallet()) {
         BSMessageBox createSettlReq(BSMessageBox::question, tr("Create settlement wallet")
            , tr("Settlement wallet missing")
            , tr("You don't have Settlement wallet, yet. Do you wish to create it?")
            , this);
         if (createSettlReq.exec() == QDialog::Accepted) {
            const auto title = tr("Settlement wallet");
            if (walletsMgr_->createSettlementWallet()) {
               BSMessageBox(BSMessageBox::success, title, tr("Settlement wallet successfully created")).exec();
            } else {
               showError(title, tr("Failed to create settlement wallet"));
               return;
            }
         }
         else {
            return;
         }
      }

      createAuthWallet();
   }
   else {
      logMgr_->logger("ui")->debug("Trading not allowed");
   }
}

struct BSTerminalMainWindow::TxInfo {
   Tx       tx;
   uint32_t txTime;
   int64_t  value;
   std::shared_ptr<bs::sync::Wallet>   wallet;
   bs::sync::Transaction::Direction    direction;
   QString  mainAddress;
};

void BSTerminalMainWindow::onZCreceived(const std::vector<bs::TXEntry> entries)
{
   if (entries.empty()) {
      return;
   }
   for (const auto &entry : entries) {
      const auto &cbTx = [this, id = entry.id, txTime = entry.txTime, value = entry.value](Tx tx) {
         const auto wallet = walletsMgr_->getWalletById(id);
         if (!wallet) {
            return;
         }
         auto txInfo = new TxInfo { tx, txTime, value, wallet, bs::sync::Transaction::Direction::Unknown, QString() };
         const auto &cbDir = [this, txInfo] (bs::sync::Transaction::Direction dir, std::vector<bs::Address>) {
            txInfo->direction = dir;
            if (!txInfo->mainAddress.isEmpty() && txInfo->wallet) {
               showZcNotification(txInfo);
               delete txInfo;
            }
         };
         const auto &cbMainAddr = [this, txInfo] (QString mainAddr, int addrCount) {
            txInfo->mainAddress = mainAddr;
            if ((txInfo->direction != bs::sync::Transaction::Direction::Unknown) && txInfo->wallet) {
               showZcNotification(txInfo);
               delete txInfo;
            }
         };
         walletsMgr_->getTransactionDirection(tx, id, cbDir);
         walletsMgr_->getTransactionMainAddress(tx, id, (value > 0), cbMainAddr);
      };
      armory_->getTxByHash(entry.txHash, cbTx);
   }
}

void BSTerminalMainWindow::showZcNotification(const TxInfo *txInfo)
{
   QStringList lines;
   lines << tr("Date: %1").arg(UiUtils::displayDateTime(txInfo->txTime));
   lines << tr("TX: %1 %2 %3").arg(tr(bs::sync::Transaction::toString(txInfo->direction)))
      .arg(txInfo->wallet->displayTxValue(txInfo->value)).arg(txInfo->wallet->displaySymbol());
   lines << tr("Wallet: %1").arg(QString::fromStdString(txInfo->wallet->name()));
   lines << txInfo->mainAddress;

   const auto &title = tr("New blockchain transaction");
   NotificationCenter::notify(bs::ui::NotifyType::BlockchainTX, { title, lines.join(tr("\n")) });
}

void BSTerminalMainWindow::showRunInBackgroundMessage()
{
   sysTrayIcon_->showMessage(tr("BlockSettle is running"), tr("BlockSettle Terminal is running in the backgroud. Click the tray icon to open the main window."), QSystemTrayIcon::Information);
}

void BSTerminalMainWindow::closeEvent(QCloseEvent* event)
{
   if (applicationSettings_->get<bool>(ApplicationSettings::closeToTray)) {
      hide();
      event->ignore();
   }
   else {
      QMainWindow::closeEvent(event);
      QApplication::exit();
   }
}

void BSTerminalMainWindow::changeEvent(QEvent* e)
{
   switch (e->type())
   {
      case QEvent::WindowStateChange:
      {
         if (this->windowState() & Qt::WindowMinimized)
         {
            if (applicationSettings_->get<bool>(ApplicationSettings::minimizeToTray))
            {
               QTimer::singleShot(0, this, &QMainWindow::hide);
            }
         }

         break;
      }
      default:
         break;
   }

   QMainWindow::changeEvent(e);
}

void BSTerminalMainWindow::setLoginButtonText(const QString& text)
{
   ui->pushButtonUser->setText(text);

#ifndef Q_OS_MAC
   ui->menubar->adjustSize();
#endif
}

void BSTerminalMainWindow::onPasswordRequested(const bs::hd::WalletInfo &walletInfo, std::string prompt)
{
   SignContainer::PasswordType password;
   bool cancelledByUser = true;

   if (walletInfo.rootId().isEmpty()) {
      logMgr_->logger("ui")->error("[onPasswordRequested] can\'t ask password for empty wallet id");
   } else {
      QString walletName;
      const auto wallet = walletsMgr_->getWalletById(walletInfo.rootId().toStdString());
      if (wallet != nullptr) {
         // do we need to get name of root wallet?
         walletName = QString::fromStdString(wallet->name());
      } else {
         const auto hdWallet = walletsMgr_->getHDWalletById(walletInfo.rootId().toStdString());
         walletName = QString::fromStdString(hdWallet->name());
      }

      // pass to dialog root wallet id and root name
      bs::hd::WalletInfo walletInfoCopy = walletInfo;
      if (!walletName.isEmpty()) {
         const auto &rootWallet = walletsMgr_->getHDRootForLeaf(walletInfo.rootId().toStdString());
         if (rootWallet) {
            walletInfoCopy.setRootId(rootWallet->walletId());
            walletInfoCopy.setName(rootWallet->name());
         }

         EnterWalletPassword passwordDialog(AutheIDClient::SignWallet, this);
         passwordDialog.init(walletInfoCopy, applicationSettings_, connectionManager_, WalletKeyWidget::UseType::RequestAuthAsDialog
                             , QString::fromStdString(prompt), logMgr_->logger("ui"));

         if (passwordDialog.exec() == QDialog::Accepted) {
            password = passwordDialog.resultingKey();
            cancelledByUser = false;
         }
         else {
            logMgr_->logger("ui")->debug("[onPasswordRequested] user rejected to enter password for wallet {} ( {} )"
               , walletInfo.rootId().toStdString(), walletName.toStdString());
         }
      } else {
         logMgr_->logger("ui")->error("[onPasswordRequested] can\'t find wallet with id {}", walletInfo.rootId().toStdString());
      }
   }

   signContainer_->SendPassword(walletInfo.rootId().toStdString(), password, cancelledByUser);
}

void BSTerminalMainWindow::onCCInfoMissing()
{ }   // do nothing here since we don't know if user will need Private Market before logon to Celer

void BSTerminalMainWindow::setupShortcuts()
{
   auto overviewTabShortcut = new QShortcut(QKeySequence(QString::fromStdString("Ctrl+1")), this);
   overviewTabShortcut->setContext(Qt::WindowShortcut);
   connect(overviewTabShortcut, &QShortcut::activated, [this](){ ui->tabWidget->setCurrentIndex(0);});

   auto tradingTabShortcut = new QShortcut(QKeySequence(QString::fromStdString("Ctrl+2")), this);
   tradingTabShortcut->setContext(Qt::WindowShortcut);
   connect(tradingTabShortcut, &QShortcut::activated, [this](){ ui->tabWidget->setCurrentIndex(1);});

   auto dealingTabShortcut = new QShortcut(QKeySequence(QString::fromStdString("Ctrl+3")), this);
   dealingTabShortcut->setContext(Qt::WindowShortcut);
   connect(dealingTabShortcut, &QShortcut::activated, [this](){ ui->tabWidget->setCurrentIndex(2);});

   auto walletsTabShortcutt = new QShortcut(QKeySequence(QString::fromStdString("Ctrl+4")), this);
   walletsTabShortcutt->setContext(Qt::WindowShortcut);
   connect(walletsTabShortcutt, &QShortcut::activated, [this](){ ui->tabWidget->setCurrentIndex(3);});

   auto transactionsTabShortcut = new QShortcut(QKeySequence(QString::fromStdString("Ctrl+5")), this);
   transactionsTabShortcut->setContext(Qt::WindowShortcut);
   connect(transactionsTabShortcut, &QShortcut::activated, [this](){ ui->tabWidget->setCurrentIndex(4);});

   auto alt_1 = new QShortcut(QKeySequence(QString::fromLatin1("Alt+1")), this);
   alt_1->setContext(Qt::WindowShortcut);
   connect(alt_1, &QShortcut::activated, [this]() {
         static_cast<TabWithShortcut*>(ui->tabWidget->currentWidget())->shortcutActivated(
            TabWithShortcut::ShortcutType::Alt_1);
      }
   );

   auto alt_2 = new QShortcut(QKeySequence(QString::fromLatin1("Alt+2")), this);
   alt_2->setContext(Qt::WindowShortcut);
   connect(alt_2, &QShortcut::activated, [this]() {
         static_cast<TabWithShortcut*>(ui->tabWidget->currentWidget())->shortcutActivated(
            TabWithShortcut::ShortcutType::Alt_2);
      }
   );

   auto alt_3 = new QShortcut(QKeySequence(QString::fromLatin1("Alt+3")), this);
   alt_3->setContext(Qt::WindowShortcut);
   connect(alt_3, &QShortcut::activated, [this]() {
         static_cast<TabWithShortcut*>(ui->tabWidget->currentWidget())->shortcutActivated(
            TabWithShortcut::ShortcutType::Alt_3);
      }
   );

   auto ctrl_s = new QShortcut(QKeySequence(QString::fromLatin1("Ctrl+S")), this);
   ctrl_s->setContext(Qt::WindowShortcut);
   connect(ctrl_s, &QShortcut::activated, [this]() {
         static_cast<TabWithShortcut*>(ui->tabWidget->currentWidget())->shortcutActivated(
            TabWithShortcut::ShortcutType::Ctrl_S);
      }
   );

   auto ctrl_p = new QShortcut(QKeySequence(QString::fromLatin1("Ctrl+P")), this);
   ctrl_p->setContext(Qt::WindowShortcut);
   connect(ctrl_p, &QShortcut::activated, [this]() {
         static_cast<TabWithShortcut*>(ui->tabWidget->currentWidget())->shortcutActivated(
            TabWithShortcut::ShortcutType::Ctrl_P);
      }
   );

   auto ctrl_q = new QShortcut(QKeySequence(QString::fromLatin1("Ctrl+Q")), this);
   ctrl_q->setContext(Qt::WindowShortcut);
   connect(ctrl_q, &QShortcut::activated, [this]() {
         static_cast<TabWithShortcut*>(ui->tabWidget->currentWidget())->shortcutActivated(
            TabWithShortcut::ShortcutType::Ctrl_Q);
      }
   );

   auto alt_s = new QShortcut(QKeySequence(QString::fromLatin1("Alt+S")), this);
   alt_s->setContext(Qt::WindowShortcut);
   connect(alt_s, &QShortcut::activated, [this]() {
         static_cast<TabWithShortcut*>(ui->tabWidget->currentWidget())->shortcutActivated(
            TabWithShortcut::ShortcutType::Alt_S);
      }
   );

   auto alt_b = new QShortcut(QKeySequence(QString::fromLatin1("Alt+B")), this);
   alt_b->setContext(Qt::WindowShortcut);
   connect(alt_b, &QShortcut::activated, [this]() {
         static_cast<TabWithShortcut*>(ui->tabWidget->currentWidget())->shortcutActivated(
            TabWithShortcut::ShortcutType::Alt_B);
      }
   );

   auto alt_p = new QShortcut(QKeySequence(QString::fromLatin1("Alt+P")), this);
   alt_p->setContext(Qt::WindowShortcut);
   connect(alt_p, &QShortcut::activated, [this]() {
         static_cast<TabWithShortcut*>(ui->tabWidget->currentWidget())->shortcutActivated(
            TabWithShortcut::ShortcutType::Alt_P);
      }
   );
}

void BSTerminalMainWindow::onButtonUserClicked() {
   if (ui->pushButtonUser->text() == loginButtonText_) {
      onLogin();
   } else {
      if (BSMessageBox(BSMessageBox::question, tr("User Logout"), tr("You are about to logout")
         , tr("Do you want to continue?")).exec() == QDialog::Accepted)
      onLogout();
   }
}

void BSTerminalMainWindow::showArmoryServerPrompt(const BinaryData &srvPubKey, const std::string &srvIPPort, std::shared_ptr<std::promise<bool>> promiseObj)
{
   QList<ArmoryServer> servers = armoryServersProvider_->servers();
   int serverIndex = armoryServersProvider_->indexOfIpPort(srvIPPort);
   if (serverIndex >= 0) {
      ArmoryServer server = servers.at(serverIndex);

      if (server.armoryDBKey.isEmpty()) {
         BSMessageBox *box = new BSMessageBox(BSMessageBox::question
                          , tr("ArmoryDB Key Import")
                          , tr("Do you wish to import the following ArmoryDB Key?")
                          , tr("Address: %1\n"
                               "Port: %2\n"
                               "Key: %3")
                                    .arg(QString::fromStdString(srvIPPort).split(QStringLiteral(":")).at(0))
                                    .arg(QString::fromStdString(srvIPPort).split(QStringLiteral(":")).at(1))
                                    .arg(QString::fromLatin1(QByteArray::fromStdString(srvPubKey.toBinStr()).toHex()))
                          , this);
         box->setMinimumSize(600, 150);
         box->setMaximumSize(600, 150);

         bool answer = (box->exec() == QDialog::Accepted);
         box->deleteLater();

         if (answer) {
            armoryServersProvider_->addKey(srvIPPort, srvPubKey);
         }

         promiseObj->set_value(true);
      }
      else if (server.armoryDBKey != QString::fromLatin1(QByteArray::fromStdString(srvPubKey.toBinStr()).toHex())) {
         BSMessageBox *box = new BSMessageBox(BSMessageBox::warning
                          , tr("ArmoryDB Key")
                          , tr("ArmoryDB Key was changed.\n"
                               "Do you wish to proceed connection and save new key?")
                          , tr("Address: %1\n"
                               "Port: %2\n"
                               "Old Key: %3\n"
                               "New Key: %4")
                                    .arg(QString::fromStdString(srvIPPort).split(QStringLiteral(":")).at(0))
                                    .arg(QString::fromStdString(srvIPPort).split(QStringLiteral(":")).at(1))
                                    .arg(QString::fromLatin1(QByteArray::fromStdString(srvPubKey.toBinStr()).toHex()))
                                    .arg(QString::fromLatin1(QByteArray::fromStdString(srvPubKey.toBinStr()).toHex()))
                          , this);
         box->setMinimumSize(600, 150);
         box->setMaximumSize(600, 150);
         box->setCancelVisible(true);

         bool answer = (box->exec() == QDialog::Accepted);
         box->deleteLater();

         if (answer) {
            armoryServersProvider_->addKey(srvIPPort, srvPubKey);
         }

         promiseObj->set_value(answer);
      }
      else {
         promiseObj->set_value(true);
      }
   }
   else {
      // server not in the list - added directly to ini config
      promiseObj->set_value(true);
   }
}

void BSTerminalMainWindow::onArmoryNeedsReconnect()
{
   disconnect(statusBarView_.get(), 0, 0, 0);
   statusBarView_->deleteLater();
   QApplication::processEvents();

   initArmory();
   LoadWallets();

   QApplication::processEvents();

   statusBarView_ = std::make_shared<StatusBarView>(armory_, walletsMgr_, assetManager_, celerConnection_
      , signContainer_, ui->statusbar);

   InitWalletsView();


   widgetsInited_ = false;
   InitSigningContainer();
   InitAuthManager();

   connectSigner();
   connectArmory();
}<|MERGE_RESOLUTION|>--- conflicted
+++ resolved
@@ -109,14 +109,11 @@
    authSignManager_ = std::make_shared<AuthSignManager>(logMgr_->logger(), applicationSettings_
       , celerConnection_, connectionManager_);
 
-<<<<<<< HEAD
-   InitAssets();
-=======
    if (!applicationSettings_->get<bool>(ApplicationSettings::initialized)) {
       applicationSettings_->SetDefaultSettings(true);
    }
 
->>>>>>> fdb72cea
+   InitAssets();
    InitSigningContainer();
    InitAuthManager();
 
