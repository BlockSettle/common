--- conflicted
+++ resolved
@@ -54,10 +54,6 @@
 #include "UiUtils.h"
 #include "Wallets/SyncHDWallet.h"
 #include "Wallets/SyncWalletsManager.h"
-<<<<<<< HEAD
-#include "ZmqSecuredDataConnection.h"
-=======
->>>>>>> c8153fdd
 
 #include <spdlog/spdlog.h>
 
@@ -1063,7 +1059,7 @@
    if (celerConnection_->IsConnected()) {
       celerConnection_->CloseConnection();
    }
-   
+
    setLoginButtonText(loginButtonText_);
 }
 
