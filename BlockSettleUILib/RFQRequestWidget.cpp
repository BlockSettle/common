--- conflicted
+++ resolved
@@ -133,11 +133,7 @@
 void RFQRequestWidget::onRFQSubmit(const bs::network::RFQ& rfq)
 {
    RFQDialog* dialog = new RFQDialog(logger_, rfq, ui_->pageRFQTicket->GetTransactionData(), quoteProvider_,
-<<<<<<< HEAD
-      authAddressManager_, assetManager_, walletsManager_, signingContainer_, armory_, this);
-=======
       authAddressManager_, assetManager_, walletsManager_, signingContainer_, armory_, celerClient_, this);
->>>>>>> 810fa8b6
 
    dialog->setAttribute(Qt::WA_DeleteOnClose);
 
