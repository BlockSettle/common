#ifndef __RFQ_DEALER_REPLY_H__
#define __RFQ_DEALER_REPLY_H__

#include <QTimer>
#include <QWidget>

#include <atomic>
#include <functional>
#include <memory>
#include <unordered_map>
#include <unordered_set>
#include "CommonTypes.h"
#include "EncryptionUtils.h"
#include "FrejaREST.h"
#include "MetaData.h"
#include "UserScript.h"

namespace Ui {
    class RFQDealerReply;
};
namespace spdlog {
   class logger;
}
namespace bs {
   class DealerUtxoResAdapter;
   class SettlementAddressEntry;
   class Wallet;
}
class ApplicationSettings;
class ArmoryConnection;
class AssetManager;
class AuthAddressManager;
class QuoteProvider;
class SelectedTransactionInputs;
class SignContainer;
class TransactionData;
class WalletsManager;
class CustomDoubleSpinBox;

QT_BEGIN_NAMESPACE
class QDoubleSpinBox;
class QPushButton;
QT_END_NAMESPACE

namespace bs {
   namespace network {
      struct QuoteNotification;
   }

   namespace ui {
      class RFQDealerReply : public QWidget
      {
         Q_OBJECT

      public:
         RFQDealerReply(QWidget* parent = nullptr);
         virtual ~RFQDealerReply();

         void init(const std::shared_ptr<spdlog::logger> logger
            , const std::shared_ptr<AuthAddressManager> &
            , const std::shared_ptr<AssetManager>& assetManager
            , const std::shared_ptr<QuoteProvider>& quoteProvider
            , const std::shared_ptr<ApplicationSettings> &
            , const std::shared_ptr<SignContainer> &
<<<<<<< HEAD
            , const std::shared_ptr<ArmoryConnection> &);
=======
            , std::shared_ptr<MarketDataProvider> mdProvider);
>>>>>>> 85b1ef66
         void setWalletsManager(const std::shared_ptr<WalletsManager> &walletsManager);

         std::shared_ptr<TransactionData> getTransactionData(const std::string &reqId) const;
         bool autoSign() const;

         CustomDoubleSpinBox* bidSpinBox() const;
         CustomDoubleSpinBox* offerSpinBox() const;

         QPushButton* pullButton() const;
         QPushButton* quoteButton() const;

      signals:
         void aqScriptLoaded(const QString &filename);
         void autoSignActivated(const SecureBinaryData &password, const QString &hdWalletId, bool active);
         void submitQuoteNotif(const network::QuoteNotification &);
         void pullQuoteNotif(const QString &reqId, const QString &reqSessToken);

      public slots:
         void setQuoteReqNotification(const network::QuoteReqNotification &, double indicBid, double indicAsk);
         void quoteReqNotifStatusChanged(const network::QuoteReqNotification &);
         void onQuoteReqNotification(const network::QuoteReqNotification &);
         void onQuoteReqCancelled(const QString &reqId, bool byUser);
         void onQuoteReqRejected(const QString &reqId);
         void onMDUpdate(bs::network::Asset::Type, const QString &security, bs::network::MDFields);
         void onBestQuotePrice(const QString reqId, double price, bool own);
         void onAutoSignActivated();
         void onAutoSignStateChanged(const std::string &walletId, bool active, const std::string &error);
         void onCelerConnected();
         void onCelerDisconnected();

      private slots:
         void initUi();
         void priceChanged();
         void updateSubmitButton();
         void submitButtonClicked();
         void pullButtonClicked();
         void showCoinControl();
         void aqFillHistory();
         void aqScriptChanged(int curIndex);
         void onAqScriptLoaded(const QString &filename);
         void walletSelected(int index);
         void onTransactionDataChanged();
         void aqStateChanged(int state);
         void aqTick();
         void onAQReply(const QString &reqId, double price);
         void onAQPull(const QString &reqId);
         void onReservedUtxosChanged(const std::string &walletId, const std::vector<UTXO> &);
         void onQuoteReceived(const bs::network::Quote &);
         void onQuoteNotifCancelled(const QString &reqId);
         void onOrderUpdated(const bs::network::Order &);
         void onHDLeafCreated(unsigned int id, BinaryData pubKey, BinaryData chainCode, std::string walletId);
         void onCreateHDWalletError(unsigned int id, std::string error);
         void onSignerStateUpdated();
         void startSigning();
         void updateAutoSignState();

      protected:
         bool eventFilter(QObject *watched, QEvent *evt) override;

      private:
         Ui::RFQDealerReply* ui_;
         std::shared_ptr<spdlog::logger>        logger_;
         std::shared_ptr<WalletsManager>        walletsManager_;
         std::shared_ptr<AuthAddressManager>    authAddressManager_;
         std::shared_ptr<AssetManager>          assetManager_;
         std::shared_ptr<QuoteProvider>         quoteProvider_;
         std::shared_ptr<ApplicationSettings>   appSettings_;
         std::shared_ptr<SignContainer>         signingContainer_;
<<<<<<< HEAD
         std::shared_ptr<ArmoryConnection>      armory_;
=======
         std::shared_ptr<MarketDataProvider>    mdProvider_;
>>>>>>> 85b1ef66

         std::shared_ptr<bs::Wallet>   curWallet_;
         std::shared_ptr<bs::Wallet>   prevWallet_;
         std::shared_ptr<bs::Wallet>   ccWallet_;
         std::shared_ptr<bs::Wallet>   xbtWallet_;

         std::unordered_map<std::string, double>   sentNotifs_;
         network::QuoteReqNotification    currentQRN_;
         std::shared_ptr<TransactionData> transactionData_;
         bool dealerSellXBT_;
         std::shared_ptr<SelectedTransactionInputs>   ccCoinSel_;

         double   indicBid_;
         double   indicAsk_;
         std::atomic_bool     autoUpdatePrices_;
         std::vector<wallet::EncryptionType> walletEncTypes_;
         std::vector<SecureBinaryData>       walletEncKeys_;
         bs::wallet::KeyRank  walletEncRank_;
         unsigned int         leafCreateReqId_ = 0;

         std::string product_;
         std::string baseProduct_;

         AutoQuoter *   aq_;
         bool           aqLoaded_ = false;
         bool           aqEnabled_ = false;
         bool           celerConnected_ = false;
         std::unordered_map<std::string, QObject *>   aqObjs_;
         std::unordered_map<std::string, bs::network::QuoteReqNotification>   aqQuoteReqs_;
         std::unordered_map<std::string, std::shared_ptr<TransactionData> >   aqTxData_;
         QTimer         aqTimer_;

         std::shared_ptr<DealerUtxoResAdapter>  utxoAdapter_;

         std::unordered_map<std::string, double>   bestQPrices_;
         struct MDInfo {
            double   bidPrice;
            double   askPrice;
            double   lastPrice;
         };
         std::unordered_map<std::string, MDInfo>  mdInfo_;

      private:
         void reset();
         void validateGUI();
         void updateRespQuantity();
         void updateQuoteReqNotification(const network::QuoteReqNotification &);
         double getPrice() const;
         double getValue() const;
         double getAmount() const;
         std::shared_ptr<bs::Wallet> getCurrentWallet() const { return curWallet_; }
         void setCurrentWallet(const std::shared_ptr<bs::Wallet> &);
         std::shared_ptr<bs::Wallet> getCCWallet(const std::string &cc);
         std::shared_ptr<bs::Wallet> getXbtWallet();
         bs::Address getRecvAddress() const;
         void initAQ(const QString &filename);
         void setBalanceOk(bool ok);
         void updateRecvAddresses();
         bool checkBalance() const;
         QDoubleSpinBox *getActivePriceWidget() const;
         void updateUiWalletFor(const bs::network::QuoteReqNotification &qrn);
         bool submitReply(const std::shared_ptr<TransactionData> transData
            , const network::QuoteReqNotification &qrn, double price
            , std::function<void(bs::network::QuoteNotification)>);
      };

   }  //namespace ui
}  //namespace bs

#endif // __RFQ_TICKET_XBT_H__<|MERGE_RESOLUTION|>--- conflicted
+++ resolved
@@ -62,11 +62,8 @@
             , const std::shared_ptr<QuoteProvider>& quoteProvider
             , const std::shared_ptr<ApplicationSettings> &
             , const std::shared_ptr<SignContainer> &
-<<<<<<< HEAD
-            , const std::shared_ptr<ArmoryConnection> &);
-=======
+            , const std::shared_ptr<ArmoryConnection> &
             , std::shared_ptr<MarketDataProvider> mdProvider);
->>>>>>> 85b1ef66
          void setWalletsManager(const std::shared_ptr<WalletsManager> &walletsManager);
 
          std::shared_ptr<TransactionData> getTransactionData(const std::string &reqId) const;
@@ -135,11 +132,8 @@
          std::shared_ptr<QuoteProvider>         quoteProvider_;
          std::shared_ptr<ApplicationSettings>   appSettings_;
          std::shared_ptr<SignContainer>         signingContainer_;
-<<<<<<< HEAD
          std::shared_ptr<ArmoryConnection>      armory_;
-=======
          std::shared_ptr<MarketDataProvider>    mdProvider_;
->>>>>>> 85b1ef66
 
          std::shared_ptr<bs::Wallet>   curWallet_;
          std::shared_ptr<bs::Wallet>   prevWallet_;
