--- conflicted
+++ resolved
@@ -193,15 +193,9 @@
          bool checkBalance() const;
          QDoubleSpinBox *getActivePriceWidget() const;
          void updateUiWalletFor(const bs::network::QuoteReqNotification &qrn);
-<<<<<<< HEAD
          bool submitReply(const std::shared_ptr<TransactionData> transData
             , const network::QuoteReqNotification &qrn, double price
-            , std::function<void(network::QuoteNotification)>);
-         void updateAutoSignState();
-=======
-         network::QuoteNotification submitReply(const std::shared_ptr<TransactionData> transData
-            , const network::QuoteReqNotification &qrn, double price);
->>>>>>> 7b6f5394
+            , std::function<void(bs::network::QuoteNotification)>);
       };
 
    }  //namespace ui
