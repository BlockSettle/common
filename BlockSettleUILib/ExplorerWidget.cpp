--- conflicted
+++ resolved
@@ -45,13 +45,8 @@
 
 // Initialize the widget and related widgets (block, address, Tx). Blocks won't
 // be set up for now.
-<<<<<<< HEAD
 void ExplorerWidget::init(const std::shared_ptr<ArmoryObject> &armory,
                           const std::shared_ptr<spdlog::logger> &inLogger)
-=======
-void ExplorerWidget::init(const std::shared_ptr<ArmoryConnection> &armory
-   , const std::shared_ptr<spdlog::logger> &inLogger)
->>>>>>> 8715f376
 {
    armory_ = armory;
    logger_ = inLogger;
