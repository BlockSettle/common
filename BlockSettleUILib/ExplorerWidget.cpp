#include "ExplorerWidget.h"
#include "ui_ExplorerWidget.h"
#include "UiUtils.h"
#include "TransactionDetailsWidget.h"
#include "BSMessageBox.h"

#include <QStringListModel>
#include <QToolTip>

// Overloaded constuctor. Does basic setup and Qt signal connection.
ExplorerWidget::ExplorerWidget(QWidget *parent) :
<<<<<<< HEAD
   TabWithShortcut(parent), expTimer_(new QTimer), ui_(new Ui::ExplorerWidget())
=======
   TabWithShortcut(parent)
 , ui_(new Ui::ExplorerWidget())
 , transactionHistoryPosition_(-1)
>>>>>>> c8153fdd
{
   ui_->setupUi(this);
   ui_->searchBox->setReadOnly(true);

   // Set up the explorer expiration timer.
   expTimer_->setInterval(EXP_TIMEOUT);
   expTimer_->setSingleShot(true);
   expTimer_->callOnTimeout(this, &ExplorerWidget::onExpTimeout);

   // connection to handle enter key being pressed inside the search box
   connect(ui_->searchBox, &QLineEdit::returnPressed,
           this, &ExplorerWidget::onSearchStarted);
   // connection to handle user clicking on TXID inside address details page
   connect(ui_->Address, &AddressDetailsWidget::transactionClicked,
           this, &ExplorerWidget::onTransactionClicked);
   // connection to handle user clicking on adress id inside tx details page
   connect(ui_->Transaction, &TransactionDetailsWidget::addressClicked,
           this, &ExplorerWidget::onAddressClicked);
   connect(ui_->btnSearch, &QPushButton::clicked,
           this, &ExplorerWidget::onSearchStarted);
   connect(ui_->btnReset, &QPushButton::clicked,
           this, &ExplorerWidget::onReset);
   connect(ui_->btnBack, &QPushButton::clicked,
           this, &ExplorerWidget::onBackButtonClicked);
   connect(ui_->btnForward, &QPushButton::clicked,
           this, &ExplorerWidget::onForwardButtonClicked);
}

ExplorerWidget::~ExplorerWidget() = default;

// Initialize the widget and related widgets (block, address, Tx). Blocks won't
// be set up for now.
void ExplorerWidget::init(const std::shared_ptr<ArmoryConnection> &armory
   , const std::shared_ptr<spdlog::logger> &inLogger)
{
   armory_ = armory;
   logger_ = inLogger;
   ui_->Transaction->init(armory, inLogger, expTimer_);
   ui_->Address->init(armory, inLogger, expTimer_);
//   ui_->Block->init(armory, inLogger);

   // With Armory and the logger set, we can start accepting text input.
   ui_->searchBox->setReadOnly(false);
   ui_->searchBox->setPlaceholderText(QString::fromStdString(
      "Search for a transaction or address."));
}

void ExplorerWidget::shortcutActivated(ShortcutType s)
{
   switch (s) {

   default:
      break;
   }
}

// The function called when the user uses the search bar (Tx or address).
void ExplorerWidget::onSearchStarted()
{
   const QString& userStr = ui_->searchBox->text();
   if (userStr.isEmpty()) {
      QToolTip::showText(ui_->searchBox->mapToGlobal(QPoint(0, 7)),
                         tr("Provide a valid address or transaction id."),
                         ui_->searchBox);
      return;
   }

   // Check if this is an address first. Check Base58 and Bech32. 32 byte hex will
   // just cause the system to think it's a P2SH (?) address.
   bool strIsAddress = false;
   bs::Address bsAddress;
   try {
      bsAddress = bs::Address(userStr.trimmed(), bs::Address::Format::Base58);
      strIsAddress = bsAddress.isValid();
   } catch (...) {}
   if(strIsAddress == false) {
      try {
         bsAddress = bs::Address(userStr.trimmed(), bs::Address::Format::Bech32);
         strIsAddress = bsAddress.isValid();
      } catch (...) {}
   }

   // If address, process. If not, see if it's a 32 byte (64 char) hex string.
   // Idx 0 = Block (BlockDetailsWidget - Not used for now)
   // Idx 1 = Tx (TransactionDetailsWidget)
   // Idx 2 = Address (AddressDetailsWidget)
   if(strIsAddress == true) {
      ui_->stackedWidget->setCurrentIndex(AddressPage);

      // Pass the address to the address widget and load the wallet, which kicks
      // off address processing and UI loading.
      ui_->Address->setQueryAddr(bsAddress);
      ui_->searchBox->clear();
      expTimer_->start();
   }
   else if(userStr.length() == 64 &&
           userStr.toStdString().find_first_not_of("0123456789abcdefABCDEF", 2) == std::string::npos) {
      // String is a valid 32 byte hex string, so we may proceed.
      clearTransactionHistory();
      pushTransactionHistory(userStr);
      setTransaction(userStr);
      ui_->searchBox->clear();
      expTimer_->start();
   }
   else {
      // This isn't a valid address or 32 byte hex string.
      QToolTip::showText(ui_->searchBox->mapToGlobal(QPoint(0, 7)),
                         tr("This is not a valid address or transaction ID."),
                         ui_->searchBox);
   }
}

// This slot function is called whenever user clicks on a transaction in
// address details page or any other page.
void ExplorerWidget::onTransactionClicked(QString txId)
{
<<<<<<< HEAD
   BinaryTXID terminalTXID(READHEX(txId.toStdString()), true);
   ui_->stackedWidget->setCurrentIndex(TxPage);
   ui_->Transaction->populateTransactionWidget(terminalTXID);
   expTimer_->start();
}

// Function called when the explorer timeout expires. It just lets the user know
// that the explorer query took too long.
void ExplorerWidget::onExpTimeout()
{
   MessageBoxExpTimeout(this).exec();
=======
   truncateTransactionHistory();
   pushTransactionHistory(txId);
   setTransaction(txId);
>>>>>>> c8153fdd
}

// This slot function is called whenever user clicks on an address in
// transaction details page or any other page.
void ExplorerWidget::onAddressClicked(QString addressId)
{
   ui_->stackedWidget->setCurrentIndex(AddressPage);

   bs::Address bsAddress;
   bool strIsBase58 = false;
   try {
      bsAddress = bs::Address(addressId.trimmed(), bs::Address::Format::Base58);
      strIsBase58 = bsAddress.isValid();
   } catch (...) {}
   if(strIsBase58 == false) {
      try {
         bsAddress = bs::Address(addressId.trimmed(), bs::Address::Format::Bech32);
         strIsBase58 = bsAddress.isValid();
      } catch (...) {}
   }

   // There really should be an error case here, but for now, assume addr is
   // valid. (It would be very bad if Armory fed up bad addresses!)
   // TO DO: Add a check for wallets that have already been loaded?
   ui_->Address->setQueryAddr(bsAddress);

   expTimer_->start();
}

void ExplorerWidget::onReset()
{
   expTimer_->stop();
   ui_->stackedWidget->setCurrentIndex(BlockPage);
   ui_->searchBox->clear();
   clearTransactionHistory();
}

void ExplorerWidget::onBackButtonClicked()
{
   if (transactionHistoryPosition_ > 0) {
      --transactionHistoryPosition_;
      const auto txId = transactionHistory_.at(static_cast<size_t>(transactionHistoryPosition_));
      setTransaction(QString::fromStdString(txId));
   }
}

void ExplorerWidget::onForwardButtonClicked()
{
   if (transactionHistoryPosition_ < static_cast<int>(transactionHistory_.size()) - 1) {
      ++transactionHistoryPosition_;
      const auto txId = transactionHistory_.at(static_cast<size_t>(transactionHistoryPosition_));
      setTransaction(QString::fromStdString(txId));
   }
}

bool ExplorerWidget::canGoBack() const
{
   return transactionHistoryPosition_ > 0;
}

bool ExplorerWidget::canGoForward() const
{
   return transactionHistoryPosition_ < static_cast<int>(transactionHistory_.size()) - 1;
}

void ExplorerWidget::setTransaction(QString txId)
{
   ui_->btnBack->setEnabled(canGoBack());
   ui_->btnForward->setEnabled(canGoForward());

   ui_->stackedWidget->setCurrentIndex(TxPage);
   // Pass the Tx hash to the Tx widget and populate the fields.
   BinaryTXID terminalTXID(READHEX(txId.toStdString()), true);
   ui_->Transaction->populateTransactionWidget(terminalTXID);
}

void ExplorerWidget::pushTransactionHistory(QString txId)
{
   if (txId.isEmpty())
      return;
   auto lastId = transactionHistory_.empty() ? std::string() : transactionHistory_.back();
   if (txId.toStdString() == lastId)
      return;
   transactionHistory_.push_back(txId.toStdString());
   transactionHistoryPosition_ = static_cast<int>(transactionHistory_.size()) - 1;
}

void ExplorerWidget::truncateTransactionHistory(int position)
{
   int pos = position >= 0 ? position : transactionHistoryPosition_;
   while (static_cast<int>(transactionHistory_.size()) - 1 > pos) {
      transactionHistory_.pop_back();
   }
}

void ExplorerWidget::clearTransactionHistory()
{
   transactionHistoryPosition_ = -1;
   truncateTransactionHistory();
   ui_->btnBack->setEnabled(canGoBack());
   ui_->btnForward->setEnabled(canGoForward());
}<|MERGE_RESOLUTION|>--- conflicted
+++ resolved
@@ -9,13 +9,10 @@
 
 // Overloaded constuctor. Does basic setup and Qt signal connection.
 ExplorerWidget::ExplorerWidget(QWidget *parent) :
-<<<<<<< HEAD
-   TabWithShortcut(parent), expTimer_(new QTimer), ui_(new Ui::ExplorerWidget())
-=======
    TabWithShortcut(parent)
- , ui_(new Ui::ExplorerWidget())
- , transactionHistoryPosition_(-1)
->>>>>>> c8153fdd
+   , expTimer_(new QTimer)
+   , ui_(new Ui::ExplorerWidget())
+   , transactionHistoryPosition_(-1)
 {
    ui_->setupUi(this);
    ui_->searchBox->setReadOnly(true);
@@ -132,11 +129,9 @@
 // address details page or any other page.
 void ExplorerWidget::onTransactionClicked(QString txId)
 {
-<<<<<<< HEAD
-   BinaryTXID terminalTXID(READHEX(txId.toStdString()), true);
-   ui_->stackedWidget->setCurrentIndex(TxPage);
-   ui_->Transaction->populateTransactionWidget(terminalTXID);
-   expTimer_->start();
+   truncateTransactionHistory();
+   pushTransactionHistory(txId);
+   setTransaction(txId);
 }
 
 // Function called when the explorer timeout expires. It just lets the user know
@@ -144,11 +139,6 @@
 void ExplorerWidget::onExpTimeout()
 {
    MessageBoxExpTimeout(this).exec();
-=======
-   truncateTransactionHistory();
-   pushTransactionHistory(txId);
-   setTransaction(txId);
->>>>>>> c8153fdd
 }
 
 // This slot function is called whenever user clicks on an address in
