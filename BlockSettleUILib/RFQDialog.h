--- conflicted
+++ resolved
@@ -36,11 +36,8 @@
       , const std::shared_ptr<AssetManager>& assetManager
       , const std::shared_ptr<WalletsManager> &walletsManager
       , const std::shared_ptr<SignContainer> &
-<<<<<<< HEAD
       , const std::shared_ptr<ArmoryConnection> &
-=======
-      , std::shared_ptr<CelerClient> celerClient
->>>>>>> d9f17822
+      , const std::shared_ptr<CelerClient> &celerClient
       , QWidget* parent = nullptr);
    ~RFQDialog() override = default;
 
@@ -70,11 +67,8 @@
    std::shared_ptr<WalletsManager>     walletsManager_;
    std::shared_ptr<SignContainer>      container_;
    std::shared_ptr<AssetManager>       assetMgr_;
-<<<<<<< HEAD
    std::shared_ptr<ArmoryConnection>   armory_;
-=======
    std::shared_ptr<CelerClient>        celerClient_;
->>>>>>> d9f17822
    std::unordered_map<std::string, std::string> ccTxMap_;
    std::map<QString, QString>          ccReqIdToOrder_;
 
