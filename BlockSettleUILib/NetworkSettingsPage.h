#ifndef __NETWORK_SETTINGS_PAGE_H__
#define __NETWORK_SETTINGS_PAGE_H__

#include <memory>
#include "ConfigDialog.h"

namespace Ui {
   class NetworkSettingsPage;
};

class ApplicationSettings;

class NetworkSettingsPage : public SettingsPage
{
public:
   NetworkSettingsPage(QWidget* parent = nullptr);
   ~NetworkSettingsPage() override;

   void display() override;
   void reset() override;
   void apply() override;

private slots:
   void onRunArmoryLocallyChecked(bool checked);
   void onNetworkClicked(bool checked);

<<<<<<< HEAD
   void onEnvSettingsChanged();
   void onEnvSelected(int index);

   void onArmoryHostChanged();
   void onArmoryPortChanged();

=======
>>>>>>> 1644c18e
private:
   void DisplayRunArmorySettings(bool runLocally);

private:
   std::unique_ptr<Ui::NetworkSettingsPage> ui_;
};

#endif // __NETWORK_SETTINGS_PAGE_H__<|MERGE_RESOLUTION|>--- conflicted
+++ resolved
@@ -24,15 +24,9 @@
    void onRunArmoryLocallyChecked(bool checked);
    void onNetworkClicked(bool checked);
 
-<<<<<<< HEAD
-   void onEnvSettingsChanged();
-   void onEnvSelected(int index);
-
    void onArmoryHostChanged();
    void onArmoryPortChanged();
 
-=======
->>>>>>> 1644c18e
 private:
    void DisplayRunArmorySettings(bool runLocally);
 
