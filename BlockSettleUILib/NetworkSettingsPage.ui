--- conflicted
+++ resolved
@@ -7,7 +7,7 @@
     <x>0</x>
     <y>0</y>
     <width>551</width>
-    <height>524</height>
+    <height>551</height>
    </rect>
   </property>
   <property name="windowTitle">
@@ -725,14 +725,14 @@
        <number>0</number>
       </property>
       <item>
-       <widget class="QWidget" name="horizontalWidgetEnv" native="true">
+       <widget class="QWidget" name="horizontalWidget6_3" native="true">
         <property name="minimumSize">
          <size>
           <width>0</width>
           <height>0</height>
          </size>
         </property>
-        <layout class="QHBoxLayout" name="horizontalLayout_7">
+        <layout class="QHBoxLayout" name="horizontalLayout_16">
          <property name="spacing">
           <number>5</number>
          </property>
@@ -749,7 +749,7 @@
           <number>0</number>
          </property>
          <item>
-          <widget class="QLabel" name="labelEnv">
+          <widget class="QLabel" name="label_8">
            <property name="minimumSize">
             <size>
              <width>130</width>
@@ -970,106 +970,5 @@
   </layout>
  </widget>
  <resources/>
-<<<<<<< HEAD
  <connections/>
-=======
- <connections>
-  <connection>
-   <sender>runArmoryDBLocallyCheckBox</sender>
-   <signal>toggled(bool)</signal>
-   <receiver>armoryDBHostLineEdit</receiver>
-   <slot>setDisabled(bool)</slot>
-   <hints>
-    <hint type="sourcelabel">
-     <x>130</x>
-     <y>97</y>
-    </hint>
-    <hint type="destinationlabel">
-     <x>133</x>
-     <y>134</y>
-    </hint>
-   </hints>
-  </connection>
-  <connection>
-   <sender>runArmoryDBLocallyCheckBox</sender>
-   <signal>toggled(bool)</signal>
-   <receiver>armoryDBPortLineEdit</receiver>
-   <slot>setDisabled(bool)</slot>
-   <hints>
-    <hint type="sourcelabel">
-     <x>162</x>
-     <y>95</y>
-    </hint>
-    <hint type="destinationlabel">
-     <x>155</x>
-     <y>165</y>
-    </hint>
-   </hints>
-  </connection>
-  <connection>
-   <sender>runArmoryDBLocallyCheckBox</sender>
-   <signal>toggled(bool)</signal>
-   <receiver>armoryDBHostLabel</receiver>
-   <slot>setDisabled(bool)</slot>
-   <hints>
-    <hint type="sourcelabel">
-     <x>184</x>
-     <y>106</y>
-    </hint>
-    <hint type="destinationlabel">
-     <x>57</x>
-     <y>137</y>
-    </hint>
-   </hints>
-  </connection>
-  <connection>
-   <sender>runArmoryDBLocallyCheckBox</sender>
-   <signal>toggled(bool)</signal>
-   <receiver>armoryDBPortLabel</receiver>
-   <slot>setDisabled(bool)</slot>
-   <hints>
-    <hint type="sourcelabel">
-     <x>216</x>
-     <y>98</y>
-    </hint>
-    <hint type="destinationlabel">
-     <x>72</x>
-     <y>171</y>
-    </hint>
-   </hints>
-  </connection>
-  <connection>
-   <sender>runArmoryDBLocallyCheckBox</sender>
-   <signal>toggled(bool)</signal>
-   <receiver>restartNotificationFrame</receiver>
-   <slot>show()</slot>
-   <hints>
-    <hint type="sourcelabel">
-     <x>261</x>
-     <y>97</y>
-    </hint>
-    <hint type="destinationlabel">
-     <x>579</x>
-     <y>46</y>
-    </hint>
-   </hints>
-  </connection>
-  <connection>
-   <sender>armoryDBHostLineEdit</sender>
-   <signal>textChanged(QString)</signal>
-   <receiver>restartNotificationFrame</receiver>
-   <slot>show()</slot>
-   <hints>
-    <hint type="sourcelabel">
-     <x>295</x>
-     <y>137</y>
-    </hint>
-    <hint type="destinationlabel">
-     <x>693</x>
-     <y>43</y>
-    </hint>
-   </hints>
-  </connection>
- </connections>
->>>>>>> 7bcf9665
 </ui>