--- conflicted
+++ resolved
@@ -85,13 +85,8 @@
    std::vector<AddressRow>    addressRows_;
    const AddressType          addrType_;
 
-<<<<<<< HEAD
-=======
-   std::thread                updateThread_;
-   std::atomic_bool           stopped_;
    std::atomic_bool           processing_;
 
->>>>>>> 9a481c2a
 private:
    void updateWallet(const std::shared_ptr<bs::Wallet> &);
    void updateWalletData();
