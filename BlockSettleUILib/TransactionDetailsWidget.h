#ifndef __TRANSACTIONDETAILSWIDGET_H__
#define __TRANSACTIONDETAILSWIDGET_H__

#include "ArmoryObject.h"
#include "BinaryData.h"
#include "TxClasses.h"
#include "spdlog/logger.h"

#include <QWidget>

// Important note: The concept of endianness doesn't really apply to transaction
// IDs (TXIDs). This is due to how SHA-256 works. Instead, Bitcoin Core uses an
// "internal" byte order for calculation purposes and a byte-flipped "RPC" order
// when responding to remote queries. In turn, virtually all block explorers use
// RPC order, and so does the terminal. However, Armory expects internal-ordered
// TXIDs. Always assume internal ordering with Armory calls! (All that said, the
// internal order is argably little endian since Core was originally written for
// x86. This, in turn, would make RPC order big endian.)

namespace spdlog {
   class logger;
}

namespace Ui {
   class TransactionDetailsWidget;
}
class CustomTreeWidget;
class QTreeWidgetItem;
class QTreeWidget;

// Create a class that takes a TXID and handles the data based on whether we're
// dealing with internal or RPC order. Not 100% robust for now (this assumes
// little endian is used) but it'll suffice until we require more robust data
// handling.
class BinaryTXID {
public:
   BinaryTXID(const bool isTXIDRPC = false) :
      txid_(), txidIsRPC_(isTXIDRPC) {}
   BinaryTXID(const BinaryData &txidData, const bool isTXIDRPC = false) :
      txid_(txidData), txidIsRPC_(isTXIDRPC) {}
   BinaryTXID(const BinaryDataRef &txidData, const bool isTXIDRPC = false) :
      txid_(txidData), txidIsRPC_(isTXIDRPC) {}
   BinaryTXID(const QByteArray &txidData, const bool isTXIDRPC = false) :
      txid_((uint8_t*)(txidData.data()), txidData.size()),
      txidIsRPC_(isTXIDRPC) {}
   BinaryTXID(const QString &txidData, const bool isTXIDRPC = false) :
      txid_(READHEX(txidData.toStdString())), txidIsRPC_(isTXIDRPC) {}
   BinaryTXID(const std::string &txidData, const bool isTXIDRPC = false) :
      txid_(READHEX(txidData.data())), txidIsRPC_(isTXIDRPC) {}

   // Make two separate functs just to make internal vs. RPC clearer to devs.
   BinaryData getRPCTXID();
   BinaryData getInternalTXID();

   bool getTXIDIsRPC() const { return txidIsRPC_; }
   const BinaryData& getRawTXID() const { return txid_; }
   bool operator==(const BinaryData& inTXID) const { return txid_ == inTXID; }
   bool operator!=(const BinaryData& inTXID) const { return txid_ != inTXID; }
   bool operator==(const BinaryTXID& inTXID) const;
   bool operator!=(const BinaryTXID& inTXID) const { return !((*this) == inTXID); }
   bool operator<(const BinaryTXID& inTXID) const;
   bool operator>(const BinaryTXID& inTXID) const;

private:
   BinaryData txid_;
   bool txidIsRPC_;
};

class TransactionDetailsWidget : public QWidget
{
   Q_OBJECT

public:
   explicit TransactionDetailsWidget(QWidget *parent = nullptr);
   ~TransactionDetailsWidget() override;

<<<<<<< HEAD
   void init(const std::shared_ptr<ArmoryObject> &armory,
             const std::shared_ptr<spdlog::logger> &inLogger);
=======
   void init(const std::shared_ptr<ArmoryConnection> &armory
      , const std::shared_ptr<spdlog::logger> &inLogger
      , const std::shared_ptr<QTimer> &inTimer);
>>>>>>> 8715f376

   void populateTransactionWidget(BinaryTXID rpcTXID,
      const bool& firstPass = true);

    enum TxTreeColumns {
      colType = 0,
      colAddressId,
      colAmount,
      colWallet
    };

signals:
   void addressClicked(QString addressId);

protected slots:
   void onAddressClicked(QTreeWidgetItem *item, int column);
   void onNewBlock(unsigned int);

protected:
   void loadTreeIn(CustomTreeWidget *tree);
   void loadTreeOut(CustomTreeWidget *tree);

private:
   void getHeaderData(const BinaryData& inHeader);
   void loadInputs();
   void setTxGUIValues();
   void clear();

   std::unique_ptr<Ui::TransactionDetailsWidget>   ui_;
<<<<<<< HEAD
   std::shared_ptr<ArmoryObject>   armory_;
=======
   std::shared_ptr<QTimer>             expTimer_;
   std::shared_ptr<ArmoryConnection>   armory_;
>>>>>>> 8715f376
   std::shared_ptr<spdlog::logger> logger_;

   Tx curTx_; // The Tx being analyzed in the widget.

   // Data captured from Armory callbacks.
   std::map<BinaryTXID, Tx> prevTxMap_; // Prev Tx hash / Prev Tx map.

   void processTxData(Tx tx);

   QTreeWidgetItem * createItem(QTreeWidget *tree, QString type
      , QString address, QString amount, QString wallet);
   QTreeWidgetItem * createItem(QTreeWidgetItem *parentItem, QString type
      , QString address, QString amount, QString wallet);
};

#endif // TRANSACTIONDETAILSWIDGET_H<|MERGE_RESOLUTION|>--- conflicted
+++ resolved
@@ -74,14 +74,9 @@
    explicit TransactionDetailsWidget(QWidget *parent = nullptr);
    ~TransactionDetailsWidget() override;
 
-<<<<<<< HEAD
-   void init(const std::shared_ptr<ArmoryObject> &armory,
-             const std::shared_ptr<spdlog::logger> &inLogger);
-=======
-   void init(const std::shared_ptr<ArmoryConnection> &armory
+   void init(const std::shared_ptr<ArmoryObject> &armory
       , const std::shared_ptr<spdlog::logger> &inLogger
       , const std::shared_ptr<QTimer> &inTimer);
->>>>>>> 8715f376
 
    void populateTransactionWidget(BinaryTXID rpcTXID,
       const bool& firstPass = true);
@@ -111,12 +106,8 @@
    void clear();
 
    std::unique_ptr<Ui::TransactionDetailsWidget>   ui_;
-<<<<<<< HEAD
    std::shared_ptr<ArmoryObject>   armory_;
-=======
-   std::shared_ptr<QTimer>             expTimer_;
-   std::shared_ptr<ArmoryConnection>   armory_;
->>>>>>> 8715f376
+   std::shared_ptr<QTimer>         expTimer_;
    std::shared_ptr<spdlog::logger> logger_;
 
    Tx curTx_; // The Tx being analyzed in the widget.
