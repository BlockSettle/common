--- conflicted
+++ resolved
@@ -190,7 +190,6 @@
           </property>
          </widget>
         </item>
-<<<<<<< HEAD
         <item row="4" column="0">
          <widget class="QWidget" name="widgetZmqLabel" native="true">
           <property name="sizePolicy">
@@ -303,8 +302,6 @@
           </layout>
          </widget>
         </item>
-=======
->>>>>>> 36bc9e26
         <item row="5" column="0">
          <widget class="QWidget" name="horizontalWidget_2" native="true">
           <property name="minimumSize">
@@ -360,7 +357,6 @@
           </layout>
          </widget>
         </item>
-<<<<<<< HEAD
         <item row="5" column="1">
          <widget class="QWidget" name="widgetZmqContent" native="true">
           <property name="sizePolicy">
@@ -424,8 +420,6 @@
           </layout>
          </widget>
         </item>
-=======
->>>>>>> 36bc9e26
         <item row="7" column="0">
          <widget class="QWidget" name="horizontalWidget" native="true">
           <property name="minimumSize">
@@ -567,7 +561,6 @@
            <property name="bottomMargin">
             <number>0</number>
            </property>
-<<<<<<< HEAD
            <item>
             <widget class="QLabel" name="labelZmqPubKey_2">
              <property name="text">
@@ -606,15 +599,13 @@
              </property>
             </widget>
            </item>
-=======
->>>>>>> 36bc9e26
           </layout>
          </widget>
         </item>
         <item row="3" column="1">
          <widget class="QCheckBox" name="checkBoxTwoWayAuth">
           <property name="enabled">
-           <bool>false</bool>
+           <bool>true</bool>
           </property>
           <property name="text">
            <string/>
@@ -627,30 +618,6 @@
     </widget>
    </item>
    <item>
-<<<<<<< HEAD
-=======
-    <widget class="QGroupBox" name="groupBox_3">
-     <property name="title">
-      <string>CLIENT DETAILS</string>
-     </property>
-     <layout class="QVBoxLayout" name="verticalLayout_5">
-      <property name="leftMargin">
-       <number>0</number>
-      </property>
-      <property name="topMargin">
-       <number>0</number>
-      </property>
-      <property name="rightMargin">
-       <number>0</number>
-      </property>
-      <property name="bottomMargin">
-       <number>0</number>
-      </property>
-     </layout>
-    </widget>
-   </item>
-   <item>
->>>>>>> 36bc9e26
     <widget class="QGroupBox" name="groupBoxAutoSign">
      <property name="title">
       <string>AUTO-SIGN</string>
