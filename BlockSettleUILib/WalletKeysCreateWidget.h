--- conflicted
+++ resolved
@@ -40,11 +40,8 @@
 signals:
    void keyChanged();
    void keyCountChanged();
-<<<<<<< HEAD
    void failed();
-=======
    void keyTypeChanged(bool password);
->>>>>>> 870e7c86
 
 private slots:
    void onAddClicked();
