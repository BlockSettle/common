--- conflicted
+++ resolved
@@ -28,10 +28,6 @@
    qRegisterMetaType<TransactionItems>();
 
    connect(this, &TransactionsViewModel::itemsAdded, this, &TransactionsViewModel::onNewItems, Qt::QueuedConnection);
-<<<<<<< HEAD
-   connect(this, &TransactionsViewModel::rowUpdated, this, &TransactionsViewModel::onRowUpdated, Qt::QueuedConnection);
-=======
->>>>>>> 810fa8b6
    connect(this, &TransactionsViewModel::itemsDeleted, this, &TransactionsViewModel::onItemsDeleted, Qt::QueuedConnection);
    connect(this, &TransactionsViewModel::itemConfirmed, this, &TransactionsViewModel::onItemConfirmed, Qt::QueuedConnection);
 
@@ -227,11 +223,7 @@
 
 void TransactionsViewModel::onZeroConf(ArmoryConnection::ReqIdType reqId)
 {
-<<<<<<< HEAD
-   QtConcurrent::run(&threadPool_, this, &TransactionsViewModel::insertNewTransactions
-=======
    QtConcurrent::run(this, &TransactionsViewModel::insertNewTransactions
->>>>>>> 810fa8b6
       , armory_->getZCentries(reqId));
 }
 
@@ -264,19 +256,13 @@
    return item;
 }
 
-<<<<<<< HEAD
+static std::string mkTxKey(const BinaryData &txHash, const std::string &id)
+{
+   return txHash.toBinStr() + id;
+}
 static std::string mkTxKey(const ClientClasses::LedgerEntry &item)
 {
-   return item.getTxHash().toBinStr() + item.getID();
-=======
-static std::string mkTxKey(const BinaryData &txHash, const std::string &id)
-{
-   return txHash.toBinStr() + id;
-}
-static std::string mkTxKey(const ClientClasses::LedgerEntry &item)
-{
    return mkTxKey(item.getTxHash(), item.getID());
->>>>>>> 810fa8b6
 }
 static std::string mkTxKey(const TransactionsViewItem &item)
 {
@@ -374,28 +360,6 @@
 
 void TransactionsViewModel::loadLedgerEntries()
 {
-<<<<<<< HEAD
-   pageId_ = 0;
-   const std::function<void(std::vector<ClientClasses::LedgerEntry>)> cbLedger =
-      [this, &cbLedger](std::vector<ClientClasses::LedgerEntry> entries) {
-      if (!entries.empty()) {
-         ledgerDelegate_.getHistoryPage(pageId_++, cbLedger);
-      }
-      {
-         QMutexLocker locker(&updateMutex_);
-         rawData_.insert(rawData_.end(), entries.begin(), entries.end());
-      }
-   };
-   ledgerDelegate_.getHistoryPage(pageId_++, cbLedger);
-}
-
-void TransactionsViewModel::onRawDataLoaded()
-{
-   auto watcher = new  QFutureWatcher<void>(this);
-   connect(watcher, SIGNAL(finished()), this, SLOT(onDataLoaded()));
-   const auto futLoadData = QtConcurrent::run(&threadPool_, this, &TransactionsViewModel::ledgerToTxData);
-   watcher->setFuture(futLoadData);
-=======
    const auto &cbPageCount = [this](uint64_t pageCnt) {
       for (uint32_t pageId = 0; pageId < pageCnt; ++pageId) {
          const auto &cbLedger = [this, pageId, pageCnt](std::vector<ClientClasses::LedgerEntry> entries) {
@@ -408,7 +372,6 @@
       }
    };
    ledgerDelegate_.getPageCount(cbPageCount);
->>>>>>> 810fa8b6
 }
 
 void TransactionsViewModel::ledgerToTxData()
@@ -436,11 +399,7 @@
    initialLoadCompleted_ = true;
 
    emit layoutChanged();
-<<<<<<< HEAD
-   loadTransactionDetails(0, rawData_.size());
-=======
    loadTransactionDetails(0, count);
->>>>>>> 810fa8b6
    emit dataLoaded(currentPage_.size());
 }
 
@@ -566,13 +525,8 @@
 
 void TransactionsViewModel::updateTransactionDetails(TransactionsViewItem &item, int index)
 {
-<<<<<<< HEAD
-   const auto &cbInited = [this, index, item] {
-      emit rowUpdated(index, item, static_cast<int>(Columns::SendReceive), static_cast<int>(Columns::Amount));
-=======
    const auto &cbInited = [this, index, &item] {
       onRowUpdated(index, item, static_cast<int>(Columns::SendReceive), static_cast<int>(Columns::Amount));
->>>>>>> 810fa8b6
    };
    item.initialize(armory_, walletsManager_, cbInited);
 }
@@ -610,29 +564,15 @@
       cbInit();
    };
    const auto &cbTX = [this, armory, walletsMgr, cbTXs, cbInit, cbDir, cbMainAddr](Tx newTx) {
-<<<<<<< HEAD
-      tx = newTx;
-=======
       if (!newTx.isInitialized()) {
          return;
       }
       tx = newTx;
       std::set<BinaryData> txHashSet;
->>>>>>> 810fa8b6
       for (size_t i = 0; i < tx.getNumTxIn(); i++) {
          TxIn in = tx.getTxInCopy(i);
          OutPoint op = in.getOutPoint();
          if (txIns.find(op.getTxHash()) == txIns.end()) {
-<<<<<<< HEAD
-            txHashes.insert(op.getTxHash());
-         }
-      }
-      if (txHashes.empty()) {
-         cbInit();
-      }
-      else {
-         armory->getTXsByHash(txHashes, cbTXs);
-=======
             txHashSet.insert(op.getTxHash());
          }
       }
@@ -642,7 +582,6 @@
       else {
          txHashes = txHashSet;
          armory->getTXsByHash(txHashSet, cbTXs);
->>>>>>> 810fa8b6
       }
 
       if (dirStr.isEmpty()) {
