#include "TransactionsViewModel.h"

#include "ArmoryConnection.h"
#include "CheckRecipSigner.h"
#include "UiUtils.h"
#include "Wallets/SyncWalletsManager.h"

#include <QApplication>
#include <QDateTime>
#include <QMutexLocker>
#include <QFutureWatcher>
#include <QtConcurrent/QtConcurrentRun>


TXNode::TXNode()
{
   init();
}

TXNode::TXNode(const std::shared_ptr<TransactionsViewItem> &item, TXNode *parent)
   : item_(item), parent_(parent)
{
   init();
}

void TXNode::init()
{
   fontBold_.setBold(true);
   colorGray_ = Qt::darkGray, colorRed_ = Qt::red, colorYellow_ = Qt::darkYellow;
   colorGreen_ = Qt::darkGreen, colorInvalid_ = Qt::red;
}

void TXNode::clear(bool del)
{
   if (del) {
      qDeleteAll(children_);
   }
   children_.clear();
}

TXNode *TXNode::child(int index) const
{
   return ((index >= nbChildren()) || (index < 0)) ? nullptr : children_[index];
}

QVariant TXNode::data(int column, int role) const
{
   if (!item_) {
      return {};
   }
   const auto col = static_cast<TransactionsViewModel::Columns>(column);
   if (role == Qt::DisplayRole) {
      switch (col) {
      case TransactionsViewModel::Columns::Date:
         return item_->displayDateTime;
      case TransactionsViewModel::Columns::Status:
         return QObject::tr("   %1").arg(item_->confirmations);
      case TransactionsViewModel::Columns::Wallet:
         return item_->walletName;
      case TransactionsViewModel::Columns::SendReceive:
         return item_->dirStr;
      case TransactionsViewModel::Columns::Comment:
         return item_->comment;
      case TransactionsViewModel::Columns::Amount:
         return item_->amountStr;
      case TransactionsViewModel::Columns::Address:
         return UiUtils::displayAddress(item_->mainAddress);
      case TransactionsViewModel::Columns::Flag:
         if (!item_->confirmations) {
            if (item_->txEntry.isRBF) {
               return QObject::tr("RBF");
            } else if (item_->isCPFP) {
               return QObject::tr("CPFP");
            }
         }
         break;
      case TransactionsViewModel::Columns::TxHash:
         return QString::fromStdString(item_->txEntry.txHash.toHexStr(true));
         /*      case Columns::MissedBlocks:
                  return item.confirmations < 6 ? 0 : QVariant();*/
      default:
         return QVariant();
      }
   } else if (role == TransactionsViewModel::WalletRole) {
      return qVariantFromValue(static_cast<void*>(item_->wallet.get()));
   } else if (role == TransactionsViewModel::SortRole) {
      switch (col) {
      case TransactionsViewModel::Columns::Date:        return item_->txEntry.txTime;
      case TransactionsViewModel::Columns::Status:      return item_->confirmations;
      case TransactionsViewModel::Columns::Wallet:      return item_->walletName;
      case TransactionsViewModel::Columns::SendReceive: return (int)item_->direction;
      case TransactionsViewModel::Columns::Comment:     return item_->comment;
      case TransactionsViewModel::Columns::Amount:      return QVariant::fromValue<double>(qAbs(item_->amount));
      case TransactionsViewModel::Columns::Address:     return item_->mainAddress;
      default:    return QVariant();
      }
   } else if (role == Qt::TextColorRole) {
      switch (col) {
      case TransactionsViewModel::Columns::Address:
      case TransactionsViewModel::Columns::Wallet:
         return colorGray_;

      case TransactionsViewModel::Columns::Status:
      {
         if (item_->confirmations == 0) {
            return colorRed_;
         } else if (item_->confirmations < 6) {
            return colorYellow_;
         } else {
            return colorGreen_;
         }
      }

      default:
         if (!item_->isValid) {
            return colorInvalid_;
         } else {
            return QVariant();
         }
      }
   } else if (role == Qt::FontRole) {
      bool boldFont = false;
      if (col == TransactionsViewModel::Columns::Amount) {
         boldFont = true;
      } else if ((col == TransactionsViewModel::Columns::Status) && (item_->confirmations < 6)) {
         boldFont = true;
      }
      if (boldFont) {
         return fontBold_;
      }
   } else if (role == TransactionsViewModel::FilterRole) {
      switch (col)
      {
      case TransactionsViewModel::Columns::Date:        return item_->txEntry.txTime;
      case TransactionsViewModel::Columns::Wallet:      return item_->walletID;
      case TransactionsViewModel::Columns::SendReceive: return item_->direction;
      case TransactionsViewModel::Columns::Address:     return item_->mainAddress;
      case TransactionsViewModel::Columns::Comment:     return item_->comment;
      default:    return QVariant();
      }
   }

   return QVariant();
}

void TXNode::add(TXNode *child)
{
   child->row_ = nbChildren();
   child->parent_ = this;
   children_.append(child);
}

void TXNode::del(int index)
{
   if (index >= children_.size()) {
      return;
   }
   children_.removeAt(index);
   for (int i = index; i < children_.size(); ++i) {
      children_[i]->row_--;
   }
}

void TXNode::forEach(const std::function<void(const std::shared_ptr<TransactionsViewItem> &)> &cb)
{
   if (item_) {
      cb(item_);
   }
   for (auto child : children_) {
      child->forEach(cb);
   }
}

TXNode *TXNode::find(const std::string &id) const
{
   if (item_ && (item_->id() == id)) {
      return (TXNode *)this;
   }
   for (const auto &child : children_) {
      if (child->item()->id() == id) {
         return child;
      }
   }
   return nullptr;
}

unsigned int TXNode::level() const
{
   unsigned int result = 0;
   auto parent = parent_;
   while (parent) {
      parent = parent->parent_;
      result++;
   }
   return result;
}


TransactionsViewModel::TransactionsViewModel(const std::shared_ptr<ArmoryConnection> &armory
                         , const std::shared_ptr<bs::sync::WalletsManager> &walletsManager
                         , const std::shared_ptr<AsyncClient::LedgerDelegate> &ledgerDelegate
                         , const std::shared_ptr<spdlog::logger> &logger
                         , QObject* parent
                         , const std::shared_ptr<bs::sync::Wallet> &defWlt)
<<<<<<< HEAD
   : QAbstractItemModel(parent), ArmoryCallbackTarget(armory.get())
=======
   : QAbstractItemModel(parent)
   , armory_(armory)
   , logger_(logger)
>>>>>>> ad3805db
   , ledgerDelegate_(ledgerDelegate)
   , walletsManager_(walletsManager)
   , defaultWallet_(defWlt)
   , allWallets_(false)
{
   init();
   QtConcurrent::run(this, &TransactionsViewModel::loadLedgerEntries);
}

TransactionsViewModel::TransactionsViewModel(const std::shared_ptr<ArmoryConnection> &armory
                         , const std::shared_ptr<bs::sync::WalletsManager> &walletsManager
                                 , const std::shared_ptr<spdlog::logger> &logger
                                             , QObject* parent)
<<<<<<< HEAD
   : QAbstractItemModel(parent), ArmoryCallbackTarget(armory.get())
   , walletsManager_(walletsManager)
=======
   : QAbstractItemModel(parent)
   , armory_(armory)
>>>>>>> ad3805db
   , logger_(logger)
   , walletsManager_(walletsManager)
   , allWallets_(true)
{
   init();
}

void TransactionsViewModel::init()
{
   stopped_ = false;
   qRegisterMetaType<TransactionsViewItem>();
   qRegisterMetaType<TransactionItems>();

   rootNode_ = new TXNode;

   connect(walletsManager_.get(), &bs::sync::WalletsManager::walletChanged, this, &TransactionsViewModel::refresh, Qt::QueuedConnection);
   connect(walletsManager_.get(), &bs::sync::WalletsManager::walletDeleted, this, &TransactionsViewModel::onWalletDeleted, Qt::QueuedConnection);
   connect(walletsManager_.get(), &bs::sync::WalletsManager::walletImportFinished, this, &TransactionsViewModel::refresh, Qt::QueuedConnection);
   connect(walletsManager_.get(), &bs::sync::WalletsManager::walletsReady, this, &TransactionsViewModel::updatePage, Qt::QueuedConnection);
}

TransactionsViewModel::~TransactionsViewModel() noexcept
{
   stopped_ = true;
   delete rootNode_;
}

void TransactionsViewModel::onNewBlock(unsigned int)
{
   QMetaObject::invokeMethod(this, [this] { updatePage(); });
}

void TransactionsViewModel::loadAllWallets()
{
   const auto &cbWalletsLD = [this](const std::shared_ptr<AsyncClient::LedgerDelegate> &delegate) {
      if (!initialLoadCompleted_) {
         return;
      }
      ledgerDelegate_ = delegate;
      QtConcurrent::run(this, &TransactionsViewModel::loadLedgerEntries);
   };
   if (initialLoadCompleted_) {
      armory_->getWalletsLedgerDelegate(cbWalletsLD);
   }
}

int TransactionsViewModel::columnCount(const QModelIndex &) const
{
   return static_cast<int>(Columns::last);
}

TXNode *TransactionsViewModel::getNode(const QModelIndex &index) const
{
   if (!index.isValid()) {
      return rootNode_;
   }
   return static_cast<TXNode *>(index.internalPointer());
}

int TransactionsViewModel::rowCount(const QModelIndex &parent) const
{
   const auto &node = getNode(parent);
   if (!node) {
      logger_->debug("failed to get node for {}", parent.row());
      return 0;
   }
   return static_cast<int>(node->nbChildren());
}

QModelIndex TransactionsViewModel::index(int row, int column, const QModelIndex &parent) const
{
   if (!hasIndex(row, column, parent)) {
      return QModelIndex();
   }

   auto node = getNode(parent);
   auto child = node->child(row);
   if (child == nullptr) {
      return QModelIndex();
   }
   return createIndex(row, column, static_cast<void*>(child));
}

QModelIndex TransactionsViewModel::parent(const QModelIndex &child) const
{
   if (!child.isValid()) {
      return QModelIndex();
   }

   auto node = getNode(child);
   auto parentNode = (node == nullptr) ? nullptr : node->parent();
   if ((parentNode == nullptr) || (parentNode == rootNode_)) {
      return QModelIndex();
   }
   return createIndex(parentNode->row(), 0, static_cast<void*>(parentNode));
}

bool TransactionsViewModel::hasChildren(const QModelIndex& parent) const
{
   const auto &node = getNode(parent);
   if (!node) {
      logger_->debug("Node not found for {}", parent.row());
      return false;
   }
   return node->hasChildren();
}

QVariant TransactionsViewModel::data(const QModelIndex &index, int role) const
{
   const auto col = static_cast<Columns>(index.column());

   if (role == Qt::TextAlignmentRole) {
      switch (col) {
      case Columns::Amount:   return Qt::AlignRight;
      case Columns::Flag:     return Qt::AlignCenter;
      default:  break;
      }
      return {};
   }

   const auto &node = getNode(index);
   if (!node) {
      return {};
   }
   return node->data(index.column(), role);
}

QVariant TransactionsViewModel::headerData(int section, Qt::Orientation orientation, int role) const
{
   if ((role == Qt::DisplayRole) && (orientation == Qt::Horizontal)) {
      switch(static_cast<Columns>(section)) {
      case Columns::Date:           return tr("Date");
      case Columns::Status:         return tr("Confirmations");
      case Columns::Wallet:         return tr("Wallet");
      case Columns::SendReceive:    return tr("Type");
      case Columns::Comment:        return tr("Comment");
      case Columns::Address:        return tr("Address");
      case Columns::Amount:         return tr("Amount");
      case Columns::Flag:           return tr("Flag");
      case Columns::TxHash:         return tr("Hash");
//      case Columns::MissedBlocks:   return tr("Missed Blocks");
      default:    return QVariant();
      }
   }
   return QVariant();
}

void TransactionsViewModel::refresh()
{
   updatePage();
}

void TransactionsViewModel::onWalletDeleted(std::string)
{
   clear();
   updatePage();
}

void TransactionsViewModel::updatePage()
{
   if (allWallets_) {
      loadAllWallets();
   }
}

void TransactionsViewModel::clear()
{
   stopped_ = true;
   beginResetModel();
   {
      QMutexLocker locker(&updateMutex_);
      rootNode_->clear();
      currentItems_.clear();
      oldestItem_ = {};
   }
   endResetModel();
   stopped_ = false;
}

void TransactionsViewModel::onStateChanged(ArmoryState state)
{
   QMetaObject::invokeMethod(this, [this, state] {
      if (state == ArmoryState::Offline) {
         ledgerDelegate_.reset();
         clear();
      } else if ((state == ArmoryState::Ready) && !rootNode_->hasChildren()) {
         loadAllWallets();
      }
   });
}

std::shared_ptr<TransactionsViewItem> TransactionsViewModel::itemFromTransaction(const bs::TXEntry &entry)
{
   auto item = std::make_shared<TransactionsViewItem>();
   item->txEntry = entry;
   item->displayDateTime = UiUtils::displayDateTime(entry.txTime);
   item->walletID = QString::fromStdString(entry.id);
   item->wallet = walletsManager_->getWalletById(entry.id);
   if (!item->wallet && defaultWallet_) {
      item->wallet = defaultWallet_;
      item->walletID = QString::fromStdString(defaultWallet_->walletId());
   }

   item->confirmations = armory_->getConfirmationsNumber(entry.blockNum);
   if (item->wallet) {
      item->walletName = QString::fromStdString(item->wallet->name());
   }
   item->isValid = item->wallet ? item->wallet->isTxValid(entry.txHash) : false;
   item->initialized = false;
   return item;
}

static std::string mkTxKey(const BinaryData &txHash, const std::string &id)
{
   return txHash.toBinStr() + id;
}
static std::string mkTxKey(const bs::TXEntry &item)
{
   std::string id;
   id.reserve(item.id.size());
   for (const auto &c : item.id) {
      id.push_back(tolower(c));
   }
   return mkTxKey(item.txHash, id);
}

bool TransactionsViewModel::txKeyExists(const std::string &key)
{
   return (currentItems_.find(key) != currentItems_.end());
}

void TransactionsViewModel::onZCReceived(const std::vector<bs::TXEntry> &entries)
{
   QMetaObject::invokeMethod(this, [this, entries] { updateTransactionsPage(entries); });
}

void TransactionsViewModel::onZCInvalidated(const std::vector<bs::TXEntry> &entries)
{
   std::vector<int> delRows;
   std::vector<bs::TXEntry> children;
   {
      QMutexLocker locker(&updateMutex_);
      for (const auto &entry : entries) {
         const auto key = mkTxKey(entry);
         const auto node = rootNode_->find(key);
         if (node && (node->parent() == rootNode_) && !node->item()->confirmations) {
            delRows.push_back(node->row());
            currentItems_.erase(key);
            if (node->hasChildren()) { // handle race condition when node being deleted has confirmed children
               for (const auto &child : node->children()) {
                  currentItems_.erase(mkTxKey(child->item()->txEntry));
                  if (child->item()->confirmations) {
                     children.push_back(child->item()->txEntry);
                  }
               }
            }
         }
      }
   }
   if (!delRows.empty()) {
      onDelRows(delRows);
   }
   if (!children.empty()) {
      updateTransactionsPage(children);
   }
}

static bool isChildOf(TransactionPtr child, TransactionPtr parent)
{
   if (!child->initialized || !parent->initialized) {
      return false;
   }
   if (!parent->parentId.isNull() && !child->groupId.isNull()) {
      if (child->groupId == parent->parentId) {
         return true;
      }
   }
   if ((!child->confirmations && child->txEntry.isRBF && !parent->confirmations && parent->txEntry.isRBF)
       && (child->txEntry.txHash != parent->txEntry.txHash) && (child->txEntry.id == parent->txEntry.id)) {
      std::set<BinaryData> childInputs, parentInputs;
      for (int i = 0; i < child->tx.getNumTxIn(); i++) {
         childInputs.insert(child->tx.getTxInCopy(i).serialize());
      }
      for (int i = 0; i < parent->tx.getNumTxIn(); i++) {
         parentInputs.insert(parent->tx.getTxInCopy(i).serialize());
      }
      if (childInputs == parentInputs) {
         return true;
      }
   }
   return false;
}

std::pair<size_t, size_t> TransactionsViewModel::updateTransactionsPage(const std::vector<bs::TXEntry> &page)
{
   auto newItems = std::make_shared<std::unordered_map<std::string, std::pair<TransactionPtr, TXNode *>>>();
   auto updatedItems = std::make_shared<std::vector<TransactionPtr>>();
   auto newTxKeys = std::make_shared<std::unordered_set<std::string>>();
   auto keysMutex = std::make_shared<QMutex>();

   {
      QMutexLocker locker(&updateMutex_);
      for (const auto &entry : page) {
         const auto item = itemFromTransaction(entry);
         if (!item->wallet) {
            continue;
         }
         if (txKeyExists(item->id())) {
            updatedItems->push_back(item);
            continue;
         }
         currentItems_[item->id()] = item;
         if (!oldestItem_.isSet() || (oldestItem_.txEntry.txTime >= item->txEntry.txTime)) {
            oldestItem_ = *item;
         }
         newTxKeys->insert(item->id());
         newItems->insert({ item->id(), { item, new TXNode(item) } });
      }

      if (!updatedItems->empty()) {
         updateBlockHeight(*updatedItems);
      }
   }

   const auto &cbInited = [this, newItems, newTxKeys, keysMutex, updatedItems]
         (const TransactionsViewItem *itemPtr) {
      if (!itemPtr || !itemPtr->initialized) {
         logger_->error("item is not inited");
         return;
      }
      if (newTxKeys->empty()) {
         logger_->warn("TX keys already empty");
         return;
      }
      QMutexLocker locker(keysMutex.get());
      newTxKeys->erase(itemPtr->id());
      if (newTxKeys->empty()) {
         std::unordered_set<std::string> deletedItems;
         if (rootNode_->hasChildren()) {
            std::vector<int> delRows;
            const auto &cbEachExisting = [this, newItems, &delRows](TXNode *txNode) {
               for (auto &newItem : *newItems) {
                  if (newItem.second.second->find(txNode->item()->id())
                     || txNode->find(newItem.first)) {   // avoid looped graphs
                     continue;
                  }
                  if (isChildOf(txNode->item(), newItem.second.first)) {
                     delRows.push_back(txNode->row());
                     auto &&children = txNode->children();
                     newItem.second.second->add(txNode);
                     for (auto &child : children) {
                        newItem.second.second->add(child);
                     }
                     txNode->clear(false);
                  }
                  else if (isChildOf(newItem.second.first, txNode->item())) {
                     // do nothing, yet
                  }
               }
            };
            {
               QMutexLocker locker(&updateMutex_);
               for (auto &child : rootNode_->children()) {
                  cbEachExisting(child);
               }
            }
            if (!delRows.empty()) {
               onDelRows(delRows);
            }
         }
         const auto newItemsCopy = *newItems;
         for (auto &parentItem : *newItems) {
            if (deletedItems.find(parentItem.first) != deletedItems.end()) {  // don't treat child-parent transitively
               continue;
            }
            for (auto &childItem : newItemsCopy) {
               if (parentItem.first == childItem.first) { // don't compare with self
                  continue;
               }
               if (deletedItems.find(childItem.first) != deletedItems.end()) {
                  continue;
               }
               if (isChildOf(childItem.second.first, parentItem.second.first)) {
                  parentItem.second.second->add(childItem.second.second);
                  deletedItems.insert(childItem.second.first->id());
               }
            }
         }
         for (const auto &delId : deletedItems) {
            newItems->erase(delId);
         }
         if (!newItems->empty()) {
            onNewItems(*newItems);
            if (signalOnEndLoading_ && updatedItems->empty()) {
               signalOnEndLoading_ = false;
               emit dataLoaded(newItems->size());
            }
         }
      }
   };

   const auto newItemsCopy = *newItems;
   if (!newItemsCopy.empty()) {
      for (auto item : newItemsCopy) {
         updateTransactionDetails(item.second.first, cbInited);
      }
   }
   else {
      emit dataLoaded(0);
   }

   return { newItemsCopy.size(), updatedItems->size() };
}

void TransactionsViewModel::updateBlockHeight(const std::vector<std::shared_ptr<TransactionsViewItem>> &updItems)
{
   {
      if (!rootNode_->hasChildren()) {
         return;
      }

      for (const auto &updItem : updItems) {
         const auto &itItem = currentItems_.find(updItem->id());
         if (itItem == currentItems_.end()) {
            continue;
         }
         const auto &item = itItem->second;
         uint32_t newBlockNum = UINT32_MAX;
         newBlockNum = updItem->txEntry.blockNum;
         if (item->wallet) {
            item->isValid = item->wallet->isTxValid(updItem->txEntry.txHash);
         }
         if (item->txEntry.value != updItem->txEntry.value) {
            item->txEntry = updItem->txEntry;
            item->amountStr.clear();
            item->calcAmount(walletsManager_);
         }
         if (newBlockNum != UINT32_MAX) {
            item->confirmations = armory_->getConfirmationsNumber(newBlockNum);
            item->txEntry.blockNum = newBlockNum;
            onItemConfirmed(item);
         }
      }
   }
   emit dataChanged(index(0, static_cast<int>(Columns::Amount))
   , index(rootNode_->nbChildren() - 1, static_cast<int>(Columns::Status)));
}

void TransactionsViewModel::onItemConfirmed(const TransactionPtr item)
{
   if (item->txEntry.isRBF && (item->confirmations == 1)) {
      const auto node = rootNode_->find(item->id());
      if (node && node->hasChildren()) {
         beginRemoveRows(index(node->row(), 0), 0, node->nbChildren() - 1);
         node->clear();
         endRemoveRows();
      }
   }
}

void TransactionsViewModel::loadLedgerEntries()
{
   if (!initialLoadCompleted_ || !ledgerDelegate_) {
      return;
   }
   initialLoadCompleted_ = false;

   const auto &cbPageCount = [this](ReturnMessage<uint64_t> pageCnt)->void {
      try {
         auto inPageCnt = pageCnt.get();
         emit initProgress(0, inPageCnt * 2);
         for (uint64_t pageId = 0; pageId < inPageCnt; ++pageId) {
            if (stopped_) {
               logger_->debug("[TransactionsViewModel::loadLedgerEntries] stopped");
               break;
            }
            const auto &cbLedger = [this, pageId, inPageCnt]
               (ReturnMessage<std::vector<ClientClasses::LedgerEntry>> entries)->void {
               try {
                 auto le = entries.get();
                 rawData_[pageId] = bs::TXEntry::fromLedgerEntries(le);
                 emit updateProgress((int)pageId);
               }
               catch (std::exception& e) {
                  logger_->error("[TransactionsViewModel::loadLedgerEntries] " \
                     "Return data error (getPageCount) - {}", e.what());
               }

               if (rawData_.size() >= inPageCnt) {
                  QMetaObject::invokeMethod(this, [this] {
                     ledgerToTxData();
                  });
               }
            };
            ledgerDelegate_->getHistoryPage(pageId, cbLedger);
         }
      }
      catch (const std::exception &e) {
         logger_->error("[TransactionsViewModel::loadLedgerEntries] Return " \
            "data error (getPageCount) - {}", e.what());
      }
   };

   ledgerDelegate_->getPageCount(cbPageCount);
}

void TransactionsViewModel::ledgerToTxData()
{
   int pageCnt = 0;

   signalOnEndLoading_ = true;
   for (const auto &le : rawData_) {
      updateTransactionsPage(le.second);
      emit updateProgress(rawData_.size() + pageCnt++);
   }
   rawData_.clear();
   initialLoadCompleted_ = true;
}

void TransactionsViewModel::onNewItems(const std::unordered_map<std::string, std::pair<TransactionPtr, TXNode *>> &newItems)
{
   const int curLastIdx = rootNode_->nbChildren();
   beginInsertRows(QModelIndex(), curLastIdx, curLastIdx + newItems.size() - 1);
   {
      QMutexLocker locker(&updateMutex_);
      for (const auto &newItem : newItems) {
         rootNode_->add(newItem.second.second);
      }
   }
   endInsertRows();
}

void TransactionsViewModel::onDelRows(std::vector<int> rows)
{        // optimize for contiguous ranges, if needed
   std::sort(rows.begin(), rows.end());
   int rowCnt = rowCount();
   for (int i = 0; i < rows.size(); ++i) {
      const int row = rows[i] - i;  // special hack for correcting row index after previous row deletion
      if ((row < 0) || row >= rowCnt) {
         continue;
      }

      beginRemoveRows(QModelIndex(), row, row);
      rootNode_->del(row);
      endRemoveRows();
      rowCnt--;
   }
}

TransactionsViewItem TransactionsViewModel::getItem(const QModelIndex &index) const
{
   const auto &node = getNode(index);
   if (!node) {
      return {};
   }
   return *(node->item());
}

void TransactionsViewModel::updateTransactionDetails(const std::shared_ptr<TransactionsViewItem> &item
   , const std::function<void(const TransactionsViewItem *itemPtr)> &cb)
{
   const auto &cbInited = [this, cb](const TransactionsViewItem *itemPtr) {
      if (cb) {
         cb(itemPtr);
      }
      else {
         logger_->warn("[TransactionsViewModel::updateTransactionDetails] missing callback");
      }
   };
   item->initialize(armory_, walletsManager_, cbInited);
}


void TransactionsViewItem::initialize(ArmoryConnection *armory
   , const std::shared_ptr<bs::sync::WalletsManager> &walletsMgr
   , std::function<void(const TransactionsViewItem *)> userCB)
{
   const auto cbCheckIfInitializationCompleted = [this, userCB] {
      if (initialized) {
         return;
      }
      if (!dirStr.isEmpty() && !mainAddress.isEmpty() && !amountStr.isEmpty()) {
         initialized = true;
         userCB(this);
      }
   };

   const auto cbMainAddr = [this, cbCheckIfInitializationCompleted](QString mainAddr, int addrCount) {
      mainAddress = mainAddr;
      addressCount = addrCount;
      cbCheckIfInitializationCompleted();
   };

   const auto cbInit = [this, walletsMgr, cbMainAddr, cbCheckIfInitializationCompleted, userCB] {
      if (amountStr.isEmpty() && txHashesReceived) {
         calcAmount(walletsMgr);
      }
      if (mainAddress.isEmpty()) {
         if (!walletsMgr->getTransactionMainAddress(tx, walletID.toStdString(), (amount > 0), cbMainAddr)) {
            userCB(nullptr);
         }
      }
      else {
         cbCheckIfInitializationCompleted();
      }
   };

   const auto cbTXs = [this, cbInit, userCB](const std::vector<Tx> &txs) {
      for (const auto &tx : txs) {
         const auto &txHash = tx.getThisHash();
         txIns[txHash] = tx;
      }
      txHashesReceived = true;
      cbInit();
   };
   const auto &cbDir = [this, cbInit](bs::sync::Transaction::Direction dir, std::vector<bs::Address> inAddrs) {
      direction = dir;
      dirStr = QObject::tr(bs::sync::Transaction::toStringDir(dir));
      if (dir == bs::sync::Transaction::Direction::Received) {
         if (inAddrs.size() == 1) {    // likely a settlement address
            switch (inAddrs[0].getType()) {
            case AddressEntryType_P2WSH:
            case AddressEntryType_P2SH:
            case AddressEntryType_Multisig:
               parentId = inAddrs[0];
               break;
            default: break;
            }
         }
      }
      else if (dir == bs::sync::Transaction::Direction::Sent) {
         for (int i = 0; i < tx.getNumTxOut(); ++i) {
            TxOut out = tx.getTxOutCopy((int)i);
            bs::Address addr(out.getScrAddressStr());
            switch (addr.getType()) {
            case AddressEntryType_P2WSH:     // likely a settlement address
            case AddressEntryType_P2SH:
            case AddressEntryType_Multisig:
               parentId = addr;
               break;
            default: break;
            }
            if (!parentId.isNull()) {
               break;
            }
         }
      }
      else if (dir == bs::sync::Transaction::Direction::PayIn) {
         for (int i = 0; i < tx.getNumTxOut(); ++i) {
            TxOut out = tx.getTxOutCopy((int)i);
            bs::Address addr(out.getScrAddressStr());
            switch (addr.getType()) {
            case AddressEntryType_P2WSH:
            case AddressEntryType_P2SH:
            case AddressEntryType_Multisig:
               groupId = addr;
               break;
            default: break;
            }
            if (!groupId.isNull()) {
               break;
            }
         }
      }
      else if (dir == bs::sync::Transaction::Direction::PayOut) {
         if (inAddrs.size() == 1) {
            groupId = inAddrs[0];
         }
      }
      cbInit();
   };

   const auto cbTX = [this, armory, walletsMgr, cbTXs, cbInit, cbDir, cbMainAddr, userCB](const Tx &newTx) {
      if (!newTx.isInitialized()) {
         userCB(nullptr);
         return;
      }
      if (comment.isEmpty()) {
         comment = wallet ? QString::fromStdString(wallet->getTransactionComment(txEntry.txHash))
            : QString();
         const auto endLineIndex = comment.indexOf(QLatin1Char('\n'));
         if (endLineIndex != -1) {
            comment = comment.left(endLineIndex) + QLatin1String("...");
         }
      }

      if (!tx.isInitialized()) {
         tx = std::move(newTx);
         std::set<BinaryData> txHashSet;
         for (size_t i = 0; i < tx.getNumTxIn(); i++) {
            TxIn in = tx.getTxInCopy(i);
            OutPoint op = in.getOutPoint();
            if (txIns.find(op.getTxHash()) == txIns.end()) {
               txHashSet.insert(op.getTxHash());
            }
         }
         if (txHashSet.empty()) {
            txHashesReceived = true;
         }
         else {
            if (!armory->getTXsByHash(txHashSet, cbTXs)) {
               userCB(nullptr);
            }
         }
      }
      else {
         txHashesReceived = true;
      }

      if (dirStr.isEmpty()) {
         if (!walletsMgr->getTransactionDirection(tx, walletID.toStdString(), cbDir)) {
            userCB(nullptr);
         }
      }
      else {
         if (txHashesReceived) {
            cbInit();
         }
      }
   };

   if (initialized) {
      userCB(this);
   } else {
      if (tx.isInitialized()) {
         cbTX(tx);
      } else {
         if (!armory->getTxByHash(txEntry.txHash, cbTX)) {
            userCB(nullptr);
         }
      }
   }
}

static bool isSpecialWallet(const std::shared_ptr<bs::sync::Wallet> &wallet)
{
   if (!wallet) {
      return false;
   }
   switch (wallet->type()) {
   case bs::core::wallet::Type::Settlement:
   case bs::core::wallet::Type::ColorCoin:
      return true;
   default: break;
   }
   return false;
}

void TransactionsViewItem::calcAmount(const std::shared_ptr<bs::sync::WalletsManager> &walletsManager)
{
   if (wallet && tx.isInitialized()) {
      bool hasSpecialAddr = false;
      int64_t outputVal = 0;
      for (size_t i = 0; i < tx.getNumTxOut(); ++i) {
         TxOut out = tx.getTxOutCopy(i);
         if (txEntry.isChainedZC && !hasSpecialAddr) {
            const auto addr = bs::Address::fromTxOut(out);
            hasSpecialAddr = isSpecialWallet(walletsManager->getWalletByAddress(addr.id()));
         }
         outputVal += out.getValue();
      }

      int64_t inputVal = 0;
      for (size_t i = 0; i < tx.getNumTxIn(); i++) {
         TxIn in = tx.getTxInCopy(i);
         OutPoint op = in.getOutPoint();
         const auto &prevTx = txIns[op.getTxHash()];
         if (prevTx.isInitialized()) {
            TxOut prevOut = prevTx.getTxOutCopy(op.getTxOutIndex());
            inputVal += prevOut.getValue();
            if (txEntry.isChainedZC && !hasSpecialAddr) {
               const auto addr = bs::Address::fromTxOut(prevTx.getTxOutCopy(op.getTxOutIndex()));
               hasSpecialAddr = isSpecialWallet(walletsManager->getWalletByAddress(addr.id()));
            }
         }
      }
      auto value = txEntry.value;
      const auto fee = (wallet->type() == bs::core::wallet::Type::ColorCoin) || (value > 0) ? 0 : (outputVal - inputVal);
      value -= fee;
      amount = wallet->getTxBalance(value);
      amountStr = wallet->displayTxValue(value);

      if (txEntry.isChainedZC && (wallet->type() == bs::core::wallet::Type::Bitcoin) && !hasSpecialAddr) {
         isCPFP = true;
      }
   }
   else {
      amount = txEntry.value / BTCNumericTypes::BalanceDivider;
      amountStr = UiUtils::displayAmount(amount);
   }
}

bool TransactionsViewItem::containsInputsFrom(const Tx &inTx) const
{
   const bs::TxChecker checker(tx);

   for (size_t i = 0; i < inTx.getNumTxIn(); i++) {
      TxIn in = inTx.getTxInCopy((int)i);
      if (!in.isInitialized()) {
         continue;
      }
      OutPoint op = in.getOutPoint();
      if (checker.hasInput(op.getTxHash())) {
         return true;
      }
   }
   return false;
}

std::string TransactionsViewItem::id() const
{
   if (id_.empty()) {
      id_ = mkTxKey(txEntry);
   }
   return id_;
}

bool TransactionsViewItem::isRBFeligible() const
{
   return ((confirmations == 0) && txEntry.isRBF
      && (wallet != nullptr && wallet->type() != bs::core::wallet::Type::Settlement)
      && (direction == bs::sync::Transaction::Direction::Internal
         || direction == bs::sync::Transaction::Direction::Sent));
}

bool TransactionsViewItem::isCPFPeligible() const
{
   return ((confirmations == 0) && (wallet != nullptr && wallet->type() != bs::core::wallet::Type::Settlement)
      && (direction == bs::sync::Transaction::Direction::Internal
         || direction == bs::sync::Transaction::Direction::Received));
}<|MERGE_RESOLUTION|>--- conflicted
+++ resolved
@@ -202,13 +202,9 @@
                          , const std::shared_ptr<spdlog::logger> &logger
                          , QObject* parent
                          , const std::shared_ptr<bs::sync::Wallet> &defWlt)
-<<<<<<< HEAD
-   : QAbstractItemModel(parent), ArmoryCallbackTarget(armory.get())
-=======
    : QAbstractItemModel(parent)
-   , armory_(armory)
+   , ArmoryCallbackTarget(armory.get())
    , logger_(logger)
->>>>>>> ad3805db
    , ledgerDelegate_(ledgerDelegate)
    , walletsManager_(walletsManager)
    , defaultWallet_(defWlt)
@@ -222,15 +218,10 @@
                          , const std::shared_ptr<bs::sync::WalletsManager> &walletsManager
                                  , const std::shared_ptr<spdlog::logger> &logger
                                              , QObject* parent)
-<<<<<<< HEAD
-   : QAbstractItemModel(parent), ArmoryCallbackTarget(armory.get())
+   : QAbstractItemModel(parent)
+   , ArmoryCallbackTarget(armory.get())
    , walletsManager_(walletsManager)
-=======
-   : QAbstractItemModel(parent)
-   , armory_(armory)
->>>>>>> ad3805db
    , logger_(logger)
-   , walletsManager_(walletsManager)
    , allWallets_(true)
 {
    init();
