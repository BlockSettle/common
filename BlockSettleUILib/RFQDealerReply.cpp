--- conflicted
+++ resolved
@@ -79,11 +79,8 @@
    , const std::shared_ptr<QuoteProvider>& quoteProvider
    , const std::shared_ptr<ApplicationSettings> &appSettings
    , const std::shared_ptr<SignContainer> &container
-<<<<<<< HEAD
-   , const std::shared_ptr<ArmoryConnection> &armory)
-=======
+   , const std::shared_ptr<ArmoryConnection> &armory
    , std::shared_ptr<MarketDataProvider> mdProvider)
->>>>>>> 85b1ef66
 {
    logger_ = logger;
    assetManager_ = assetManager;
@@ -91,11 +88,8 @@
    authAddressManager_ = authAddressManager;
    appSettings_ = appSettings;
    signingContainer_ = container;
-<<<<<<< HEAD
    armory_ = armory;
-=======
    mdProvider_ = mdProvider;
->>>>>>> 85b1ef66
 
    connect(authAddressManager_.get(), &AuthAddressManager::VerifiedAddressListUpdated, [this] {
       UiUtils::fillAuthAddressesComboBox(ui_->authenticationAddressComboBox, authAddressManager_);
