#include "ChatMessagesTextEdit.h"

#include "ProtobufUtils.h"

#include <QApplication>
#include <QClipboard>
#include <QDesktopServices>
#include <QMimeData>
#include <QScrollBar>

#include <set>

namespace {
   // Translation
   const QString ownSenderUserName = QObject::tr("you");
   const QString contextMenuCopy = QObject::tr("Copy");
   const QString contextMenuCopyLink = QObject::tr("Copy Link Location");
   const QString contextMenuSelectAll= QObject::tr("Select All");
   const QString contextMenuAddUserMenu = QObject::tr("Add to contacts");
   const QString contextMenuAddUserMenuStatusTip = QObject::tr("Click to add user to contact list");
   const QString contextMenuRemoveUserMenu = QObject::tr("Remove from contacts");
   const QString contextMenuRemoveUserMenuStatusTip = QObject::tr("Click to remove user from contact list");
}

ChatMessagesTextEdit::ChatMessagesTextEdit(QWidget* parent)
   : QTextBrowser(parent)
   , internalStyle_(this)
{
   tableFormat_.setBorder(0);
   tableFormat_.setCellPadding(0);
   tableFormat_.setCellSpacing(0);

   setupHighlightPalette();

   connect(this, &QTextBrowser::anchorClicked, this, &ChatMessagesTextEdit::onUrlActivated);
   connect(this, &QTextBrowser::textChanged, this, &ChatMessagesTextEdit::onTextChanged);
}

void ChatMessagesTextEdit::setupHighlightPalette()
{
   auto highlightPalette = palette();
   highlightPalette.setColor(QPalette::Inactive, QPalette::Highlight, highlightPalette.color(QPalette::Active, QPalette::Highlight));
   highlightPalette.setColor(QPalette::Inactive, QPalette::HighlightedText, highlightPalette.color(QPalette::Active, QPalette::HighlightedText));
   setPalette(highlightPalette);
}

QString ChatMessagesTextEdit::data(const std::string& partyId, int row, const Column &column)
{
   if (messages_[partyId].empty()) {
       return QString();
   }

   // TODO: Filter OTC messages
   return dataMessage(partyId, row, column);
}

QString ChatMessagesTextEdit::dataMessage(const std::string& partyId, int row, const ChatMessagesTextEdit::Column &column)
{
   const Chat::MessagePtr message = messages_[partyId][row];

   // To avoid lookup every time for the same party_id
   static Chat::ClientPartyPtr previousClientPartyPtr = nullptr;

   switch (column) {
      case Column::Time:
      {
         const auto dateTime = message->timestamp().toLocalTime();
         return toHtmlText(dateTime.toString(QString::fromUtf8("MM/dd/yy hh:mm:ss")));
      }

      case Column::User:
      {
         const auto& senderHash = message->senderHash();

         if (senderHash == ownUserId_) {
            return ownSenderUserName;
         }

         if (!previousClientPartyPtr || previousClientPartyPtr->id() != partyId) {
            previousClientPartyPtr = partyModel_->getClientPartyById(message->partyId());
         }

         if (!previousClientPartyPtr->isGlobal()) {
            return QString::fromStdString(previousClientPartyPtr->displayName());
         }
         else {
            Chat::ClientPartyPtr userParty = partyModel_->getPartyByUserName(senderHash);

            if (userParty) {
               return toHtmlUsername(userParty->displayName(), userParty->userHash());
            }

            return toHtmlUsername(senderHash, senderHash);
         }         
      }
      case Column::Status:{
         return QString();
      }
      case Column::Message: {
         //QString text = QLatin1String("[%1] %2");
         //text = text.arg(QString::fromStdString(message->messageText()));

         //if (ChatUtils::messageFlagRead(message, Chat::Data_Message_State_INVALID)) {
         //   return toHtmlInvalid(text.arg(QLatin1String("INVALID MESSAGE!")));
         //} else if (message.encryption() == Chat::Data_Message_Encryption_IES) {
         //   return toHtmlInvalid(text.arg(QLatin1String("IES ENCRYPTED!")));
         //} else if ( message.encryption() == Chat::Data_Message_Encryption_AEAD) {
         //   return toHtmlInvalid(text.arg(QLatin1String("AEAD ENCRYPTED!")));
         //}
         return toHtmlText(QString::fromStdString(message->messageText()));
      }
      default:
         break;
   }

   return QString();
}

QImage ChatMessagesTextEdit::statusImage(const std::string& partyId, int row)
{
   auto message = messages_[partyId][row];
   if (!message) {
      return statusImageGreyUnsent_;
   }

   if (message->senderHash() != ownUserId_) {
      return QImage();
   }

   QImage statusImage = statusImageGreyUnsent_;

   Chat::ClientPartyPtr clientPartyPtr = partyModel_->getClientPartyById(message->partyId());
   if (clientPartyPtr->isGlobalStandard()) {
      if ((message->partyMessageState() != Chat::PartyMessageState::UNSENT)) {
         statusImage = statusImageBlueSeen_;
      }
      return statusImage;
   }

   if (message->partyMessageState() == Chat::PartyMessageState::UNSENT) {
      statusImage = statusImageGreyUnsent_;
   } else if (message->partyMessageState() == Chat::PartyMessageState::SENT) {
      statusImage = statusImageYellowSent_;
   } else if (message->partyMessageState() == Chat::PartyMessageState::RECEIVED) {
      statusImage = statusImageGreenReceived_;
   } else if (message->partyMessageState() == Chat::PartyMessageState::SEEN) {
      statusImage = statusImageBlueSeen_;
   }

   return statusImage;
}

void ChatMessagesTextEdit::contextMenuEvent(QContextMenuEvent *e)
{
   textCursor_ = cursorForPosition(e->pos());

   // keep selection
   if (textCursor().hasSelection()) {
      textCursor_.setPosition(textCursor().selectionStart(), QTextCursor::MoveAnchor);
      textCursor_.setPosition(textCursor().selectionEnd(), QTextCursor::KeepAnchor);
   }

   setTextCursor(textCursor_);
   QString text = textCursor_.block().text();

   //show contact context menu when username is right clicked in User column
   if ((textCursor_.block().blockNumber() - 1) % 5 == static_cast<int>(Column::User)) {
      if (text != ownSenderUserName) {
         QUrl link = anchorAt(e->pos());
         if (!link.isEmpty()) {
            text = link.path();
         }
         std::unique_ptr<QMenu> userMenuPtr = initUserContextMenu(text);
         userMenuPtr->exec(QCursor::pos());
         return;
      }
   }

   // show default text context menu
   if (text.length() > 0 || textCursor_.hasSelection()) {
      QMenu contextMenu(this);

      QAction copyAction(contextMenuCopy, this);
      QAction copyLinkLocationAction(contextMenuCopyLink, this);
      QAction selectAllAction(contextMenuSelectAll, this);

      connect(&copyAction, &QAction::triggered, this, &ChatMessagesTextEdit::onCopyActionTriggered);
      connect(&copyLinkLocationAction, &QAction::triggered, this, &ChatMessagesTextEdit::onCopyLinkLocationActionTriggered);
      connect(&selectAllAction, &QAction::triggered, this, &ChatMessagesTextEdit::onSelectAllActionTriggered);

      contextMenu.addAction(&copyAction);

      // show Copy Link Location only when it needed
      anchor_ = this->anchorAt(e->pos());
      if (!anchor_.isEmpty()) {
         contextMenu.addAction(&copyLinkLocationAction);
      }

      contextMenu.addSeparator();
      contextMenu.addAction(&selectAllAction);

      contextMenu.exec(e->globalPos());
   }
}

void ChatMessagesTextEdit::onCopyActionTriggered()
{
   if (textCursor_.hasSelection()) {
      QApplication::clipboard()->setText(getFormattedTextFromSelection());
   }
   else {
      QTextDocument doc;
      doc.setHtml(textCursor_.block().text());
      QApplication::clipboard()->setText(doc.toPlainText());
   }
}

void ChatMessagesTextEdit::onCopyLinkLocationActionTriggered()
{
   QApplication::clipboard()->setText(anchor_);
}

void ChatMessagesTextEdit::onSelectAllActionTriggered()
{
   this->selectAll();
}

void ChatMessagesTextEdit::onTextChanged()
{
   verticalScrollBar()->setValue(verticalScrollBar()->maximum());
}

void ChatMessagesTextEdit::onUserUrlOpened(const QUrl &url)
{
   std::string userId = url.path().toStdString();
   Chat::ClientPartyPtr clientPartyPtr = partyModel_->getPartyByUserName(userId);

   if (!clientPartyPtr) {
      emit newPartyRequest(userId);
      return;
   }

   if (Chat::PartyState::REJECTED == clientPartyPtr->partyState()) {
      emit removePartyRequest(clientPartyPtr->id());
      emit newPartyRequest(clientPartyPtr->userHash());
      return;
   }

   if (clientPartyPtr->id() == currentPartyId_) {
      return;
   }

   emit switchPartyRequest(QString::fromStdString(clientPartyPtr->id()));
}

void ChatMessagesTextEdit::onSwitchToChat(const std::string& partyId)
{
   currentPartyId_ = partyId;
   clear();
   if (!currentPartyId_.empty()) {
      showMessages(partyId);
      onTextChanged();
      ClientMessagesHistory clientMessagesHistory = messages_[partyId];

      if (clientMessagesHistory.empty()) {
         return;
      }

      ClientMessagesHistory::reverse_iterator riter = clientMessagesHistory.rbegin();
      for (; riter != clientMessagesHistory.rend(); ++riter)
      {
         Chat::MessagePtr messagePtr = (*riter);
         
         if (messagePtr->partyMessageState() == Chat::PartyMessageState::SEEN) {
            continue;
         }

         if (messagePtr->senderHash() == ownUserId_) {
            continue;
         }

         emit messageRead(messagePtr->partyId(), messagePtr->messageId());
      }
   }
}

void ChatMessagesTextEdit::onLogout()
{
   onSwitchToChat({});
}

const Chat::MessagePtr ChatMessagesTextEdit::onMessageStatusChanged(const std::string& partyId, const std::string& message_id, const int party_message_state)
{
   Chat::MessagePtr message = findMessage(partyId, message_id);

   if (message) {
      message->setPartyMessageState(static_cast<Chat::PartyMessageState>(party_message_state));
      notifyMessageChanged(message);
   }

   return message;
}

void ChatMessagesTextEdit::onSetColumnsWidth(const int &time, const int &icon, const int &user, const int &message)
{
   QVector <QTextLength> col_widths;
   col_widths << QTextLength(QTextLength::FixedLength, time);
   col_widths << QTextLength(QTextLength::FixedLength, icon);
   col_widths << QTextLength(QTextLength::FixedLength, user);
   col_widths << QTextLength(QTextLength::VariableLength, message);
   tableFormat_.setColumnWidthConstraints(col_widths);
}

void ChatMessagesTextEdit::onSetClientPartyModel(const Chat::ClientPartyModelPtr& partyModel)
{
   partyModel_ = partyModel;
}

QString ChatMessagesTextEdit::getFormattedTextFromSelection()
{
   QString text;
   QTextDocument textDocument;

   // get selected text in html format
   textDocument.setHtml(createMimeDataFromSelection()->html());      
   QTextBlock currentBlock = textDocument.begin();
   int blockCount = 0;

   // each column is presented as a block
   while (currentBlock.isValid()) {
      blockCount++;
      if (!currentBlock.text().isEmpty()) {

         // format columns splits to tabulation
         if (!text.isEmpty()) {
            text += QChar::Tabulation;
            
            // new row (when few rows are selected)
            if ((blockCount - 2) % 5 == 0) {
               text += QChar::LineFeed;
            }
         }
         // replace some special characters, because they can display incorrect
         text += currentBlock.text().replace(QChar::LineSeparator, QChar::LineFeed);
      }
      currentBlock = currentBlock.next();
   }
   return text;
}

void  ChatMessagesTextEdit::onUrlActivated(const QUrl &link) {
   if (link.scheme() != QLatin1Literal("user")) {
      QDesktopServices::openUrl(link);
   }
   else {
      onUserUrlOpened(link);
   }
}

void ChatMessagesTextEdit::insertMessage(const Chat::MessagePtr& messagePtr)
{
   const int messageIndex = messages_[messagePtr->partyId()].size();

   // push new message if it doesn't exist in current chat
<<<<<<< HEAD
   QVector<Chat::MessagePtr> messagesList = messages_[messagePtr->partyId()];
=======
   auto& messagesList = messages_[messagePtr->partyId()];
>>>>>>> ff899991
   QVector<Chat::MessagePtr>::const_iterator messageIt = 
   std::find_if(messagesList.begin(), messagesList.end(), [messagePtr](const Chat::MessagePtr& m)->bool
   {
      return m->messageId() == messagePtr->messageId();
   });

   if (messageIt == messagesList.cend())
   {
<<<<<<< HEAD
      messages_[messagePtr->partyId()].push_back(messagePtr);
=======
      messagesList.push_back(messagePtr);
>>>>>>> ff899991
   }

   if (messagePtr->partyId() == currentPartyId_) {
      showMessage(messagePtr->partyId(), messageIndex);
   }

   if (messagePtr->partyMessageState() != Chat::PartyMessageState::SEEN
         && messagePtr->senderHash() != ownUserId_
         && messagePtr->partyId() == currentPartyId_
         && isVisible()) {
      emit messageRead(messagePtr->partyId(), messagePtr->messageId());
   }
}

void ChatMessagesTextEdit::insertMessageInDoc(QTextCursor& cursor, const std::string& partyId, int index)
{
   cursor.beginEditBlock();
   auto* table = cursor.insertTable(1, 4, tableFormat_);

   QString time = data(partyId, index, Column::Time);
   table->cellAt(0, 0).firstCursorPosition().insertHtml(time);

   QImage image = statusImage(partyId, index);
   if (!image.isNull()) {
      table->cellAt(0, 1).firstCursorPosition().insertImage(image);
   }

   QString user = data(partyId, index, Column::User);
   table->cellAt(0, 2).firstCursorPosition().insertHtml(user);

   QString message = data(partyId, index, Column::Message);
   table->cellAt(0, 3).firstCursorPosition().insertHtml(message);
   cursor.endEditBlock();
}

void ChatMessagesTextEdit::updateMessage(const std::string& partyId, int index)
{
   QTextCursor cursor = textCursor();
   cursor.movePosition(QTextCursor::Start);
   cursor.movePosition(QTextCursor::Down, QTextCursor::MoveAnchor, index * 2);
   cursor.movePosition(QTextCursor::Down, QTextCursor::KeepAnchor, 1);
   cursor.removeSelectedText();

   insertMessageInDoc(cursor, partyId, index);
}

void ChatMessagesTextEdit::showMessage(const std::string& partyId, int messageIndex)
{
   /* add text */
   QTextCursor cursor = textCursor();
   cursor.movePosition(QTextCursor::End);

   insertMessageInDoc(cursor, partyId, messageIndex);
}

void ChatMessagesTextEdit::showMessages(const std::string &partyId)
{
   for (int iMessage = 0; iMessage < messages_[partyId].size(); ++iMessage) {
      showMessage(partyId, iMessage);
   }
}

// #old_logic
//void ChatMessagesTextEdit::insertLoadMore()
//{
//   QTextCursor cursor(textCursor());
//   cursor.movePosition(QTextCursor::Start);
//   cursor.insertHtml(QString(QLatin1Literal("<a href=\"load_more\" style=\"color:%1\">Load More...</a>")).arg(internalStyle_.colorHyperlink().name()));
//}

std::unique_ptr<QMenu> ChatMessagesTextEdit::initUserContextMenu(const QString& userName)
{
   std::unique_ptr<QMenu> userMenuPtr = std::make_unique<QMenu>(this);

   Chat::ClientPartyPtr clientPartyPtr = partyModel_->getPartyByUserName(userName.toStdString());
   if (!clientPartyPtr) {
      QAction* addAction = userMenuPtr->addAction(contextMenuAddUserMenu);
      addAction->setStatusTip(contextMenuAddUserMenuStatusTip);
      connect(addAction, &QAction::triggered, this, [this, userName_ = userName]() {
         emit newPartyRequest(userName_.toStdString());
      });
   }
   else {
      QAction* removeAction = userMenuPtr->addAction(contextMenuRemoveUserMenu);
      removeAction->setStatusTip(contextMenuRemoveUserMenuStatusTip);
      connect(removeAction, &QAction::triggered, this, [this, clientPartyPtr]() {
         emit removePartyRequest(clientPartyPtr->id());
      });
   }

   return userMenuPtr;
}

void ChatMessagesTextEdit::onMessageUpdate(const Chat::MessagePtrList& messagePtrList)
{
#ifndef QT_NO_DEBUG
   const std::string& partyId = !messagePtrList.empty() ? messagePtrList[0]->partyId() : "";
#endif
   Chat::MessagePtrList messagePtrListSorted = messagePtrList;
   std::sort(messagePtrListSorted.begin(), messagePtrListSorted.end(), [](const auto& left, const auto& right) -> bool {
      return left->timestamp() < right->timestamp();
   });
   for (const auto& messagePtr : messagePtrListSorted) {
#ifndef QT_NO_DEBUG
      Q_ASSERT(partyId == messagePtr->partyId());
#endif
      insertMessage(messagePtr);
   }
}

void ChatMessagesTextEdit::onUpdatePartyName(const std::string& partyId)
{
   ClientMessagesHistory messageHistory = messages_[currentPartyId_];
   
   for (int index = 0; index < messageHistory.size(); ++index) {
      Chat::MessagePtr messagePtr = messageHistory.at(index);
      if (messagePtr->partyId() != partyId) {
         continue;
      }

      updateMessage(partyId, index);
   }
}

Chat::MessagePtr ChatMessagesTextEdit::findMessage(const std::string& partyId, const std::string& messageId)
{
   if (messages_.contains(partyId)) {
      auto it = std::find_if(messages_[partyId].begin(), messages_[partyId].end(), [messageId](Chat::MessagePtr message) {
         return message->messageId() == messageId;
      });

      if (it != messages_[partyId].end()) {
         return *it;
      }
   }

   return {};
}

void ChatMessagesTextEdit::notifyMessageChanged(Chat::MessagePtr message)
{
   const std::string& partyId = message->partyId();
   if (partyId != currentPartyId_) {
      // Do not need to update view
      return;
   }

   if (messages_.contains(partyId)) {
      const std::string& id = message->messageId();
      auto it = std::find_if(messages_[partyId].begin(), messages_[partyId].end(), [id](Chat::MessagePtr iteration) {
         return iteration->messageId() == id;
      });

      if (it != messages_[partyId].end()) {
         int distance = static_cast<int>(std::distance(messages_[partyId].begin(), it));
        
         updateMessage(partyId, distance);
      }
   }
}

QString ChatMessagesTextEdit::toHtmlUsername(const std::string& username, const std::string& userId)
{
   return QStringLiteral("<a href=\"user:%1\" style=\"color:%2\">%3</a>")
      .arg(QString::fromStdString(userId))
      .arg(internalStyle_.colorHyperlink().name())
      .arg(QString::fromStdString(username));
}

QString ChatMessagesTextEdit::toHtmlInvalid(const QString &text)
{
   QString changedText = QStringLiteral("<font color=\"%1\">%2</font>").arg(internalStyle_.colorRed().name()).arg(text);
   return changedText;
}

QString ChatMessagesTextEdit::toHtmlText(const QString &text)
{
   QString changedText = text;

   // make linkable
   int index = 0;
   int startIndex;

   while ((startIndex = changedText.indexOf(QLatin1Literal("https://"), index, Qt::CaseInsensitive)) != -1
      || (startIndex = changedText.indexOf(QLatin1Literal("http://"), index, Qt::CaseInsensitive)) != -1) {

      int endIndex = changedText.indexOf(QLatin1Literal(" "), startIndex);
      if (endIndex == -1) {
         endIndex = changedText.indexOf(QLatin1Literal("\n"), startIndex);
      }
      if (endIndex == -1) {
         endIndex = changedText.length();
      }

      QString linkText = changedText.mid(startIndex, endIndex - startIndex);
      QString hyperlinkText = QString(QLatin1Literal("<a href=\"%1\" style=\"color:%2\">%1</a>")).arg(linkText).arg(internalStyle_.colorHyperlink().name());

      changedText = changedText.replace(startIndex, endIndex - startIndex, hyperlinkText);

      index = startIndex + hyperlinkText.length();
   }

   // replace linefeed with <br>
   changedText.replace(QLatin1Literal("\n"), QLatin1Literal("<br>"));

   // set text color as white
   changedText = QString(QLatin1Literal("<font color=\"%1\">%2</font>")).arg(internalStyle_.colorWhite().name()).arg(changedText);

   return changedText;
}<|MERGE_RESOLUTION|>--- conflicted
+++ resolved
@@ -362,12 +362,8 @@
    const int messageIndex = messages_[messagePtr->partyId()].size();
 
    // push new message if it doesn't exist in current chat
-<<<<<<< HEAD
-   QVector<Chat::MessagePtr> messagesList = messages_[messagePtr->partyId()];
-=======
    auto& messagesList = messages_[messagePtr->partyId()];
->>>>>>> ff899991
-   QVector<Chat::MessagePtr>::const_iterator messageIt = 
+   QVector<Chat::MessagePtr>::const_iterator messageIt =
    std::find_if(messagesList.begin(), messagesList.end(), [messagePtr](const Chat::MessagePtr& m)->bool
    {
       return m->messageId() == messagePtr->messageId();
@@ -375,11 +371,7 @@
 
    if (messageIt == messagesList.cend())
    {
-<<<<<<< HEAD
-      messages_[messagePtr->partyId()].push_back(messagePtr);
-=======
       messagesList.push_back(messagePtr);
->>>>>>> ff899991
    }
 
    if (messagePtr->partyId() == currentPartyId_) {
