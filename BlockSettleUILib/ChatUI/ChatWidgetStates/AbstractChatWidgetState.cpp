#include "AbstractChatWidgetState.h"

#include "ChatUI/ChatOTCHelper.h"
#include "ChatUI/ChatPartiesTreeModel.h"
#include "ChatUI/OTCRequestViewModel.h"
#include "NotificationCenter.h"
#include "OtcClient.h"

namespace {

   const int kMaxMessageNotifLength = 20;

} // namespace

using namespace bs::network;

AbstractChatWidgetState::AbstractChatWidgetState(ChatWidget* chat)
   : chat_(chat)
{
}

void AbstractChatWidgetState::onSendMessage()
{
   if (!canSendMessage()) {
      return;
   }

   std::string messageText = chat_->ui_->input_textEdit->toPlainText().toStdString();
   if (messageText.empty()) {
      return;
   }

   chat_->chatClientServicePtr_->SendPartyMessage(chat_->currentPartyId_, messageText);
   chat_->ui_->input_textEdit->clear();
}

void AbstractChatWidgetState::onProcessMessageArrived(const Chat::MessagePtrList& messagePtr)
{
   if (!canReceiveMessage()) {
      return;
   }

   if (messagePtr.empty()) {
      return;
   }

   // Update all UI elements
   int bNewMessagesCounter = 0;
   const std::string& partyId = messagePtr[0]->partyId();

   Chat::ClientPartyPtr clientPartyPtr = getParty(partyId);

   // Tab notifier
   for (int iMessage = 0; iMessage < messagePtr.size(); ++iMessage) {
      Chat::MessagePtr message = messagePtr[iMessage];
      if (static_cast<Chat::PartyMessageState>(message->partyMessageState()) == Chat::PartyMessageState::SENT &&
         chat_->ownUserId_ != message->senderHash()) {
         ++bNewMessagesCounter;

         auto messageTitle = clientPartyPtr->displayName();
         auto messageText = message->messageText();

         if (messageText.length() > kMaxMessageNotifLength) {
            messageText = messageText.substr(0, kMaxMessageNotifLength) + "...";
         }

         bs::ui::NotifyMessage notifyMsg;
         notifyMsg.append(QString::fromStdString(messageTitle));
         notifyMsg.append(QString::fromStdString(messageText));
         notifyMsg.append(QString::fromStdString(partyId));

         NotificationCenter::notify(bs::ui::NotifyType::UpdateUnreadMessage, notifyMsg);
      }
   }

   // Update tree
   if (bNewMessagesCounter > 0 && partyId != chat_->currentPartyId_) {
      chat_->chatPartiesTreeModel_->onIncreaseUnseenCounter(partyId, bNewMessagesCounter);
   }

   chat_->ui_->textEditMessages->onMessageUpdate(messagePtr);

   if (canPerformOTCOperations()) {
      chat_->otcHelper_->onMessageArrived(messagePtr);
   }
}

void AbstractChatWidgetState::onChangePartyStatus(const Chat::ClientPartyPtr& clientPartyPtr)
{
   if (!canChangePartyStatus()) {
      return;
   }

   chat_->chatPartiesTreeModel_->onPartyStatusChanged(clientPartyPtr);
   chat_->otcHelper_->onPartyStateChanged(clientPartyPtr);
}

void AbstractChatWidgetState::onResetPartyModel()
{
   if (!canResetPartyModel()) {
      return;
   }

   chat_->chatPartiesTreeModel_->onPartyModelChanged();
   chat_->onActivatePartyId(QString::fromStdString(chat_->currentPartyId_));
}

void AbstractChatWidgetState::onMessageRead(const std::string& partyId, const std::string& messageId)
{
   if (!canResetReadMessage()) {
      return;
   }

   chat_->chatClientServicePtr_->SetMessageSeen(partyId, messageId);
}

void AbstractChatWidgetState::onChangeMessageState(const std::string& partyId, const std::string& message_id, const int party_message_state)
{
   if (!canChangeMessageState()) {
      return;
   }

   const Chat::MessagePtr message = chat_->ui_->textEditMessages->onMessageStatusChanged(partyId, message_id, party_message_state);

   // Update tree view if needed
   if (static_cast<Chat::PartyMessageState>(party_message_state) == Chat::PartyMessageState::SEEN
      && message && message->senderHash() != chat_->ownUserId_) {
      chat_->chatPartiesTreeModel_->onDecreaseUnseenCounter(partyId, 1);
   }
}

void AbstractChatWidgetState::onAcceptPartyRequest(const std::string& partyId)
{
   if (!canAcceptPartyRequest()) {
      return;
   }

   chat_->chatClientServicePtr_->AcceptPrivateParty(partyId);
}

void AbstractChatWidgetState::onRejectPartyRequest(const std::string& partyId)
{
   if (!canRejectPartyRequest()) {
      return;
   }

   chat_->chatClientServicePtr_->RejectPrivateParty(partyId);
}

void AbstractChatWidgetState::onSendPartyRequest(const std::string& partyId)
{
   if (!canSendPartyRequest()) {
      return;
   }

   chat_->chatClientServicePtr_->RequestPrivateParty(partyId);
}

void AbstractChatWidgetState::onRemovePartyRequest(const std::string& partyId)
{
   if (!canRemovePartyRequest()) {
      return;
   }

   chat_->chatClientServicePtr_->DeletePrivateParty(partyId);
}

void AbstractChatWidgetState::onNewPartyRequest(const std::string& partyName)
{
   if (!canSendPartyRequest()) {
      return;
   }

   chat_->chatClientServicePtr_->RequestPrivateParty(partyName);
}

void AbstractChatWidgetState::onUpdateDisplayName(const std::string& partyId, const std::string& contactName)
{
   if (!canUpdatePartyName()) {
      return;
   }

   Chat::ClientPartyModelPtr clientPartyModelPtr = chat_->chatClientServicePtr_->getClientPartyModelPtr();
   Chat::ClientPartyPtr clientPartyPtr = clientPartyModelPtr->getClientPartyById(partyId);
   clientPartyPtr->setDisplayName(contactName);

   if (clientPartyPtr->isGlobalStandard() || (clientPartyPtr->isPrivateStandard() && chat_->currentPartyId_ == partyId)) {
      chat_->ui_->textEditMessages->onUpdatePartyName(partyId);
   }
}

void AbstractChatWidgetState::onSendOtcMessage(const std::string &partyId, const std::string& data)
{
   if (canPerformOTCOperations()) {
      chat_->chatClientServicePtr_->SendPartyMessage(partyId, data);
   }
}

void AbstractChatWidgetState::onSendOtcPublicMessage(const std::string &data)
{
   if (canPerformOTCOperations()) {
      chat_->chatClientServicePtr_->SendPartyMessage(Chat::OtcRoomName, data);
   }
}

void AbstractChatWidgetState::onProcessOtcPbMessage(const std::string& data)
{
   if (canPerformOTCOperations()) {
      chat_->otcHelper_->onProcessOtcPbMessage(data);
   }
}

void AbstractChatWidgetState::onOtcUpdated(const otc::Peer *peer)
{
   if (canPerformOTCOperations() && chat_->currentPeer() == peer) {
      updateOtc();
   }
}

void AbstractChatWidgetState::onOtcPublicUpdated()
{
   if (!canPerformOTCOperations()) {
      return;
   }

   updateOtc();
   chat_->chatPartiesTreeModel_->onGlobalOTCChanged();
}

void AbstractChatWidgetState::onOtcRequestSubmit()
{
   if (canPerformOTCOperations()) {
      chat_->otcHelper_->onOtcRequestSubmit(chat_->currentPeer(), chat_->ui_->widgetNegotiateRequest->offer());
   }
}

void AbstractChatWidgetState::onOtcResponseAccept()
{
   if (canPerformOTCOperations()) {
      chat_->otcHelper_->onOtcResponseAccept(chat_->currentPeer(), chat_->ui_->widgetNegotiateResponse->offer());
   }
}

void AbstractChatWidgetState::onOtcResponseUpdate()
{
   if (canPerformOTCOperations()) {
      chat_->otcHelper_->onOtcResponseUpdate(chat_->currentPeer(), chat_->ui_->widgetNegotiateResponse->offer());
   }
}

void AbstractChatWidgetState::onOtcQuoteRequestSubmit()
{
   if (canPerformOTCOperations()) {
      chat_->otcHelper_->onOtcQuoteRequestSubmit(chat_->ui_->widgetCreateOTCRequest->request());
   }
}

void AbstractChatWidgetState::onOtcPullOwnRequest()
{
   if (canPerformOTCOperations()) {
      chat_->otcHelper_->onOtcPullOwnRequest();
   }
}

void AbstractChatWidgetState::onOtcQuoteResponseSubmit()
{
   if (canPerformOTCOperations()) {
      chat_->otcHelper_->onOtcQuoteResponseSubmit(chat_->currentPeer(), chat_->ui_->widgetCreateOTCResponse->response());
   }
}

void AbstractChatWidgetState::onOtcPullOrRejectCurrent()
{
   if (canPerformOTCOperations()) {
      chat_->otcHelper_->onOtcPullOrReject(chat_->currentPeer());
   }
}

void AbstractChatWidgetState::saveDraftMessage()
{
   const auto draft = chat_->ui_->input_textEdit->toPlainText();

   if (draft.isEmpty()) {
      chat_->draftMessages_.remove(chat_->currentPartyId_);
   }
   else {
      chat_->draftMessages_.insert(chat_->currentPartyId_, draft);
   }
}

void AbstractChatWidgetState::restoreDraftMessage()
{
   const auto iDraft = chat_->draftMessages_.find(chat_->currentPartyId_);
   if (iDraft != chat_->draftMessages_.cend()) {
      chat_->ui_->input_textEdit->setText(iDraft.value());
      auto cursor = chat_->ui_->input_textEdit->textCursor();
      cursor.movePosition(QTextCursor::EndOfLine, QTextCursor::MoveAnchor);
      chat_->ui_->input_textEdit->setTextCursor(cursor);
   }
}

void AbstractChatWidgetState::updateOtc()
{
   if (!canPerformOTCOperations()) {
      chat_->ui_->widgetOTCShield->showOtcAvailableToTradingParticipants();
      return;
   }

   if (chat_->currentPartyId_ == Chat::OtcRoomName) {
      auto currentIndex = chat_->ui_->treeViewOTCRequests->currentIndex();
      auto peer = chat_->otcRequestViewModel_->peer(currentIndex);
      if (!peer) {
         auto ownRequest = chat_->otcHelper_->client()->ownRequest();
         if (ownRequest) {
            chat_->ui_->widgetPullOwnOTCRequest->setRequest(*ownRequest);
            chat_->ui_->stackedWidgetOTC->setCurrentIndex(static_cast<int>(OTCPages::OTCPullOwnOTCRequestPage));
         } else {
            chat_->ui_->stackedWidgetOTC->setCurrentIndex(static_cast<int>(OTCPages::OTCCreateRequestPage));
         }
         return;
      }
   }

   const bs::network::otc::Peer* peer = chat_->currentPeer();
   if (!peer) {
      chat_->ui_->widgetOTCShield->showContactIsOffline();
      return;
   }

   using bs::network::otc::State;
   OTCPages pageNumber = OTCPages::OTCShield;
   switch (peer->state) {
<<<<<<< HEAD
      case State::Idle:
         if (peer->type == otc::PeerType::Contact) {
            pageNumber = OTCPages::OTCNegotiateRequestPage;
         } else {
            chat_->ui_->widgetCreateOTCResponse->setRequest(peer->request);
            pageNumber = OTCPages::OTCCreateResponsePage;
         }
         break;
      case State::QuoteSent:
         pageNumber = OTCPages::OTCNegotiateResponsePage;
         break;
      case State::QuoteRecv:
         pageNumber = OTCPages::OTCNegotiateRequestPage;
         break;
      case State::OfferSent:
         chat_->ui_->widgetPullOwnOTCRequest->setOffer(peer->offer);
         pageNumber = OTCPages::OTCPullOwnOTCRequestPage;
         break;
      case State::OfferRecv:
         chat_->ui_->widgetNegotiateResponse->setOffer(peer->offer);
         pageNumber = OTCPages::OTCNegotiateResponsePage;
         break;
      case State::SentPayinInfo:
      case State::WaitPayinInfo:
         pageNumber = OTCPages::OTCContactNetStatusShieldPage;
         break;
      case State::Blacklisted:
         pageNumber = OTCPages::OTCContactNetStatusShieldPage;
         break;
=======
   case State::Idle:
      pageNumber = OTCPages::OTCNegotiateRequestPage;
      break;
   case State::OfferSent:
      chat_->ui_->widgetPullOwnOTCRequest->setOffer(peer->offer);
      pageNumber = OTCPages::OTCPullOwnOTCRequestPage;
      break;
   case State::OfferRecv:
      chat_->ui_->widgetNegotiateResponse->setOffer(peer->offer);
      pageNumber = OTCPages::OTCNegotiateResponsePage;
      break;
   case State::SentPayinInfo:
   case State::WaitPayinInfo:
      chat_->ui_->widgetOTCShield->showContactIsOffline();
      return;
   case State::Blacklisted:
      chat_->ui_->widgetOTCShield->showContactIsOffline();
      return;
>>>>>>> ecc1bb93
   }

   chat_->ui_->stackedWidgetOTC->setCurrentIndex(static_cast<int>(pageNumber));
}

Chat::ClientPartyPtr AbstractChatWidgetState::getParty(const std::string& partyId) const
{
   Chat::ClientPartyModelPtr partyModel = chat_->chatClientServicePtr_->getClientPartyModelPtr();
   return partyModel->getClientPartyById(partyId);
}<|MERGE_RESOLUTION|>--- conflicted
+++ resolved
@@ -330,7 +330,6 @@
    using bs::network::otc::State;
    OTCPages pageNumber = OTCPages::OTCShield;
    switch (peer->state) {
-<<<<<<< HEAD
       case State::Idle:
          if (peer->type == otc::PeerType::Contact) {
             pageNumber = OTCPages::OTCNegotiateRequestPage;
@@ -355,31 +354,11 @@
          break;
       case State::SentPayinInfo:
       case State::WaitPayinInfo:
-         pageNumber = OTCPages::OTCContactNetStatusShieldPage;
+         chat_->ui_->widgetOTCShield->showContactIsOffline();
          break;
       case State::Blacklisted:
-         pageNumber = OTCPages::OTCContactNetStatusShieldPage;
-         break;
-=======
-   case State::Idle:
-      pageNumber = OTCPages::OTCNegotiateRequestPage;
-      break;
-   case State::OfferSent:
-      chat_->ui_->widgetPullOwnOTCRequest->setOffer(peer->offer);
-      pageNumber = OTCPages::OTCPullOwnOTCRequestPage;
-      break;
-   case State::OfferRecv:
-      chat_->ui_->widgetNegotiateResponse->setOffer(peer->offer);
-      pageNumber = OTCPages::OTCNegotiateResponsePage;
-      break;
-   case State::SentPayinInfo:
-   case State::WaitPayinInfo:
-      chat_->ui_->widgetOTCShield->showContactIsOffline();
-      return;
-   case State::Blacklisted:
-      chat_->ui_->widgetOTCShield->showContactIsOffline();
-      return;
->>>>>>> ecc1bb93
+         chat_->ui_->widgetOTCShield->showContactIsOffline();
+         break;
    }
 
    chat_->ui_->stackedWidgetOTC->setCurrentIndex(static_cast<int>(pageNumber));
