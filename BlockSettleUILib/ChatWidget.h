#ifndef CHAT_WIDGET_H
#define CHAT_WIDGET_H

#include <QWidget>
#include <QStringListModel>
#include <QScopedPointer>

#include "ChatUserListLogic.h"

#include <memory>

namespace Ui {
   class ChatWidget;
}
namespace spdlog {
   class logger;
}
class ChatClient;
class ConnectionManager;
class ApplicationSettings;

class ChatWidgetState;
class ChatSearchPopup;

class ChatWidget : public QWidget
{
   Q_OBJECT

public:
   enum State {
      LoggedIn,
      LoggedOut
   };
   //friend class ChatWidgetState;
   friend class ChatWidgetStateLoggedOut;
   friend class ChatWidgetStateLoggedIn;

   explicit ChatWidget(QWidget *parent = nullptr);
   ~ChatWidget() override;

   void init(const std::shared_ptr<ConnectionManager>& connectionManager
           , const std::shared_ptr<ApplicationSettings> &appSettings
           , const std::shared_ptr<spdlog::logger>& logger);

   std::string login(const std::string& email, const std::string& jwt);
   void logout();
   bool hasUnreadMessages();

private slots:
   void onSendButtonClicked();
   void onUserClicked(const QString& index);
   void onRoomClicked(const QString& roomId);
   void onMessagesUpdated();
   void onLoginFailed();
   void onUsersDeleted(const std::vector<std::string> &);
   void onSearchUserReturnPressed();
   void onChatUserRemoved(const ChatUserDataPtr &);
   void onSendFriendRequest(const QString &userId);
   void onAcceptFriendRequest(const QString &userId);
   void onDeclineFriendRequest(const QString &userId);
<<<<<<< HEAD
   void onAddChatRooms(const std::vector<std::shared_ptr<Chat::RoomData> >& roomList);
   void onSearchUserListReceived(const std::vector<std::shared_ptr<Chat::UserData>>& users);
=======
   void onAddChatRooms(const std::vector<std::shared_ptr<Chat::ChatRoomData> >& roomList);
   void onSearchUserListReceived(const std::vector<std::shared_ptr<Chat::ChatUserData>>& users);
>>>>>>> 140721fc

signals:
   void LoginFailed();

private:
   QScopedPointer<Ui::ChatWidget> ui_;

   std::shared_ptr<ChatClient>      client_;
   std::shared_ptr<spdlog::logger>  logger_;

   std::string serverPublicKey_;
   QString  currentChat_;
   ChatSearchPopup *popup_;
   bool isRoom_;

private:
   std::shared_ptr<ChatWidgetState> stateCurrent_;
   ChatUserListLogicPtr chatUserListLogicPtr_;
   QMap<QString, QString> draftMessages_;
   bool needsToStartFirstRoom_;

private:
   bool isRoom();
   void setIsRoom(bool);
   void changeState(ChatWidget::State state);

   bool eventFilter(QObject * obj, QEvent * event) override;
};

#endif // CHAT_WIDGET_H
<|MERGE_RESOLUTION|>--- conflicted
+++ resolved
@@ -58,13 +58,8 @@
    void onSendFriendRequest(const QString &userId);
    void onAcceptFriendRequest(const QString &userId);
    void onDeclineFriendRequest(const QString &userId);
-<<<<<<< HEAD
    void onAddChatRooms(const std::vector<std::shared_ptr<Chat::RoomData> >& roomList);
    void onSearchUserListReceived(const std::vector<std::shared_ptr<Chat::UserData>>& users);
-=======
-   void onAddChatRooms(const std::vector<std::shared_ptr<Chat::ChatRoomData> >& roomList);
-   void onSearchUserListReceived(const std::vector<std::shared_ptr<Chat::ChatUserData>>& users);
->>>>>>> 140721fc
 
 signals:
    void LoginFailed();
@@ -94,4 +89,4 @@
    bool eventFilter(QObject * obj, QEvent * event) override;
 };
 
-#endif // CHAT_WIDGET_H
+#endif // CHAT_WIDGET_H