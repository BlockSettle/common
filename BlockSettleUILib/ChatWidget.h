--- conflicted
+++ resolved
@@ -90,13 +90,7 @@
    void selectGlobalRoom();
    void onContactRequestAccepted(const std::string &userId);
    void onConfirmUploadNewPublicKey(const std::string &oldKey, const std::string &newKey);
-<<<<<<< HEAD
-=======
-   void onConfirmContactNewKeyData(const std::vector<std::shared_ptr<Chat::Data>>& remoteConfirmed,
-                                   const std::vector<std::shared_ptr<Chat::Data>>& remoteKeysUpdate,
-                                   const std::vector<std::shared_ptr<Chat::Data>>& remoteAbsolutelyNew);
    void onContactChanged();
->>>>>>> a44109cc
    void onBSChatInputSelectionChanged();
    void onChatMessagesSelectionChanged();
    void onContactRequestAcceptSendClicked();
