#ifndef CHAT_WIDGET_H
#define CHAT_WIDGET_H

#include <QItemSelection>
#include <QLayoutItem>
#include <QScopedPointer>
#include <QStringListModel>
#include <QWidget>

#include "ChatHandleInterfaces.h"
#include "CommonTypes.h"
#include "ZMQ_BIP15X_DataConnection.h"

#include <memory>

namespace Ui {
   class ChatWidget;
}
namespace spdlog {
   class logger;
}

namespace Chat {
   class RoomData;
   class UserData;
   class OTCResponseData;
   class OTCRequestData;
}

class ChatClient;
class ConnectionManager;
class ApplicationSettings;
class ChatWidgetState;
class OTCRequestViewModel;
class ChatTreeModelWrapper;
class CelerClient;

class ChatWidget : public QWidget
                 , public ViewItemWatcher
                 , public NewMessageMonitor
                 , public ChatItemActionsHandler
{
   Q_OBJECT

public:
   enum State {
      LoggedIn,
      LoggedOut
   };
   //friend class ChatWidgetState;
   friend class ChatWidgetStateLoggedOut;
   friend class ChatWidgetStateLoggedIn;

   explicit ChatWidget(QWidget *parent = nullptr);
   ~ChatWidget() override;

   void init(const std::shared_ptr<ConnectionManager>& connectionManager
           , const std::shared_ptr<ApplicationSettings> &appSettings
           , const std::shared_ptr<spdlog::logger>& logger);

   std::string login(const std::string& email, const std::string& jwt
      , const ZmqBIP15XDataConnection::cbNewKey &);
   void logout();
   bool hasUnreadMessages();
   void switchToChat(const std::string& chatId);
   void setCelerClient(std::shared_ptr<CelerClient> celerClient);
   void updateChat(const bool &isChatTab);

   // Sends friend request to PB contact if needed
   // TODO: Add PB's public key verfication
   void connectToPb(const std::string &pbUserId);

public slots:
   void onLoggedOut();
   void onNewChatMessageTrayNotificationClicked(const QString &userId);

private slots:
   void onSendButtonClicked();
   void onUserClicked(const std::string& index);
   void onRoomClicked(const std::string& roomId);
   void onMessagesUpdated();
   void onLoginFailed();
   void onUsersDeleted(const std::vector<std::string> &);
   void onSendFriendRequest(const QString &userId);
   void onRemoveFriendRequest(const QString &userId);
   void onAddChatRooms(const std::vector<std::shared_ptr<Chat::Data> >& roomList);
   void onSearchUserListReceived(const std::vector<std::shared_ptr<Chat::Data>>& users, bool emailEntered);
   void onSearchUserTextEdited(const QString &text);
   void onConnectedToServer();
   void selectGlobalRoom();
   void onContactRequestAccepted(const std::string &userId);
   void onConfirmUploadNewPublicKey(const std::string &oldKey, const std::string &newKey);
   void onContactChanged();
   void onBSChatInputSelectionChanged();
   void onChatMessagesSelectionChanged();
   void onContactRequestAcceptSendClicked();
   void onContactRequestRejectCancelClicked();
   void onContactListConfirmationRequested(const std::vector<std::shared_ptr<Chat::Data>>& remoteConfirmed,
                                           const std::vector<std::shared_ptr<Chat::Data>>& remoteKeysUpdate,
                                           const std::vector<std::shared_ptr<Chat::Data>>& remoteAbsolutelyNew);
<<<<<<< HEAD
   void onDMMessageReceived(const std::shared_ptr<Chat::Data>& messageData);
=======
   void onContactRequestApproved(const std::string &userId);
   void showOldMessagesNotification();
>>>>>>> c858430f

   // OTC UI slots
   void OnOTCRequestCreated();
   void OnCreateResponse();
   void OnCancelCurrentTrading();

   void OnUpdateTradeRequestor();
   void OnAcceptTradeRequestor();
   void OnUpdateTradeResponder();
   void OnAcceptTradeResponder();

   void OnOTCSelectionChanged(const QItemSelection &selected, const QItemSelection &deselected);

signals:
   void LoginFailed();
   void LogOut();

private:
   void SetOTCLoggedInState();
   void SetLoggedOutOTCState();

   void OTCSwitchToCommonRoom();
   void OTCSwitchToGlobalRoom();
   void OTCSwitchToSupportRoom();
   void OTCSwitchToRoom(std::shared_ptr<Chat::Data>& room);
   void OTCSwitchToContact(std::shared_ptr<Chat::Data>& contact, bool onlineStatus);
   void OTCSwitchToResponse(std::shared_ptr<Chat::Data>& response);

   void onConfirmContactNewKeyData(const std::vector<std::shared_ptr<Chat::Data>>& remoteConfirmed,
      const std::vector<std::shared_ptr<Chat::Data>>& remoteKeysUpdate,
      const std::vector<std::shared_ptr<Chat::Data>>& remoteAbsolutelyNew);

   // used to display proper widget if OTC room selected.
   // either create OTC or Pull OTC, if was submitted
   void DisplayCorrespondingOTCRequestWidget();

   bool IsOTCRequestSubmitted() const;
   bool IsOTCRequestAccepted() const;

   void DisplayCreateOTCWidget();
   void DisplayOwnSubmittedOTC();
   void DisplayOwnLiveOTC();

   bool IsOTCChatSelected() const;
   void UpdateOTCRoomWidgetIfRequired();

   bool TradingAvailableForUser() const;

private:
   QScopedPointer<Ui::ChatWidget> ui_;

   std::shared_ptr<ChatClient>      client_;
   std::shared_ptr<spdlog::logger>  logger_;
   std::shared_ptr<CelerClient>     celerClient_;

   std::string serverPublicKey_;
   std::string  currentChat_;
   bool isRoom_;
   bool isContactRequest_;
   QSpacerItem *chatUsersVerticalSpacer_;
   bool isChatMessagesSelected_;
   bool isChatTab_;

private:
   std::shared_ptr<ChatWidgetState> stateCurrent_;
   QMap<std::string, std::string> draftMessages_;
   bool needsToStartFirstRoom_;

private:
   OTCRequestViewModel *otcRequestViewModel_ = nullptr;
   int64_t chatLoggedInTimestampUtcInMillis_;
   std::vector<QVariantList> oldMessages_;

   std::string pbUserId_;

private:
   bool isRoom();
   bool isContactRequest();
   void setIsContactRequest(bool);
   void setIsRoom(bool);
   void changeState(ChatWidget::State state);
   void initSearchWidget();
   bool isLoggedIn() const;
   void tryBecomeContactWithPb();

   bool eventFilter(QObject *sender, QEvent *event) override;

   // ViewItemWatcher interface
public:
   void onElementSelected(CategoryElement *element) override;
   void onMessageChanged(std::shared_ptr<Chat::Data> message) override;
   void onElementUpdated(CategoryElement *element) override;
   void onCurrentElementAboutToBeRemoved() override;

   // NewMessageMonitor interface
public:
   void onNewMessagesPresent(std::map<std::string, std::shared_ptr<Chat::Data>> newMessages) override;

   // ChatItemActionsHandler interface
public:
   void onActionCreatePendingOutgoing(const std::string &userId) override;
   void onActionRemoveFromContacts(std::shared_ptr<Chat::Data> crecord) override;
   void onActionAcceptContactRequest(std::shared_ptr<Chat::Data> crecord) override;
   void onActionRejectContactRequest(std::shared_ptr<Chat::Data> crecord) override;
   void onActionEditContactRequest(std::shared_ptr<Chat::Data> crecord) override;
   bool onActionIsFriend(const std::string &userId) override;
};
#endif // CHAT_WIDGET_H<|MERGE_RESOLUTION|>--- conflicted
+++ resolved
@@ -98,12 +98,9 @@
    void onContactListConfirmationRequested(const std::vector<std::shared_ptr<Chat::Data>>& remoteConfirmed,
                                            const std::vector<std::shared_ptr<Chat::Data>>& remoteKeysUpdate,
                                            const std::vector<std::shared_ptr<Chat::Data>>& remoteAbsolutelyNew);
-<<<<<<< HEAD
+
    void onDMMessageReceived(const std::shared_ptr<Chat::Data>& messageData);
-=======
    void onContactRequestApproved(const std::string &userId);
-   void showOldMessagesNotification();
->>>>>>> c858430f
 
    // OTC UI slots
    void OnOTCRequestCreated();
