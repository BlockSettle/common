--- conflicted
+++ resolved
@@ -37,15 +37,13 @@
 class OTCRequestViewModel;
 class OtcClient;
 class QTextEdit;
-<<<<<<< HEAD
+
 class PartyTreeItem;
-=======
 class SignContainer;
 
 namespace bs { namespace sync {
    class WalletsManager;
 } }
->>>>>>> b94c26e7
 
 class ChatWidget : public QWidget
                  , public ViewItemWatcher
@@ -66,19 +64,13 @@
    explicit ChatWidget(QWidget *parent = nullptr);
    ~ChatWidget() override;
 
-<<<<<<< HEAD
-   void init(const std::shared_ptr<ConnectionManager>& connectionManager,
-      const std::shared_ptr<ApplicationSettings> &appSettings,
-      const Chat::ChatClientServicePtr& chatClientServicePtr,
-      const std::shared_ptr<spdlog::logger>& logger);
-=======
    void init(const std::shared_ptr<ConnectionManager>& connectionManager
            , const std::shared_ptr<ApplicationSettings> &appSettings
+           , const Chat::ChatClientServicePtr& chatClientServicePtr
            , const std::shared_ptr<spdlog::logger>& logger
            , const std::shared_ptr<bs::sync::WalletsManager> &walletsMgr
            , const std::shared_ptr<ArmoryConnection> &armory
            , const std::shared_ptr<SignContainer> &signContainer);
->>>>>>> b94c26e7
 
    std::string login(const std::string& email, const std::string& jwt
       , const ZmqBipNewKeyCb &);
@@ -148,6 +140,7 @@
 
    void onOtcUpdated(const std::string& contactId);
 
+signals:
    void sendOtcPbMessage(const std::string &data);
 
 private:
