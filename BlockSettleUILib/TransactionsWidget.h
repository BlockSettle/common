--- conflicted
+++ resolved
@@ -14,11 +14,8 @@
 class TransactionsProxy;
 class TransactionsViewModel;
 class TransactionsSortFilterModel;
-<<<<<<< HEAD
 class WalletsManager;
-=======
 class ApplicationSettings;
->>>>>>> d1e97508
 
 
 class TransactionsWidget : public TabWithShortcut
@@ -48,12 +45,9 @@
 
 private:
    std::shared_ptr<TransactionsViewModel> transactionsModel_;
-<<<<<<< HEAD
    std::shared_ptr<WalletsManager>        walletsManager_;
    std::shared_ptr<ArmoryConnection>      armory_;
-=======
    std::shared_ptr<ApplicationSettings>   appSettings_;
->>>>>>> d1e97508
    TransactionsSortFilterModel            *sortFilterModel_;
 };
 
