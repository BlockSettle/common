--- conflicted
+++ resolved
@@ -252,7 +252,11 @@
    messageReadHandler_ = handler;
 }
 
-<<<<<<< HEAD
+void ChatMessagesTextEdit::setClient(std::shared_ptr<ChatClient> client)
+{
+   client_ = client;
+}
+
 void ChatMessagesTextEdit::setColumnsWidth(const int &time, const int &icon, const int &user, const int &message)
 {
    QVector <QTextLength> col_widths;
@@ -261,11 +265,6 @@
    col_widths << QTextLength(QTextLength::FixedLength, user);
    col_widths << QTextLength(QTextLength::VariableLength, message);
    tableFormat.setColumnWidthConstraints(col_widths);
-=======
-void ChatMessagesTextEdit::setClient(std::shared_ptr<ChatClient> client)
-{
-   client_ = client;
->>>>>>> c398830b
 }
 
 void  ChatMessagesTextEdit::urlActivated(const QUrl &link) {
