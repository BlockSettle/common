--- conflicted
+++ resolved
@@ -25,13 +25,8 @@
 
 public:
    TransactionDetailDialog(TransactionsViewItem, const std::shared_ptr<WalletsManager> &
-<<<<<<< HEAD
-      , const std::shared_ptr<PyBlockDataManager> &, QWidget* parent = nullptr);
+      , const std::shared_ptr<ArmoryConnection> &, QWidget* parent = nullptr);
    ~TransactionDetailDialog() override;
-=======
-      , const std::shared_ptr<ArmoryConnection> &, QWidget* parent = nullptr);
-   ~TransactionDetailDialog() override = default;
->>>>>>> 47090117
    virtual QSize minimumSizeHint() const override;
    QSize minimumSize() const;
 
