
#include "RFQReplyWidget.h"
#include "ui_RFQReplyWidget.h"
#include <spdlog/logger.h>

#include <QDesktopWidget>
#include <QPushButton>

#include "AssetManager.h"
#include "AuthAddressManager.h"
#include "CelerClient.h"
#include "CelerSubmitQuoteNotifSequence.h"
#include "DealerCCSettlementContainer.h"
#include "DealerCCSettlementDialog.h"
#include "DealerXBTSettlementContainer.h"
#include "DealerXBTSettlementDialog.h"
#include "DialogManager.h"
#include "MarketDataProvider.h"
#include "MessageBoxCritical.h"
#include "OrderListModel.h"
#include "QuoteProvider.h"
#include "RFQDialog.h"
#include "SignContainer.h"
#include "TreeViewWithEnterKey.h"
#include "CustomDoubleSpinBox.h"

using namespace bs::ui;

RFQReplyWidget::RFQReplyWidget(QWidget* parent)
   : TabWithShortcut(parent)
   , ui_(new Ui::RFQReplyWidget())
{
   ui_->setupUi(this);

   connect(ui_->widgetQuoteRequests, &QuoteRequestsWidget::quoteReqNotifStatusChanged, ui_->pageRFQReply
      , &RFQDealerReply::quoteReqNotifStatusChanged, Qt::QueuedConnection);
   connect(ui_->pageRFQReply, &RFQDealerReply::autoSignActivated, this, &RFQReplyWidget::onAutoSignActivated);
}

void RFQReplyWidget::SetWalletsManager(const std::shared_ptr<WalletsManager> &walletsManager)
{
   if (!walletsManager_ && walletsManager) {
      walletsManager_ = walletsManager;
      ui_->pageRFQReply->setWalletsManager(walletsManager_);

      if (signingContainer_) {
         signingContainer_->GetInfo(walletsManager_->GetPrimaryWallet());
      }
   }
}

void RFQReplyWidget::shortcutActivated(ShortcutType s)
{
   switch (s) {
      case ShortcutType::Alt_1 : {
         ui_->widgetQuoteRequests->view()->activate();
      }
         break;

      case ShortcutType::Alt_2 : {
         if (ui_->pageRFQReply->bidSpinBox()->isVisible()) {
            if (ui_->pageRFQReply->bidSpinBox()->isEnabled())
               ui_->pageRFQReply->bidSpinBox()->setFocus();
            else
               ui_->pageRFQReply->offerSpinBox()->setFocus();
         } else {
            ui_->pageRFQReply->setFocus();
         }
      }
         break;

      case ShortcutType::Alt_3 : {
         ui_->treeViewOrders->activate();
      }
         break;

      case ShortcutType::Ctrl_Q : {
         if (ui_->pageRFQReply->quoteButton()->isEnabled())
            ui_->pageRFQReply->quoteButton()->click();
      }
         break;

      case ShortcutType::Ctrl_P : {
         if (ui_->pageRFQReply->pullButton()->isEnabled())
            ui_->pageRFQReply->pullButton()->click();
      }
         break;

      default :
         break;
   }
}

void RFQReplyWidget::init(std::shared_ptr<spdlog::logger> logger
   , const std::shared_ptr<CelerClient>& celerClient
   , const std::shared_ptr<AuthAddressManager> &authAddressManager
   , const std::shared_ptr<QuoteProvider>& quoteProvider
   , const std::shared_ptr<MarketDataProvider>& mdProvider
   , const std::shared_ptr<AssetManager>& assetManager
   , const std::shared_ptr<ApplicationSettings> &appSettings
   , const std::shared_ptr<DialogManager> &dialogManager
   , const std::shared_ptr<SignContainer> &container
   , const std::shared_ptr<ArmoryConnection> &armory)
{
   logger_ = logger;
   celerClient_ = celerClient;
   authAddressManager_ = authAddressManager;
   quoteProvider_ = quoteProvider;
   assetManager_ = assetManager;
   dialogManager_ = dialogManager;
   signingContainer_ = container;
   armory_ = armory;

   statsCollector_ = std::make_shared<bs::SecurityStatsCollector>(appSettings, ApplicationSettings::Filter_MD_QN_cnt);
   connect(ui_->pageRFQReply, &RFQDealerReply::submitQuoteNotif, statsCollector_.get(), &bs::SecurityStatsCollector::onQuoteSubmitted);

<<<<<<< HEAD
   ui_->widgetQuoteRequests->init(logger_, quoteProvider_, assetManager, statsCollector_, appSettings);
=======
   ui_->widgetQuoteRequests->init(logger_, quoteProvider_, assetManager, statsCollector_,
                                  appSettings, celerClient_);
>>>>>>> 810fa8b6
   ui_->pageRFQReply->init(logger, authAddressManager, assetManager, quoteProvider_, appSettings, signingContainer_, armory_);

   connect(ui_->widgetQuoteRequests, &QuoteRequestsWidget::Selected, ui_->pageRFQReply, &RFQDealerReply::setQuoteReqNotification);
   connect(ui_->pageRFQReply, &RFQDealerReply::submitQuoteNotif, quoteProvider_.get()
      , &QuoteProvider::SubmitQuoteNotif, Qt::QueuedConnection);
   connect(ui_->pageRFQReply, &RFQDealerReply::submitQuoteNotif, ui_->widgetQuoteRequests, &QuoteRequestsWidget::onQuoteReqNotifReplied);
   connect(ui_->pageRFQReply, &RFQDealerReply::submitQuoteNotif, this, &RFQReplyWidget::onReplied);
   connect(ui_->pageRFQReply, &RFQDealerReply::pullQuoteNotif, quoteProvider_.get(), &QuoteProvider::CancelQuoteNotif);

   connect(mdProvider.get(), &MarketDataProvider::MDUpdate, ui_->widgetQuoteRequests, &QuoteRequestsWidget::onSecurityMDUpdated);
   connect(mdProvider.get(), &MarketDataProvider::MDUpdate, ui_->pageRFQReply, &RFQDealerReply::onMDUpdate);

   connect(quoteProvider_.get(), &QuoteProvider::orderUpdated, this, &RFQReplyWidget::onOrder);
   connect(quoteProvider_.get(), &QuoteProvider::quoteCancelled, ui_->widgetQuoteRequests, &QuoteRequestsWidget::onQuoteReqCancelled);
   connect(quoteProvider_.get(), &QuoteProvider::quoteCancelled, ui_->pageRFQReply, &RFQDealerReply::onQuoteReqCancelled);
   connect(quoteProvider_.get(), &QuoteProvider::bestQuotePrice, ui_->widgetQuoteRequests, &QuoteRequestsWidget::onBestQuotePrice, Qt::QueuedConnection);
   connect(quoteProvider_.get(), &QuoteProvider::bestQuotePrice, ui_->pageRFQReply, &RFQDealerReply::onBestQuotePrice, Qt::QueuedConnection);

   connect(quoteProvider_.get(), &QuoteProvider::quoteRejected, ui_->widgetQuoteRequests, &QuoteRequestsWidget::onQuoteRejected);
   connect(quoteProvider_.get(), &QuoteProvider::quoteRejected, ui_->pageRFQReply, &RFQDealerReply::onQuoteReqRejected);

   connect(quoteProvider_.get(), &QuoteProvider::quoteReqNotifReceived, ui_->pageRFQReply
      , &RFQDealerReply::onQuoteReqNotification);
   connect(quoteProvider_.get(), &QuoteProvider::quoteNotifCancelled, ui_->widgetQuoteRequests
      , &QuoteRequestsWidget::onQuoteNotifCancelled);
   connect(quoteProvider_.get(), &QuoteProvider::signTxRequested, this, &RFQReplyWidget::onSignTxRequested);

   auto ordersModel = new OrderListModel(quoteProvider_, assetManager, this);
   ui_->treeViewOrders->header()->setSectionResizeMode(QHeaderView::ResizeToContents);
   ui_->treeViewOrders->setModel(ordersModel);
   connect(ordersModel, &QAbstractItemModel::rowsInserted, [this](const QModelIndex &parent, int first, int last) {
      ui_->treeViewOrders->expand(parent);
      ui_->treeViewOrders->selectionModel()->select(parent.child(first, 0), QItemSelectionModel::ClearAndSelect | QItemSelectionModel::Rows);
   });

   connect(celerClient_.get(), &CelerClient::OnConnectedToServer, ui_->pageRFQReply, &RFQDealerReply::onCelerConnected);
   connect(celerClient_.get(), &CelerClient::OnConnectionClosed, ui_->pageRFQReply, &RFQDealerReply::onCelerDisconnected);
}

void RFQReplyWidget::onReplied(const bs::network::QuoteNotification &qn)
{
   if (qn.assetType == bs::network::Asset::SpotFX) {
      return;
   }

   const auto &txData = ui_->pageRFQReply->getTransactionData(qn.quoteRequestId);
   if (qn.assetType == bs::network::Asset::SpotXBT) {
      sentXbtTransactionData_[qn.settlementId] = txData;
   } else if (qn.assetType == bs::network::Asset::PrivateMarket) {
      sentCCReplies_[qn.quoteRequestId] = SentCCReply{qn.receiptAddress, txData, qn.reqAuthKey};
   }
}

void RFQReplyWidget::onOrder(const bs::network::Order &order)
{
   if (order.assetType == bs::network::Asset::SpotFX) {
      return;
   }

   if (order.status == bs::network::Order::Pending) {
      if (order.assetType == bs::network::Asset::PrivateMarket) {
         const auto &quoteReqId = quoteProvider_->getQuoteReqId(order.quoteId);
         if (quoteReqId.empty()) {
            return;
         }
         const auto itCCSR = sentCCReplies_.find(quoteReqId);
         if (itCCSR == sentCCReplies_.end()) {
            return;
         }
         const auto &sr = itCCSR->second;
         try {
            const auto settlContainer = std::make_shared<DealerCCSettlementContainer>(logger_, order, quoteReqId
               , assetManager_->getCCLotSize(order.product), assetManager_->getCCGenesisAddr(order.product)
               , sr.recipientAddress, sr.txData, signingContainer_, armory_, ui_->pageRFQReply->autoSign());
            connect(settlContainer.get(), &DealerCCSettlementContainer::signTxRequest, this, &RFQReplyWidget::saveTxData);

            if (ui_->pageRFQReply->autoSign()) {
               connect(settlContainer.get(), &bs::SettlementContainer::readyToAccept, this, &RFQReplyWidget::onReadyToAutoSign);
               ui_->widgetQuoteRequests->addSettlementContainer(settlContainer);
               settlContainer->activate();
            } else {
               auto settlDlg = new DealerCCSettlementDialog(logger_, settlContainer,
                  sr.requestorAuthAddress, walletsManager_, signingContainer_, celerClient_, this);
               showSettlementDialog(settlDlg);
            }
         } catch (const std::exception &e) {
            MessageBoxCritical box(tr("Settlement error")
               , tr("Failed to start dealer's CC settlement")
               , QString::fromLatin1(e.what())
               , this);
            box.exec();
         }
      } else {
         auto iTransactionData = sentXbtTransactionData_.find(order.settlementId);
         if (iTransactionData == sentXbtTransactionData_.end()) {
            logger_->debug("[RFQReplyWidget::onOrder] haven't seen QuoteNotif with settlId={}", order.settlementId);
         } else {
            try {
               const auto settlContainer = std::make_shared<DealerXBTSettlementContainer>(logger_, order, walletsManager_
                  , quoteProvider_, iTransactionData->second, authAddressManager_->GetBSAddresses(), signingContainer_
                  , armory_, ui_->pageRFQReply->autoSign());

               if (ui_->pageRFQReply->autoSign()) {
                  connect(settlContainer.get(), &bs::SettlementContainer::readyToAccept, this, &RFQReplyWidget::onReadyToAutoSign);
                  ui_->widgetQuoteRequests->addSettlementContainer(settlContainer);
                  settlContainer->activate();
               } else {
                  auto *dsd = new DealerXBTSettlementDialog(logger_, settlContainer, assetManager_,
                     walletsManager_, signingContainer_, celerClient_, this);
                  showSettlementDialog(dsd);
               }
            } catch (const std::exception &e) {
               MessageBoxCritical box(tr("Settlement error")
                  , tr("Failed to start dealer's settlement")
                  , QString::fromLatin1(e.what())
                  , this);
               box.exec();
            }
         }
      }
   } else {
      const auto &quoteReqId = quoteProvider_->getQuoteReqId(order.quoteId);
      if (!quoteReqId.empty()) {
         sentCCReplies_.erase(quoteReqId);
         quoteProvider_->delQuoteReqId(quoteReqId);
      }
      sentXbtTransactionData_.erase(order.settlementId);
   }
}

void RFQReplyWidget::onReadyToAutoSign()
{
   const auto settlContainer = qobject_cast<bs::SettlementContainer *>(sender());
   if (!settlContainer) {
      logger_->error("[RFQReplyWidget::onReadyToAutoSign] failed to cast sender");
      return;
   }
   if (!settlContainer->accept()) {
      logger_->warn("[RFQReplyWidget::onReadyToAutoSign] failed to accept");
      return;
   }
}

void RFQReplyWidget::onAutoSignActivated(const SecureBinaryData &password, const QString &hdWalletId, bool active)
{
   if (walletsManager_ == nullptr) {
      return;
   }

   auto hdWallet = walletsManager_->GetHDWalletById(hdWalletId.toStdString());
   if (!hdWallet) {
      logger_->warn("[RFQReplyWidget::onAutoSignActivated] failed to get HD wallet for id {} - falling back to main primary"
         , hdWalletId.toStdString());
      hdWallet = walletsManager_->GetPrimaryWallet();
   }
   signingContainer_->SetLimits(hdWallet, password, active);
}

void RFQReplyWidget::saveTxData(QString orderId, std::string txData)
{
   const auto it = ccTxByOrder_.find(orderId.toStdString());
   if (it != ccTxByOrder_.end()) {
      logger_->debug("[RFQReplyWidget::saveTxData] TX data already requested for order {}", orderId.toStdString());
      quoteProvider_->SignTxRequest(orderId, txData);
      ccTxByOrder_.erase(orderId.toStdString());
   }
   else {
      logger_->debug("[RFQReplyWidget::saveTxData] saving TX data[{}] for order {}", txData.length(), orderId.toStdString());
      ccTxByOrder_[orderId.toStdString()] = txData;
   }
}

void RFQReplyWidget::onSignTxRequested(QString orderId, QString reqId)
{
   Q_UNUSED(reqId);
   const auto it = ccTxByOrder_.find(orderId.toStdString());
   if (it == ccTxByOrder_.end()) {
      logger_->debug("[RFQReplyWidget::onSignTxRequested] no TX data for order {}, yet", orderId.toStdString());
      ccTxByOrder_[orderId.toStdString()] = std::string{};
      return;
   }
   quoteProvider_->SignTxRequest(orderId, it->second);
   ccTxByOrder_.erase(orderId.toStdString());
}


void RFQReplyWidget::showSettlementDialog(QDialog *dlg)
{
   dlg->setAttribute(Qt::WA_DeleteOnClose);

   dialogManager_->adjustDialogPosition(dlg);

   dlg->show();
}<|MERGE_RESOLUTION|>--- conflicted
+++ resolved
@@ -114,12 +114,8 @@
    statsCollector_ = std::make_shared<bs::SecurityStatsCollector>(appSettings, ApplicationSettings::Filter_MD_QN_cnt);
    connect(ui_->pageRFQReply, &RFQDealerReply::submitQuoteNotif, statsCollector_.get(), &bs::SecurityStatsCollector::onQuoteSubmitted);
 
-<<<<<<< HEAD
-   ui_->widgetQuoteRequests->init(logger_, quoteProvider_, assetManager, statsCollector_, appSettings);
-=======
    ui_->widgetQuoteRequests->init(logger_, quoteProvider_, assetManager, statsCollector_,
                                   appSettings, celerClient_);
->>>>>>> 810fa8b6
    ui_->pageRFQReply->init(logger, authAddressManager, assetManager, quoteProvider_, appSettings, signingContainer_, armory_);
 
    connect(ui_->widgetQuoteRequests, &QuoteRequestsWidget::Selected, ui_->pageRFQReply, &RFQDealerReply::setQuoteReqNotification);
